module github.com/livekit/livekit-server

<<<<<<< HEAD
replace github.com/livekit/protocol => ../protocol

go 1.23.0
=======
go 1.23.4
>>>>>>> 75236bef

toolchain go1.23.6

require (
	github.com/bep/debounce v1.2.1
	github.com/d5/tengo/v2 v2.17.0
	github.com/dennwc/iters v1.0.1
	github.com/dustin/go-humanize v1.0.1
	github.com/elliotchance/orderedmap/v2 v2.7.0
	github.com/florianl/go-tc v0.4.4
	github.com/frostbyte73/core v0.1.1
	github.com/gammazero/deque v1.0.0
	github.com/gammazero/workerpool v1.1.3
	github.com/google/uuid v1.6.0
	github.com/google/wire v0.6.0
	github.com/gorilla/websocket v1.5.3
	github.com/hashicorp/go-version v1.7.0
	github.com/hashicorp/golang-lru/v2 v2.0.7
	github.com/jellydator/ttlcache/v3 v3.3.0
	github.com/jxskiss/base62 v1.1.0
	github.com/livekit/mageutil v0.0.0-20230125210925-54e8a70427c1
	github.com/livekit/mediatransportutil v0.0.0-20250310153736-45596af895b6
	github.com/livekit/protocol v1.36.2-0.20250411144640-bb0bf8c9e667
	github.com/livekit/psrpc v0.6.1-0.20250205181828-a0beed2e4126
	github.com/mackerelio/go-osstat v0.2.5
	github.com/magefile/mage v1.15.0
	github.com/maxbrunsfeld/counterfeiter/v6 v6.11.2
	github.com/mitchellh/go-homedir v1.1.0
	github.com/olekukonko/tablewriter v0.0.5
	github.com/ory/dockertest/v3 v3.11.0
	github.com/pion/datachannel v1.5.10
	github.com/pion/dtls/v3 v3.0.6
	github.com/pion/ice/v4 v4.0.9
	github.com/pion/interceptor v0.1.37
	github.com/pion/rtcp v1.2.15
	github.com/pion/rtp v1.8.13
	github.com/pion/sctp v1.8.37
	github.com/pion/sdp/v3 v3.0.11
	github.com/pion/transport/v3 v3.0.7
	github.com/pion/turn/v4 v4.0.0
	github.com/pion/webrtc/v4 v4.0.14
	github.com/pkg/errors v0.9.1
	github.com/prometheus/client_golang v1.20.5
	github.com/redis/go-redis/v9 v9.7.3
	github.com/rs/cors v1.11.1
	github.com/stretchr/testify v1.10.0
	github.com/thoas/go-funk v0.9.3
	github.com/twitchtv/twirp v8.1.3+incompatible
	github.com/ua-parser/uap-go v0.0.0-20250126222208-a52596c19dff
	github.com/urfave/cli/v2 v2.27.5
	github.com/urfave/negroni/v3 v3.1.1
	go.uber.org/atomic v1.11.0
	go.uber.org/multierr v1.11.0
	go.uber.org/zap v1.27.0
	golang.org/x/exp v0.0.0-20250408133849-7e4ce0ab07d0
	golang.org/x/mod v0.24.0
	golang.org/x/sync v0.13.0
	google.golang.org/protobuf v1.36.6
	gopkg.in/yaml.v3 v3.0.1
)

require (
	buf.build/gen/go/bufbuild/protovalidate/protocolbuffers/go v1.36.6-20250307204501-0409229c3780.1 // indirect
	buf.build/go/protoyaml v0.3.2 // indirect
	cel.dev/expr v0.23.1 // indirect
	dario.cat/mergo v1.0.0 // indirect
	github.com/Azure/go-ansiterm v0.0.0-20230124172434-306776ec8161 // indirect
	github.com/Microsoft/go-winio v0.6.2 // indirect
	github.com/Nvveen/Gotty v0.0.0-20120604004816-cd527374f1e5 // indirect
	github.com/antlr4-go/antlr/v4 v4.13.1 // indirect
	github.com/benbjohnson/clock v1.3.5 // indirect
	github.com/beorn7/perks v1.0.1 // indirect
	github.com/bufbuild/protovalidate-go v0.9.3 // indirect
	github.com/cenkalti/backoff/v4 v4.3.0 // indirect
	github.com/cespare/xxhash/v2 v2.3.0 // indirect
	github.com/containerd/continuity v0.4.3 // indirect
	github.com/cpuguy83/go-md2man/v2 v2.0.5 // indirect
	github.com/davecgh/go-spew v1.1.1 // indirect
	github.com/dgryski/go-rendezvous v0.0.0-20200823014737-9f7001d12a5f // indirect
	github.com/docker/cli v26.1.4+incompatible // indirect
	github.com/docker/docker v27.1.1+incompatible // indirect
	github.com/docker/go-connections v0.5.0 // indirect
	github.com/docker/go-units v0.5.0 // indirect
	github.com/fsnotify/fsnotify v1.9.0 // indirect
	github.com/go-jose/go-jose/v3 v3.0.4 // indirect
	github.com/go-logr/logr v1.4.2 // indirect
	github.com/gogo/protobuf v1.3.2 // indirect
	github.com/google/cel-go v0.24.1 // indirect
	github.com/google/go-cmp v0.7.0 // indirect
	github.com/google/shlex v0.0.0-20191202100458-e7afc7fbc510 // indirect
	github.com/google/subcommands v1.2.0 // indirect
	github.com/hashicorp/go-cleanhttp v0.5.2 // indirect
	github.com/hashicorp/go-retryablehttp v0.7.7 // indirect
	github.com/hashicorp/golang-lru v0.5.4 // indirect
	github.com/josharian/native v1.1.0 // indirect
	github.com/klauspost/compress v1.18.0 // indirect
	github.com/klauspost/cpuid/v2 v2.2.10 // indirect
	github.com/lithammer/shortuuid/v4 v4.2.0 // indirect
	github.com/mattn/go-runewidth v0.0.9 // indirect
	github.com/mdlayher/netlink v1.7.1 // indirect
	github.com/mdlayher/socket v0.4.0 // indirect
	github.com/mitchellh/mapstructure v1.5.0 // indirect
	github.com/moby/docker-image-spec v1.3.1 // indirect
	github.com/moby/term v0.5.0 // indirect
	github.com/munnerz/goautoneg v0.0.0-20191010083416-a7dc8b61c822 // indirect
	github.com/nats-io/nats.go v1.41.1 // indirect
	github.com/nats-io/nkeys v0.4.10 // indirect
	github.com/nats-io/nuid v1.0.1 // indirect
	github.com/opencontainers/go-digest v1.0.0 // indirect
	github.com/opencontainers/image-spec v1.1.0 // indirect
	github.com/opencontainers/runc v1.1.14 // indirect
	github.com/pion/logging v0.2.3 // indirect
	github.com/pion/mdns/v2 v2.0.7 // indirect
	github.com/pion/randutil v0.1.0 // indirect
	github.com/pion/srtp/v3 v3.0.4 // indirect
	github.com/pion/stun/v3 v3.0.0 // indirect
	github.com/pmezard/go-difflib v1.0.0 // indirect
	github.com/prometheus/client_model v0.6.1 // indirect
	github.com/prometheus/common v0.55.0 // indirect
	github.com/prometheus/procfs v0.15.1 // indirect
	github.com/puzpuzpuz/xsync/v3 v3.5.1 // indirect
	github.com/russross/blackfriday/v2 v2.1.0 // indirect
	github.com/sirupsen/logrus v1.9.3 // indirect
	github.com/stoewer/go-strcase v1.3.0 // indirect
	github.com/wlynxg/anet v0.0.5 // indirect
	github.com/xeipuuv/gojsonpointer v0.0.0-20190905194746-02993c407bfb // indirect
	github.com/xeipuuv/gojsonreference v0.0.0-20180127040603-bd5ef7bd5415 // indirect
	github.com/xeipuuv/gojsonschema v1.2.0 // indirect
	github.com/xrash/smetrics v0.0.0-20240521201337-686a1a2994c1 // indirect
	github.com/zeebo/xxh3 v1.0.2 // indirect
	go.uber.org/zap/exp v0.3.0 // indirect
	golang.org/x/crypto v0.37.0 // indirect
	golang.org/x/net v0.39.0 // indirect
	golang.org/x/sys v0.32.0 // indirect
	golang.org/x/text v0.24.0 // indirect
	golang.org/x/tools v0.32.0 // indirect
	google.golang.org/genproto/googleapis/api v0.0.0-20250409194420-de1ac958c67a // indirect
	google.golang.org/genproto/googleapis/rpc v0.0.0-20250409194420-de1ac958c67a // indirect
	google.golang.org/grpc v1.71.1 // indirect
	gopkg.in/yaml.v2 v2.4.0 // indirect
)<|MERGE_RESOLUTION|>--- conflicted
+++ resolved
@@ -1,12 +1,8 @@
 module github.com/livekit/livekit-server
 
-<<<<<<< HEAD
 replace github.com/livekit/protocol => ../protocol
 
-go 1.23.0
-=======
 go 1.23.4
->>>>>>> 75236bef
 
 toolchain go1.23.6
 
