module github.com/livekit/livekit-server

go 1.18

require (
	github.com/bep/debounce v1.2.1
	github.com/d5/tengo/v2 v2.13.0
	github.com/dustin/go-humanize v1.0.1
	github.com/elliotchance/orderedmap/v2 v2.2.0
	github.com/florianl/go-tc v0.4.2
	github.com/gammazero/deque v0.1.0
	github.com/gammazero/workerpool v1.1.2
	github.com/go-redis/redis/v8 v8.11.5
	github.com/google/wire v0.5.0
	github.com/gorilla/websocket v1.5.0
	github.com/hashicorp/go-version v1.6.0
	github.com/hashicorp/golang-lru/v2 v2.0.1
	github.com/jxskiss/base62 v1.1.0
	github.com/livekit/mageutil v0.0.0-20230125210925-54e8a70427c1
	github.com/livekit/mediatransportutil v0.0.0-20230130133657-96cfb115473a
	github.com/livekit/protocol v1.3.3-0.20230209080154-800036bdb4cb
	github.com/livekit/psrpc v0.2.5
	github.com/livekit/rtcscore-go v0.0.0-20220815072451-20ee10ae1995
	github.com/mackerelio/go-osstat v0.2.3
	github.com/magefile/mage v1.14.0
	github.com/maxbrunsfeld/counterfeiter/v6 v6.5.0
	github.com/mitchellh/go-homedir v1.1.0
	github.com/olekukonko/tablewriter v0.0.5
	github.com/pion/ice/v2 v2.3.0
	github.com/pion/interceptor v0.1.12
	github.com/pion/logging v0.2.2
	github.com/pion/rtcp v1.2.10
	github.com/pion/rtp v1.7.13
	github.com/pion/sdp/v3 v3.0.6
	github.com/pion/stun v0.4.0
	github.com/pion/transport/v2 v2.0.1
	github.com/pion/turn/v2 v2.1.0
	github.com/pion/webrtc/v3 v3.1.54
	github.com/pkg/errors v0.9.1
	github.com/prometheus/client_golang v1.14.0
	github.com/rs/cors v1.8.3
	github.com/sebest/xff v0.0.0-20210106013422-671bd2870b3a
	github.com/stretchr/testify v1.8.1
	github.com/thoas/go-funk v0.9.3
	github.com/twitchtv/twirp v8.1.3+incompatible
	github.com/ua-parser/uap-go v0.0.0-20211112212520-00c877edfe0f
	github.com/urfave/cli/v2 v2.24.2
	github.com/urfave/negroni/v3 v3.0.0
	go.uber.org/atomic v1.10.0
	go.uber.org/zap v1.24.0
	golang.org/x/sync v0.1.0
	google.golang.org/protobuf v1.28.1
	gopkg.in/yaml.v3 v3.0.1
)

require (
	github.com/beorn7/perks v1.0.1 // indirect
	github.com/cespare/xxhash/v2 v2.2.0 // indirect
	github.com/cpuguy83/go-md2man/v2 v2.0.2 // indirect
	github.com/davecgh/go-spew v1.1.1 // indirect
	github.com/dgryski/go-rendezvous v0.0.0-20200823014737-9f7001d12a5f // indirect
	github.com/eapache/channels v1.1.0 // indirect
	github.com/eapache/queue v1.1.0 // indirect
	github.com/frostbyte73/go-throttle v0.0.0-20210621200530-8018c891361d // indirect
	github.com/go-logr/logr v1.2.3 // indirect
	github.com/golang/protobuf v1.5.2 // indirect
	github.com/google/go-cmp v0.5.9 // indirect
	github.com/google/subcommands v1.2.0 // indirect
	github.com/google/uuid v1.3.0 // indirect
	github.com/josharian/native v1.1.0 // indirect
	github.com/klauspost/compress v1.15.13 // indirect
	github.com/lithammer/shortuuid/v3 v3.0.7 // indirect
	github.com/lithammer/shortuuid/v4 v4.0.0 // indirect
	github.com/mattn/go-runewidth v0.0.9 // indirect
	github.com/matttproud/golang_protobuf_extensions v1.0.1 // indirect
	github.com/mdlayher/netlink v1.7.1 // indirect
	github.com/mdlayher/socket v0.4.0 // indirect
	github.com/minio/highwayhash v1.0.2 // indirect
	github.com/nats-io/jwt/v2 v2.3.0 // indirect
	github.com/nats-io/nats.go v1.23.0 // indirect
	github.com/nats-io/nkeys v0.3.0 // indirect
	github.com/nats-io/nuid v1.0.1 // indirect
	github.com/pion/datachannel v1.5.5 // indirect
	github.com/pion/dtls/v2 v2.2.4 // indirect
	github.com/pion/mdns v0.0.7 // indirect
	github.com/pion/randutil v0.1.0 // indirect
	github.com/pion/sctp v1.8.6 // indirect
	github.com/pion/srtp/v2 v2.0.12 // indirect
	github.com/pion/udp v0.1.4 // indirect
	github.com/pmezard/go-difflib v1.0.0 // indirect
	github.com/prometheus/client_model v0.3.0 // indirect
	github.com/prometheus/common v0.37.0 // indirect
	github.com/prometheus/procfs v0.8.0 // indirect
	github.com/russross/blackfriday/v2 v2.1.0 // indirect
	github.com/xrash/smetrics v0.0.0-20201216005158-039620a65673 // indirect
	go.uber.org/multierr v1.6.0 // indirect
	golang.org/x/crypto v0.6.0 // indirect
	golang.org/x/mod v0.6.0-dev.0.20220419223038-86c51ed26bb4 // indirect
<<<<<<< HEAD
	golang.org/x/net v0.5.0 // indirect
	golang.org/x/sys v0.5.0 // indirect
	golang.org/x/text v0.6.0 // indirect
=======
	golang.org/x/net v0.6.0 // indirect
	golang.org/x/sys v0.5.0 // indirect
	golang.org/x/text v0.7.0 // indirect
>>>>>>> ce07914e
	golang.org/x/tools v0.1.12 // indirect
	google.golang.org/genproto v0.0.0-20230127162408-596548ed4efa // indirect
	google.golang.org/grpc v1.52.3 // indirect
	gopkg.in/square/go-jose.v2 v2.6.0 // indirect
	gopkg.in/yaml.v2 v2.4.0 // indirect
)<|MERGE_RESOLUTION|>--- conflicted
+++ resolved
@@ -96,15 +96,9 @@
 	go.uber.org/multierr v1.6.0 // indirect
 	golang.org/x/crypto v0.6.0 // indirect
 	golang.org/x/mod v0.6.0-dev.0.20220419223038-86c51ed26bb4 // indirect
-<<<<<<< HEAD
-	golang.org/x/net v0.5.0 // indirect
-	golang.org/x/sys v0.5.0 // indirect
-	golang.org/x/text v0.6.0 // indirect
-=======
 	golang.org/x/net v0.6.0 // indirect
 	golang.org/x/sys v0.5.0 // indirect
 	golang.org/x/text v0.7.0 // indirect
->>>>>>> ce07914e
 	golang.org/x/tools v0.1.12 // indirect
 	google.golang.org/genproto v0.0.0-20230127162408-596548ed4efa // indirect
 	google.golang.org/grpc v1.52.3 // indirect
