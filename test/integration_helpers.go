package test

import (
	"context"
	"fmt"
	"net/http"
	"sync"
	"testing"
	"time"

	"github.com/go-redis/redis/v8"
	"github.com/livekit/protocol/auth"
	livekit "github.com/livekit/protocol/proto"
	"github.com/livekit/protocol/utils"
	"github.com/twitchtv/twirp"

	"github.com/livekit/livekit-server/pkg/config"
	"github.com/livekit/livekit-server/pkg/logger"
	"github.com/livekit/livekit-server/pkg/routing"
	"github.com/livekit/livekit-server/pkg/service"
	"github.com/livekit/livekit-server/pkg/testutils"
	testclient "github.com/livekit/livekit-server/test/client"
)

const (
	testApiKey        = "apikey"
	testApiSecret     = "apiSecret"
	testRoom          = "mytestroom"
	defaultServerPort = 7880
	secondServerPort  = 8880
	nodeId1           = "node-1"
	nodeId2           = "node-2"

	syncDelay = 100 * time.Millisecond
	// if there are deadlocks, it's helpful to set a short test timeout (i.e. go test -timeout=30s)
	// let connection timeout happen
	// connectTimeout = 5000 * time.Second
)

var (
	roomClient livekit.RoomService
)

func init() {
	logger.InitDevelopment("")
}

func setupSingleNodeTest(name string, roomName string) (*service.LivekitServer, func()) {
	logger.Infow("----------------STARTING TEST----------------", "test", name)
	s := createSingleNodeServer()
	go func() {
		if err := s.Start(); err != nil {
			logger.Errorw("server returned error", err)
		}
	}()

	waitForServerToStart(s)

	// create test room
	_, err := roomClient.CreateRoom(contextWithCreateRoomToken(), &livekit.CreateRoomRequest{Name: roomName})
	if err != nil {
		panic(err)
	}
	return s, func() {
		s.Stop()
		logger.Infow("----------------FINISHING TEST----------------", "test", name)
	}
}

func setupMultiNodeTest(name string) (*service.LivekitServer, *service.LivekitServer, func()) {
	logger.Infow("----------------STARTING TEST----------------", "test", name)
	s1 := createMultiNodeServer(utils.NewGuid(nodeId1), defaultServerPort)
	s2 := createMultiNodeServer(utils.NewGuid(nodeId2), secondServerPort)
	go s1.Start()
	go s2.Start()

	waitForServerToStart(s1)
	waitForServerToStart(s2)

	return s1, s2, func() {
		s1.Stop()
		s2.Stop()
		redisClient().FlushAll(context.Background())
		logger.Infow("----------------FINISHING TEST----------------", "test", name)
	}
}

func contextWithCreateRoomToken() context.Context {
	header := make(http.Header)
	testclient.SetAuthorizationToken(header, createRoomToken())
	tctx, err := twirp.WithHTTPRequestHeaders(context.Background(), header)
	if err != nil {
		panic(err)
	}
	return tctx
}

func waitForServerToStart(s *service.LivekitServer) {
	// wait till ready
	ctx, cancel := context.WithTimeout(context.Background(), testutils.ConnectTimeout)
	defer cancel()
	for {
		select {
		case <-ctx.Done():
			panic("could not start server after timeout")
		case <-time.After(10 * time.Millisecond):
			if s.IsRunning() {
				return
			}
		}
	}
}

func waitUntilConnected(t *testing.T, clients ...*testclient.RTCClient) {
	logger.Infow("waiting for clients to become connected")
	wg := sync.WaitGroup{}
	for i := range clients {
		c := clients[i]
		wg.Add(1)
		go func() {
			defer wg.Done()
			err := c.WaitUntilConnected()
			if err != nil {
				t.Error(err)
			}
		}()
	}
	wg.Wait()
	if t.Failed() {
		t.FailNow()
	}
}

func createSingleNodeServer() *service.LivekitServer {
	var err error
	conf, err := config.NewConfig("", nil)
	if err != nil {
		panic(fmt.Sprintf("could not create config: %v", err))
	}
	conf.Development = true
	conf.Keys = map[string]string{testApiKey: testApiSecret}

	currentNode, err := routing.NewLocalNode(conf)
	if err != nil {
		panic(fmt.Sprintf("could not create local node: %v", err))
	}
	currentNode.Id = utils.NewGuid(nodeId1)

<<<<<<< HEAD
	s, err := service.InitializeServer(conf, currentNode, true)
=======
	s, err := service.InitializeServer(conf, currentNode)
>>>>>>> eb6e763e
	if err != nil {
		panic(fmt.Sprintf("could not create server: %v", err))
	}

	roomClient = livekit.NewRoomServiceJSONClient(fmt.Sprintf("http://localhost:%d", defaultServerPort), &http.Client{})
	return s
}

func createMultiNodeServer(nodeId string, port uint32) *service.LivekitServer {
	var err error
	conf, err := config.NewConfig("", nil)
	if err != nil {
		panic(fmt.Sprintf("could not create config: %v", err))
	}
	conf.Port = port
	conf.RTC.UDPPort = port + 1
	conf.RTC.TCPPort = port + 2
	conf.Redis.Address = "localhost:6379"
	conf.Development = true
	conf.Keys = map[string]string{testApiKey: testApiSecret}

	currentNode, err := routing.NewLocalNode(conf)
	if err != nil {
		panic(err)
	}
	currentNode.Id = nodeId

	// redis routing and store
<<<<<<< HEAD
	s, err := service.InitializeServer(conf, currentNode, true)
=======
	s, err := service.InitializeServer(conf, currentNode)
>>>>>>> eb6e763e
	if err != nil {
		panic(fmt.Sprintf("could not create server: %v", err))
	}

	roomClient = livekit.NewRoomServiceJSONClient(fmt.Sprintf("http://localhost:%d", port), &http.Client{})
	return s
}

// creates a client and runs against server
func createRTCClient(name string, port int, opts *testclient.Options) *testclient.RTCClient {
	token := joinToken(testRoom, name)
	ws, err := testclient.NewWebSocketConn(fmt.Sprintf("ws://localhost:%d", port), token, opts)
	if err != nil {
		panic(err)
	}

	c, err := testclient.NewRTCClient(ws)
	if err != nil {
		panic(err)
	}

	go c.Run()

	return c
}

func redisClient() *redis.Client {
	return redis.NewClient(&redis.Options{
		Addr: "localhost:6379",
	})
}

func joinToken(room, name string) string {
	at := auth.NewAccessToken(testApiKey, testApiSecret).
		AddGrant(&auth.VideoGrant{RoomJoin: true, Room: room}).
		SetIdentity(name)
	t, err := at.ToJWT()
	if err != nil {
		panic(err)
	}
	return t
}

func createRoomToken() string {
	at := auth.NewAccessToken(testApiKey, testApiSecret).
		AddGrant(&auth.VideoGrant{RoomCreate: true}).
		SetIdentity("testuser")
	t, err := at.ToJWT()
	if err != nil {
		panic(err)
	}
	return t
}

func stopWriters(writers ...*testclient.TrackWriter) {
	for _, w := range writers {
		w.Stop()
	}
}

func stopClients(clients ...*testclient.RTCClient) {
	for _, c := range clients {
		c.Stop()
	}
}<|MERGE_RESOLUTION|>--- conflicted
+++ resolved
@@ -146,11 +146,7 @@
 	}
 	currentNode.Id = utils.NewGuid(nodeId1)
 
-<<<<<<< HEAD
-	s, err := service.InitializeServer(conf, currentNode, true)
-=======
 	s, err := service.InitializeServer(conf, currentNode)
->>>>>>> eb6e763e
 	if err != nil {
 		panic(fmt.Sprintf("could not create server: %v", err))
 	}
@@ -179,11 +175,8 @@
 	currentNode.Id = nodeId
 
 	// redis routing and store
-<<<<<<< HEAD
-	s, err := service.InitializeServer(conf, currentNode, true)
-=======
 	s, err := service.InitializeServer(conf, currentNode)
->>>>>>> eb6e763e
+
 	if err != nil {
 		panic(fmt.Sprintf("could not create server: %v", err))
 	}
