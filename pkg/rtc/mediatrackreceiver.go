// Copyright 2023 LiveKit, Inc.
//
// Licensed under the Apache License, Version 2.0 (the "License");
// you may not use this file except in compliance with the License.
// You may obtain a copy of the License at
//
//     http://www.apache.org/licenses/LICENSE-2.0
//
// Unless required by applicable law or agreed to in writing, software
// distributed under the License is distributed on an "AS IS" BASIS,
// WITHOUT WARRANTIES OR CONDITIONS OF ANY KIND, either express or implied.
// See the License for the specific language governing permissions and
// limitations under the License.

package rtc

import (
	"context"
	"errors"
	"fmt"
	"sort"
	"sync"

	"github.com/pion/rtcp"
	"github.com/pion/webrtc/v4"
	"go.uber.org/atomic"
	"golang.org/x/exp/slices"
	"google.golang.org/protobuf/proto"

	"github.com/livekit/protocol/livekit"
	"github.com/livekit/protocol/logger"
	"github.com/livekit/protocol/utils"

	"github.com/livekit/livekit-server/pkg/rtc/types"
	"github.com/livekit/livekit-server/pkg/sfu"
	"github.com/livekit/livekit-server/pkg/sfu/buffer"
	"github.com/livekit/livekit-server/pkg/sfu/mime"
	"github.com/livekit/livekit-server/pkg/sfu/rtpstats"
	"github.com/livekit/livekit-server/pkg/telemetry"
)

const (
	layerSelectionTolerance = 0.9
)

var (
	ErrNotOpen    = errors.New("track is not open")
	ErrNoReceiver = errors.New("cannot subscribe without a receiver in place")
)

// ------------------------------------------------------

type mediaTrackReceiverState int

const (
	mediaTrackReceiverStateOpen mediaTrackReceiverState = iota
	mediaTrackReceiverStateClosing
	mediaTrackReceiverStateClosed
)

func (m mediaTrackReceiverState) String() string {
	switch m {
	case mediaTrackReceiverStateOpen:
		return "OPEN"
	case mediaTrackReceiverStateClosing:
		return "CLOSING"
	case mediaTrackReceiverStateClosed:
		return "CLOSED"
	default:
		return fmt.Sprintf("%d", int(m))
	}
}

// -----------------------------------------------------

type simulcastReceiver struct {
	sfu.TrackReceiver
	priority  int
	lock      sync.Mutex
	regressTo sfu.TrackReceiver
}

func (r *simulcastReceiver) Priority() int {
	return r.priority
}

func (r *simulcastReceiver) AddDownTrack(track sfu.TrackSender) error {
	r.lock.Lock()
	if rt := r.regressTo; rt != nil {
		r.lock.Unlock()
		// AddDownTrack could be called in downtrack.OnBinding callback, use a goroutine to avoid deadlock
		go track.SetReceiver(rt)
		return nil
	}
	err := r.TrackReceiver.AddDownTrack(track)
	r.lock.Unlock()
	return err
}

func (r *simulcastReceiver) RegressTo(receiver sfu.TrackReceiver) {
	r.lock.Lock()
	r.regressTo = receiver
	dts := r.GetDownTracks()
	r.lock.Unlock()

	for _, dt := range dts {
		dt.SetReceiver(receiver)
	}
}

func (r *simulcastReceiver) IsRegressed() bool {
	r.lock.Lock()
	defer r.lock.Unlock()
	return r.regressTo != nil
}

// -----------------------------------------------------

type MediaTrackReceiverParams struct {
	MediaTrack            types.MediaTrack
	IsRelayed             bool
	ParticipantID         livekit.ParticipantID
	ParticipantIdentity   livekit.ParticipantIdentity
	ParticipantVersion    uint32
	ReceiverConfig        ReceiverConfig
	SubscriberConfig      DirectionConfig
	AudioConfig           sfu.AudioConfig
	Telemetry             telemetry.TelemetryService
	Logger                logger.Logger
	RegressionTargetCodec string
}

type MediaTrackReceiver struct {
	params MediaTrackReceiverParams

	lock               sync.RWMutex
	receivers          []*simulcastReceiver
	trackInfo          atomic.Pointer[livekit.TrackInfo]
	potentialCodecs    []webrtc.RTPCodecParameters
	state              mediaTrackReceiverState
	isExpectedToResume bool

	onSetupReceiver     func(mime mime.MimeType)
	onMediaLossFeedback func(dt *sfu.DownTrack, report *rtcp.ReceiverReport)
	onClose             []func(isExpectedToResume bool)
	onCodecRegression   func(old, new webrtc.RTPCodecParameters)

	*MediaTrackSubscriptions
}

func NewMediaTrackReceiver(params MediaTrackReceiverParams, ti *livekit.TrackInfo) *MediaTrackReceiver {
	t := &MediaTrackReceiver{
		params: params,
		state:  mediaTrackReceiverStateOpen,
	}
	t.trackInfo.Store(utils.CloneProto(ti))

	t.MediaTrackSubscriptions = NewMediaTrackSubscriptions(MediaTrackSubscriptionsParams{
		MediaTrack:       params.MediaTrack,
		IsRelayed:        params.IsRelayed,
		ReceiverConfig:   params.ReceiverConfig,
		SubscriberConfig: params.SubscriberConfig,
		Telemetry:        params.Telemetry,
		Logger:           params.Logger,
	})
	t.MediaTrackSubscriptions.OnDownTrackCreated(t.onDownTrackCreated)

	if ti.Muted {
		t.SetMuted(true)
	}
	return t
}

func (t *MediaTrackReceiver) Restart() {
	hq := buffer.VideoQualityToSpatialLayer(livekit.VideoQuality_HIGH, t.TrackInfo())

	for _, receiver := range t.loadReceivers() {
		receiver.SetMaxExpectedSpatialLayer(hq)
	}
}

func (t *MediaTrackReceiver) OnSetupReceiver(f func(mime mime.MimeType)) {
	t.lock.Lock()
	t.onSetupReceiver = f
	t.lock.Unlock()
}

func (t *MediaTrackReceiver) SetupReceiver(receiver sfu.TrackReceiver, priority int, mid string) {
	t.lock.Lock()
	if t.state != mediaTrackReceiverStateOpen {
		t.params.Logger.Warnw("cannot set up receiver on a track not open", nil)
		t.lock.Unlock()
		return
	}

	receivers := slices.Clone(t.receivers)

	// codec position maybe taken by DummyReceiver, check and upgrade to WebRTCReceiver
<<<<<<< HEAD
	receiverToAdd := receiver
	idx := -1
	for i, r := range receivers {
		if r.Mime() == receiver.Mime() {
			idx = i
=======
	var existingReceiver bool
	for _, r := range receivers {
		if strings.EqualFold(r.Codec().MimeType, receiver.Codec().MimeType) {
			existingReceiver = true
			if d, ok := r.TrackReceiver.(*DummyReceiver); ok {
				d.Upgrade(receiver)
			} else {
				t.params.Logger.Errorw("receiver already exists, setup failed", nil, "mime", receiver.Codec().MimeType)
			}
>>>>>>> d8e325d3
			break
		}
	}
	if !existingReceiver {
		receivers = append(receivers, &simulcastReceiver{TrackReceiver: receiver, priority: priority})
	}

	sort.Slice(receivers, func(i, j int) bool {
		return receivers[i].Priority() < receivers[j].Priority()
	})

	if mid != "" {
		trackInfo := t.TrackInfoClone()
		if priority == 0 {
			trackInfo.MimeType = receiver.Mime().String()
			trackInfo.Mid = mid
		}

		for i, ci := range trackInfo.Codecs {
			if i == priority {
				ci.MimeType = receiver.Mime().String()
				ci.Mid = mid
				break
			}
		}
		t.trackInfo.Store(trackInfo)
	}

	t.receivers = receivers
	onSetupReceiver := t.onSetupReceiver
	t.lock.Unlock()

	var receiverCodecs []mime.MimeType
	for _, r := range receivers {
		receiverCodecs = append(receiverCodecs, r.Mime())
	}
	t.params.Logger.Debugw(
		"setup receiver",
		"mime", receiver.Mime(),
		"priority", priority,
		"receivers", receiverCodecs,
		"mid", mid,
	)

	if onSetupReceiver != nil {
		onSetupReceiver(receiver.Mime())
	}
}

func (t *MediaTrackReceiver) HandleReceiverCodecChange(r sfu.TrackReceiver, codec webrtc.RTPCodecParameters, state sfu.ReceiverCodecState) {
	// TODO: we only support codec regress to backup codec now, so the receiver will not be available
	// once fallback / regression happens.
	// We will support codec upgrade in the future then the primary receiver will be available again if
	// all subscribers of the track negotiate it.
	if state == sfu.ReceiverCodecStateNormal {
		return
	}

	t.lock.Lock()
	// codec regression, find backup codec and switch all downtracks to it
	var (
		oldReceiver         *simulcastReceiver
		backupCodecReceiver sfu.TrackReceiver
	)
	for _, receiver := range t.receivers {
		if receiver.TrackReceiver == r {
			oldReceiver = receiver
			continue
		}
		if d, ok := receiver.TrackReceiver.(*DummyReceiver); ok && d.Receiver() == r {
			oldReceiver = receiver
			continue
		}

		if strings.EqualFold(receiver.Codec().MimeType, t.params.RegressionTargetCodec) {
			backupCodecReceiver = receiver.TrackReceiver
		}

		if oldReceiver != nil && backupCodecReceiver != nil {
			break
		}
	}

	if oldReceiver == nil {
		// should not happen
		t.params.Logger.Errorw("could not find primary receiver for codec", nil, "codec", codec.MimeType)
		t.lock.Unlock()
		return
	}

	if oldReceiver.IsRegressed() {
		t.params.Logger.Infow("codec already regressed", "codec", codec.MimeType)
		t.lock.Unlock()
		return
	}

	if backupCodecReceiver == nil {
		t.params.Logger.Infow("no backup codec found, can't regress codec")
		t.lock.Unlock()
		return
	}

	t.params.Logger.Infow("regressing codec", "from", codec.MimeType, "to", backupCodecReceiver.Codec().MimeType)

	// remove old codec from potential codecs
	for i, c := range t.potentialCodecs {
		if strings.EqualFold(c.MimeType, codec.MimeType) {
			slices.Delete(t.potentialCodecs, i, i+1)
			break
		}
	}
	onCodecRegression := t.onCodecRegression
	t.lock.Unlock()
	oldReceiver.RegressTo(backupCodecReceiver)

	if onCodecRegression != nil {
		onCodecRegression(codec, backupCodecReceiver.Codec())
	}
}

func (t *MediaTrackReceiver) OnCodecRegression(f func(old, new webrtc.RTPCodecParameters)) {
	t.onCodecRegression = f
}

func (t *MediaTrackReceiver) SetPotentialCodecs(codecs []webrtc.RTPCodecParameters, headers []webrtc.RTPHeaderExtensionParameter) {
	// The potential codecs have not published yet, so we can't get the actual Extensions, the client/browser uses same extensions
	// for all video codecs so we assume they will have same extensions as the primary codec.
	t.lock.Lock()
	receivers := slices.Clone(t.receivers)
	t.potentialCodecs = codecs
	for i, c := range codecs {
		var exist bool
		for _, r := range receivers {
			if mime.NormalizeMimeType(c.MimeType) == r.Mime() {
				exist = true
				break
			}
		}
		if !exist {
			receivers = append(receivers, &simulcastReceiver{
				TrackReceiver: NewDummyReceiver(t.ID(), string(t.PublisherID()), c, headers),
				priority:      i,
			})
		}
	}
	sort.Slice(receivers, func(i, j int) bool {
		return receivers[i].Priority() < receivers[j].Priority()
	})
	t.receivers = receivers
	t.lock.Unlock()
}

func (t *MediaTrackReceiver) ClearReceiver(mime mime.MimeType, isExpectedToResume bool) {
	t.lock.Lock()
	receivers := slices.Clone(t.receivers)
	for idx, receiver := range receivers {
		if receiver.Mime() == mime {
			receivers[idx] = receivers[len(receivers)-1]
			receivers[len(receivers)-1] = nil
			receivers = receivers[:len(receivers)-1]
			break
		}
	}
	t.receivers = receivers
	t.lock.Unlock()

	t.removeAllSubscribersForMime(mime, isExpectedToResume)
}

func (t *MediaTrackReceiver) ClearAllReceivers(isExpectedToResume bool) {
	t.params.Logger.Debugw("clearing all receivers")
	t.lock.Lock()
	receivers := t.receivers
	t.receivers = nil

	t.isExpectedToResume = isExpectedToResume
	t.lock.Unlock()

	for _, r := range receivers {
		t.removeAllSubscribersForMime(r.Mime(), isExpectedToResume)
	}
}

func (t *MediaTrackReceiver) OnMediaLossFeedback(f func(dt *sfu.DownTrack, rr *rtcp.ReceiverReport)) {
	t.onMediaLossFeedback = f
}

func (t *MediaTrackReceiver) IsOpen() bool {
	t.lock.RLock()
	defer t.lock.RUnlock()
	if t.state != mediaTrackReceiverStateOpen {
		return false
	}
	// If any one of the receivers has entered closed state, we would not consider the track open
	for _, receiver := range t.receivers {
		if receiver.IsClosed() {
			return false
		}
	}
	return true
}

func (t *MediaTrackReceiver) SetClosing() {
	t.lock.Lock()
	defer t.lock.Unlock()
	if t.state == mediaTrackReceiverStateOpen {
		t.state = mediaTrackReceiverStateClosing
	}
}

func (t *MediaTrackReceiver) TryClose() bool {
	t.lock.RLock()
	if t.state == mediaTrackReceiverStateClosed {
		t.lock.RUnlock()
		return true
	}

	numActiveReceivers := 0
	for _, receiver := range t.receivers {
		dr, ok := receiver.TrackReceiver.(*DummyReceiver)
		if !ok || dr.Receiver() != nil {
			// !ok means real receiver OR
			// dummy receiver with a regular receiver attached
			numActiveReceivers++
		}
	}

	isExpectedToResume := t.isExpectedToResume
	t.lock.RUnlock()
	if numActiveReceivers != 0 {
		return false
	}

	t.Close(isExpectedToResume)
	return true
}

func (t *MediaTrackReceiver) Close(isExpectedToResume bool) {
	t.lock.Lock()
	if t.state == mediaTrackReceiverStateClosed {
		t.lock.Unlock()
		return
	}

	t.state = mediaTrackReceiverStateClosed
	onclose := t.onClose
	t.lock.Unlock()

	for _, f := range onclose {
		f(isExpectedToResume)
	}
}

func (t *MediaTrackReceiver) ID() livekit.TrackID {
	return livekit.TrackID(t.TrackInfo().Sid)
}

func (t *MediaTrackReceiver) Kind() livekit.TrackType {
	return t.TrackInfo().Type
}

func (t *MediaTrackReceiver) Source() livekit.TrackSource {
	return t.TrackInfo().Source
}

func (t *MediaTrackReceiver) Stream() string {
	return t.TrackInfo().Stream
}

func (t *MediaTrackReceiver) PublisherID() livekit.ParticipantID {
	return t.params.ParticipantID
}

func (t *MediaTrackReceiver) PublisherIdentity() livekit.ParticipantIdentity {
	return t.params.ParticipantIdentity
}

func (t *MediaTrackReceiver) PublisherVersion() uint32 {
	return t.params.ParticipantVersion
}

func (t *MediaTrackReceiver) IsSimulcast() bool {
	return t.TrackInfo().Simulcast
}

func (t *MediaTrackReceiver) SetSimulcast(simulcast bool) {
	t.lock.Lock()
	defer t.lock.Unlock()

	trackInfo := t.TrackInfoClone()
	trackInfo.Simulcast = simulcast
	t.trackInfo.Store(trackInfo)
}

func (t *MediaTrackReceiver) Name() string {
	return t.TrackInfo().Name
}

func (t *MediaTrackReceiver) IsMuted() bool {
	return t.TrackInfo().Muted
}

func (t *MediaTrackReceiver) SetMuted(muted bool) {
	t.lock.Lock()
	trackInfo := t.TrackInfoClone()
	trackInfo.Muted = muted
	t.trackInfo.Store(trackInfo)

	receivers := t.receivers
	t.lock.Unlock()

	for _, receiver := range receivers {
		receiver.SetUpTrackPaused(muted)
	}

	t.MediaTrackSubscriptions.SetMuted(muted)
}

func (t *MediaTrackReceiver) IsEncrypted() bool {
	return t.TrackInfo().Encryption != livekit.Encryption_NONE
}

func (t *MediaTrackReceiver) AddOnClose(f func(isExpectedToResume bool)) {
	if f == nil {
		return
	}

	t.lock.Lock()
	t.onClose = append(t.onClose, f)
	t.lock.Unlock()
}

// AddSubscriber subscribes sub to current mediaTrack
func (t *MediaTrackReceiver) AddSubscriber(sub types.LocalParticipant) (types.SubscribedTrack, error) {
	t.lock.RLock()
	if t.state != mediaTrackReceiverStateOpen {
		t.lock.RUnlock()
		return nil, ErrNotOpen
	}

	receivers := t.receivers
	potentialCodecs := make([]webrtc.RTPCodecParameters, len(t.potentialCodecs))
	copy(potentialCodecs, t.potentialCodecs)
	t.lock.RUnlock()

	if len(receivers) == 0 {
		// cannot add, no receiver
		return nil, ErrNoReceiver
	}

	for _, receiver := range receivers {
		if receiver.IsRegressed() {
			continue
		}

		codec := receiver.Codec()
		var found bool
		for _, pc := range potentialCodecs {
			if mime.IsMimeTypeStringEqual(codec.MimeType, pc.MimeType) {
				found = true
				break
			}
		}
		if !found {
			potentialCodecs = append(potentialCodecs, codec)
		}
	}

	streamId := string(t.PublisherID())
	if sub.ProtocolVersion().SupportsPackedStreamId() {
		// when possible, pack both IDs in streamID to allow new streams to be generated
		// react-native-webrtc still uses stream based APIs and require this
		streamId = PackStreamID(t.PublisherID(), t.ID())
	}

	tLogger := LoggerWithTrack(sub.GetLogger(), t.ID(), t.params.IsRelayed)
	wr := NewWrappedReceiver(WrappedReceiverParams{
		Receivers:      receivers,
		TrackID:        t.ID(),
		StreamId:       streamId,
		UpstreamCodecs: potentialCodecs,
		Logger:         tLogger,
		DisableRed:     t.TrackInfo().GetDisableRed() || !t.params.AudioConfig.ActiveREDEncoding,
	})
	subTrack, err := t.MediaTrackSubscriptions.AddSubscriber(sub, wr)

	// media track could have been closed while adding subscription
	remove := false
	isExpectedToResume := false
	t.lock.RLock()
	if t.state != mediaTrackReceiverStateOpen {
		isExpectedToResume = t.isExpectedToResume
		remove = true
	}
	t.lock.RUnlock()

	if remove {
		_ = t.MediaTrackSubscriptions.RemoveSubscriber(sub.ID(), isExpectedToResume)
		return nil, ErrNotOpen
	}

	return subTrack, err
}

// RemoveSubscriber removes participant from subscription
// stop all forwarders to the client
func (t *MediaTrackReceiver) RemoveSubscriber(subscriberID livekit.ParticipantID, isExpectedToResume bool) {
	_ = t.MediaTrackSubscriptions.RemoveSubscriber(subscriberID, isExpectedToResume)
}

func (t *MediaTrackReceiver) removeAllSubscribersForMime(mime mime.MimeType, isExpectedToResume bool) {
	t.params.Logger.Debugw("removing all subscribers for mime", "mime", mime)
	for _, subscriberID := range t.MediaTrackSubscriptions.GetAllSubscribersForMime(mime) {
		t.RemoveSubscriber(subscriberID, isExpectedToResume)
	}
}

func (t *MediaTrackReceiver) RevokeDisallowedSubscribers(allowedSubscriberIdentities []livekit.ParticipantIdentity) []livekit.ParticipantIdentity {
	var revokedSubscriberIdentities []livekit.ParticipantIdentity

	// LK-TODO: large number of subscribers needs to be solved for this loop
	for _, subTrack := range t.MediaTrackSubscriptions.getAllSubscribedTracks() {
		found := false
		for _, allowedIdentity := range allowedSubscriberIdentities {
			if subTrack.SubscriberIdentity() == allowedIdentity {
				found = true
				break
			}
		}

		if !found {
			t.params.Logger.Infow("revoking subscription",
				"subscriber", subTrack.SubscriberIdentity(),
				"subscriberID", subTrack.SubscriberID(),
			)
			t.RemoveSubscriber(subTrack.SubscriberID(), false)
			revokedSubscriberIdentities = append(revokedSubscriberIdentities, subTrack.SubscriberIdentity())
		}
	}

	return revokedSubscriberIdentities
}

func (t *MediaTrackReceiver) updateTrackInfoOfReceivers() {
	ti := t.TrackInfo()
	for _, r := range t.loadReceivers() {
		r.UpdateTrackInfo(ti)
	}
}

func (t *MediaTrackReceiver) SetLayerSsrc(mimeType mime.MimeType, rid string, ssrc uint32) {
	t.lock.Lock()
	trackInfo := t.TrackInfoClone()
	layer := buffer.RidToSpatialLayer(rid, trackInfo)
	if layer == buffer.InvalidLayerSpatial {
		// non-simulcast case will not have `rid`
		layer = 0
	}
	quality := buffer.SpatialLayerToVideoQuality(layer, trackInfo)
	// set video layer ssrc info
	for i, ci := range trackInfo.Codecs {
		if mime.NormalizeMimeType(ci.MimeType) == mimeType {
			continue
		}

		// if origin layer has ssrc, don't override it
		var matchingLayer *livekit.VideoLayer
		ssrcFound := false
		for _, l := range ci.Layers {
			if l.Quality == quality {
				matchingLayer = l
				if l.Ssrc != 0 {
					ssrcFound = true
				}
				break
			}
		}
		if !ssrcFound && matchingLayer != nil {
			matchingLayer.Ssrc = ssrc
		}

		// for client don't use simulcast codecs (old client version or single codec)
		if i == 0 {
			trackInfo.Layers = ci.Layers
		}
		break
	}
	t.trackInfo.Store(trackInfo)
	t.lock.Unlock()

	t.updateTrackInfoOfReceivers()
}

func (t *MediaTrackReceiver) UpdateCodecCid(codecs []*livekit.SimulcastCodec) {
	t.lock.Lock()
	trackInfo := t.TrackInfoClone()
	for _, c := range codecs {
		for _, origin := range trackInfo.Codecs {
			if mime.IsMimeTypeStringContains(origin.MimeType, c.Codec) {
				origin.Cid = c.Cid
				break
			}
		}
	}
	t.trackInfo.Store(trackInfo)
	t.lock.Unlock()

	t.updateTrackInfoOfReceivers()
}

func (t *MediaTrackReceiver) UpdateTrackInfo(ti *livekit.TrackInfo) {
	updateMute := false
	clonedInfo := utils.CloneProto(ti)

	t.lock.Lock()
	trackInfo := t.TrackInfo()
	// patch Mid and SSRC of codecs/layers by keeping original if available
	for i, ci := range clonedInfo.Codecs {
		for _, originCi := range trackInfo.Codecs {
			if !mime.IsMimeTypeStringEqual(ci.MimeType, originCi.MimeType) {
				continue
			}

			if originCi.Mid != "" {
				ci.Mid = originCi.Mid
			}

			for _, layer := range ci.Layers {
				for _, originLayer := range originCi.Layers {
					if layer.Quality == originLayer.Quality {
						if originLayer.Ssrc != 0 {
							layer.Ssrc = originLayer.Ssrc
						}
						break
					}
				}
			}
			break
		}

		// for clients that don't use simulcast codecs (old client version or single codec)
		if i == 0 {
			clonedInfo.Layers = ci.Layers
		}
	}
	if trackInfo.Muted != clonedInfo.Muted {
		updateMute = true
	}
	t.trackInfo.Store(clonedInfo)
	t.lock.Unlock()

	if updateMute {
		t.SetMuted(clonedInfo.Muted)
	}

	t.updateTrackInfoOfReceivers()
}

func (t *MediaTrackReceiver) UpdateAudioTrack(update *livekit.UpdateLocalAudioTrack) {
	if t.Kind() != livekit.TrackType_AUDIO {
		return
	}

	t.lock.Lock()
	trackInfo := t.TrackInfo()
	clonedInfo := utils.CloneProto(trackInfo)
	clonedInfo.AudioFeatures = update.Features
	clonedInfo.Stereo = false
	clonedInfo.DisableDtx = false
	for _, feature := range update.Features {
		switch feature {
		case livekit.AudioTrackFeature_TF_STEREO:
			clonedInfo.Stereo = true
		case livekit.AudioTrackFeature_TF_NO_DTX:
			clonedInfo.DisableDtx = true
		}
	}
	if proto.Equal(trackInfo, clonedInfo) {
		t.lock.Unlock()
		return
	}

	t.trackInfo.Store(clonedInfo)
	t.lock.Unlock()

	t.updateTrackInfoOfReceivers()

	t.params.Telemetry.TrackPublishedUpdate(context.Background(), t.PublisherID(), clonedInfo)
	t.params.Logger.Debugw("updated audio track", "before", logger.Proto(trackInfo), "after", logger.Proto(clonedInfo))
}

func (t *MediaTrackReceiver) UpdateVideoTrack(update *livekit.UpdateLocalVideoTrack) {
	if t.Kind() != livekit.TrackType_VIDEO {
		return
	}

	t.lock.Lock()
	trackInfo := t.TrackInfo()
	clonedInfo := utils.CloneProto(trackInfo)
	clonedInfo.Width = update.Width
	clonedInfo.Height = update.Height
	if proto.Equal(trackInfo, clonedInfo) {
		t.lock.Unlock()
		return
	}

	t.trackInfo.Store(clonedInfo)
	t.lock.Unlock()

	t.updateTrackInfoOfReceivers()

	t.params.Telemetry.TrackPublishedUpdate(context.Background(), t.PublisherID(), clonedInfo)
	t.params.Logger.Debugw("updated video track", "before", logger.Proto(trackInfo), "after", logger.Proto(clonedInfo))
}

func (t *MediaTrackReceiver) TrackInfo() *livekit.TrackInfo {
	return t.trackInfo.Load()
}

func (t *MediaTrackReceiver) TrackInfoClone() *livekit.TrackInfo {
	return utils.CloneProto(t.TrackInfo())
}

func (t *MediaTrackReceiver) NotifyMaxLayerChange(maxLayer int32) {
	trackInfo := t.TrackInfo()
	quality := buffer.SpatialLayerToVideoQuality(maxLayer, trackInfo)
	ti := &livekit.TrackInfo{
		Sid:    trackInfo.Sid,
		Type:   trackInfo.Type,
		Layers: []*livekit.VideoLayer{{Quality: quality}},
	}
	if quality != livekit.VideoQuality_OFF {
		for _, layer := range trackInfo.Layers {
			if layer.Quality == quality {
				ti.Layers[0].Width = layer.Width
				ti.Layers[0].Height = layer.Height
				break
			}
		}
	}

	t.params.Telemetry.TrackPublishedUpdate(context.Background(), t.PublisherID(), ti)
}

// GetQualityForDimension finds the closest quality to use for desired dimensions
// affords a 20% tolerance on dimension
func (t *MediaTrackReceiver) GetQualityForDimension(width, height uint32) livekit.VideoQuality {
	quality := livekit.VideoQuality_HIGH
	if t.Kind() == livekit.TrackType_AUDIO {
		return quality
	}

	trackInfo := t.TrackInfo()

	if trackInfo.Height == 0 {
		return quality
	}
	origSize := trackInfo.Height
	requestedSize := height
	if trackInfo.Width < trackInfo.Height {
		// for portrait videos
		origSize = trackInfo.Width
		requestedSize = width
	}

	// default sizes representing qualities low - high
	layerSizes := []uint32{180, 360, origSize}
	var providedSizes []uint32
	for _, layer := range trackInfo.Layers {
		providedSizes = append(providedSizes, layer.Height)
	}
	if len(providedSizes) > 0 {
		layerSizes = providedSizes
		// comparing height always
		requestedSize = height
		sort.Slice(layerSizes, func(i, j int) bool {
			return layerSizes[i] < layerSizes[j]
		})
	}

	// finds the highest layer with smallest dimensions that still satisfy client demands
	requestedSize = uint32(float32(requestedSize) * layerSelectionTolerance)
	for i, s := range layerSizes {
		quality = livekit.VideoQuality(i)
		if i == len(layerSizes)-1 {
			break
		} else if s >= requestedSize && s != layerSizes[i+1] {
			break
		}
	}

	return quality
}

func (t *MediaTrackReceiver) GetAudioLevel() (float64, bool) {
	receiver := t.PrimaryReceiver()
	if receiver == nil {
		return 0, false
	}

	return receiver.GetAudioLevel()
}

func (t *MediaTrackReceiver) onDownTrackCreated(downTrack *sfu.DownTrack) {
	if t.Kind() == livekit.TrackType_AUDIO {
		downTrack.AddReceiverReportListener(func(dt *sfu.DownTrack, rr *rtcp.ReceiverReport) {
			if t.onMediaLossFeedback != nil {
				t.onMediaLossFeedback(dt, rr)
			}
		})
	}
}

func (t *MediaTrackReceiver) DebugInfo() map[string]interface{} {
	info := map[string]interface{}{
		"ID":       t.ID(),
		"Kind":     t.Kind().String(),
		"PubMuted": t.IsMuted(),
	}

	info["DownTracks"] = t.MediaTrackSubscriptions.DebugInfo()

	for _, receiver := range t.loadReceivers() {
		info[receiver.Codec().MimeType] = receiver.DebugInfo()
	}

	return info
}

func (t *MediaTrackReceiver) PrimaryReceiver() sfu.TrackReceiver {
	receivers := t.loadReceivers()
	if len(receivers) == 0 {
		return nil
	}
	if dr, ok := receivers[0].TrackReceiver.(*DummyReceiver); ok {
		return dr.Receiver()
	}
	return receivers[0].TrackReceiver
}

func (t *MediaTrackReceiver) Receiver(mime mime.MimeType) sfu.TrackReceiver {
	for _, r := range t.loadReceivers() {
		if r.Mime() == mime {
			if dr, ok := r.TrackReceiver.(*DummyReceiver); ok {
				return dr.Receiver()
			}
			return r.TrackReceiver
		}
	}
	return nil
}

func (t *MediaTrackReceiver) Receivers() []sfu.TrackReceiver {
	receivers := t.loadReceivers()
	trackReceivers := make([]sfu.TrackReceiver, len(receivers))
	for i, r := range receivers {
		trackReceivers[i] = r.TrackReceiver
	}
	return trackReceivers
}

func (t *MediaTrackReceiver) loadReceivers() []*simulcastReceiver {
	t.lock.RLock()
	defer t.lock.RUnlock()
	return t.receivers
}

func (t *MediaTrackReceiver) SetRTT(rtt uint32) {
	for _, r := range t.loadReceivers() {
		if wr, ok := r.TrackReceiver.(*sfu.WebRTCReceiver); ok {
			wr.SetRTT(rtt)
		}
	}
}

func (t *MediaTrackReceiver) GetTemporalLayerForSpatialFps(spatial int32, fps uint32, mime mime.MimeType) int32 {
	receiver := t.Receiver(mime)
	if receiver == nil {
		return buffer.DefaultMaxLayerTemporal
	}

	layerFps := receiver.GetTemporalLayerFpsForSpatial(spatial)
	requestFps := float32(fps) * layerSelectionTolerance
	for i, f := range layerFps {
		if requestFps <= f {
			return int32(i)
		}
	}
	return buffer.DefaultMaxLayerTemporal
}

func (t *MediaTrackReceiver) GetTrackStats() *livekit.RTPStats {
	receivers := t.loadReceivers()
	stats := make([]*livekit.RTPStats, 0, len(receivers))
	for _, receiver := range receivers {
		receiverStats := receiver.GetTrackStats()
		if receiverStats != nil {
			stats = append(stats, receiverStats)
		}
	}

	return rtpstats.AggregateRTPStats(stats)
}<|MERGE_RESOLUTION|>--- conflicted
+++ resolved
@@ -19,6 +19,7 @@
 	"errors"
 	"fmt"
 	"sort"
+	"strings"
 	"sync"
 
 	"github.com/pion/rtcp"
@@ -127,7 +128,7 @@
 	AudioConfig           sfu.AudioConfig
 	Telemetry             telemetry.TelemetryService
 	Logger                logger.Logger
-	RegressionTargetCodec string
+	RegressionTargetCodec mime.MimeType
 }
 
 type MediaTrackReceiver struct {
@@ -196,23 +197,15 @@
 	receivers := slices.Clone(t.receivers)
 
 	// codec position maybe taken by DummyReceiver, check and upgrade to WebRTCReceiver
-<<<<<<< HEAD
-	receiverToAdd := receiver
-	idx := -1
-	for i, r := range receivers {
-		if r.Mime() == receiver.Mime() {
-			idx = i
-=======
 	var existingReceiver bool
 	for _, r := range receivers {
-		if strings.EqualFold(r.Codec().MimeType, receiver.Codec().MimeType) {
+		if r.Mime() == receiver.Mime() {
 			existingReceiver = true
 			if d, ok := r.TrackReceiver.(*DummyReceiver); ok {
 				d.Upgrade(receiver)
 			} else {
-				t.params.Logger.Errorw("receiver already exists, setup failed", nil, "mime", receiver.Codec().MimeType)
-			}
->>>>>>> d8e325d3
+				t.params.Logger.Errorw("receiver already exists, setup failed", nil, "mime", receiver.Mime())
+			}
 			break
 		}
 	}
@@ -287,7 +280,7 @@
 			continue
 		}
 
-		if strings.EqualFold(receiver.Codec().MimeType, t.params.RegressionTargetCodec) {
+		if receiver.Mime() == t.params.RegressionTargetCodec {
 			backupCodecReceiver = receiver.TrackReceiver
 		}
 
