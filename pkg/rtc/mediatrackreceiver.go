package rtc

import (
	"errors"
	"sort"
	"strings"
	"sync"
	"time"

	"github.com/pion/rtcp"
	"go.uber.org/atomic"
	"google.golang.org/protobuf/proto"

	"github.com/livekit/protocol/livekit"
	"github.com/livekit/protocol/logger"

	"github.com/livekit/livekit-server/pkg/config"
	"github.com/livekit/livekit-server/pkg/rtc/types"
	"github.com/livekit/livekit-server/pkg/sfu"
	"github.com/livekit/livekit-server/pkg/sfu/buffer"
	"github.com/livekit/livekit-server/pkg/telemetry"
)

const (
	downLostUpdateDelta     = time.Second
	layerSelectionTolerance = 0.9
)

type simulcastReceiver struct {
	sfu.TrackReceiver
	priority   int
	layerSSRCs [livekit.VideoQuality_HIGH + 1]uint32
}

func (r *simulcastReceiver) Priority() int {
	return r.priority
}

type MediaTrackReceiver struct {
	params      MediaTrackReceiverParams
	muted       atomic.Bool
	simulcasted atomic.Bool

	lock            sync.RWMutex
<<<<<<< HEAD
	receivers       []*simulcastReceiver
=======
	trackInfo       *livekit.TrackInfo
	receiver        sfu.TrackReceiver
>>>>>>> 3054f3ee
	layerDimensions map[livekit.VideoQuality]*livekit.VideoLayer

	// track audio fraction lost
	downFracLostLock   sync.Mutex
	maxDownFracLost    uint8
	maxDownFracLostTs  time.Time
	onMediaLossUpdate  func(fractionalLoss uint8)
	onVideoLayerUpdate func(layers []*livekit.VideoLayer)

	onClose []func()

	*MediaTrackSubscriptions
}

type MediaTrackReceiverParams struct {
	TrackInfo           *livekit.TrackInfo
	MediaTrack          types.MediaTrack
	ParticipantID       livekit.ParticipantID
	ParticipantIdentity livekit.ParticipantIdentity
	BufferFactory       *buffer.Factory
	ReceiverConfig      ReceiverConfig
	SubscriberConfig    DirectionConfig
	VideoConfig         config.VideoConfig
	Telemetry           telemetry.TelemetryService
	Logger              logger.Logger
}

func NewMediaTrackReceiver(params MediaTrackReceiverParams) *MediaTrackReceiver {
	t := &MediaTrackReceiver{
		params:          params,
		trackInfo:       proto.Clone(params.TrackInfo).(*livekit.TrackInfo),
		layerDimensions: make(map[livekit.VideoQuality]*livekit.VideoLayer),
	}

	t.MediaTrackSubscriptions = NewMediaTrackSubscriptions(MediaTrackSubscriptionsParams{
		MediaTrack:       params.MediaTrack,
		BufferFactory:    params.BufferFactory,
		ReceiverConfig:   params.ReceiverConfig,
		SubscriberConfig: params.SubscriberConfig,
		VideoConfig:      t.params.VideoConfig,
		Telemetry:        params.Telemetry,
		Logger:           params.Logger,
	})

	if t.trackInfo.Muted {
		t.SetMuted(true)
	}

	if t.trackInfo != nil && t.Kind() == livekit.TrackType_VIDEO {
		t.UpdateVideoLayers(t.trackInfo.Layers)
		// LK-TODO: maybe use this or simulcast flag in TrackInfo to set simulcasted here
	}

	return t
}

func (t *MediaTrackReceiver) Restart() {
	t.lock.Lock()
	receivers := t.receivers
	t.lock.Unlock()

	for _, receiver := range receivers {
		receiver.SetMaxExpectedSpatialLayer(SpatialLayerForQuality(livekit.VideoQuality_HIGH))
	}

	t.MediaTrackSubscriptions.Restart()
}

func (t *MediaTrackReceiver) SetupReceiver(receiver sfu.TrackReceiver, priority int, mid string) {
	t.lock.Lock()
	t.receivers = append(t.receivers, &simulcastReceiver{TrackReceiver: receiver, priority: priority})
	sort.Slice(t.receivers, func(i, j int) bool {
		return t.receivers[i].Priority() < t.receivers[j].Priority()
	})

	if mid != "" {
		if priority == 0 {
			t.params.TrackInfo.MimeType = receiver.Codec().MimeType
			t.params.TrackInfo.Mid = mid

			// for clients don't have simulcast codecs (old version or single codec), add the primary codec
			if len(t.params.TrackInfo.Codecs) == 0 && t.Kind() == livekit.TrackType_VIDEO {
				t.params.TrackInfo.Codecs = append(t.params.TrackInfo.Codecs, &livekit.SimulcastCodecInfo{})
			}
		}

		for i, ci := range t.params.TrackInfo.Codecs {
			if i == priority {
				ci.Mid = mid
				ci.MimeType = receiver.Codec().MimeType
			}
		}
	}

	t.lock.Unlock()
	t.params.Logger.Debugw("setup receiver", "mime", receiver.Codec().MimeType, "priority", priority, "receivers", t.receivers)
	t.MediaTrackSubscriptions.AddCodec(receiver.Codec().MimeType)

	t.MediaTrackSubscriptions.Start()
}

func (t *MediaTrackReceiver) SetLayerSsrc(mime string, rid string, ssrc uint32) {
	t.lock.Lock()
	defer t.lock.Unlock()

	layer := sfu.RidToLayer(rid)
	for _, receiver := range t.receivers {
		if strings.EqualFold(receiver.Codec().MimeType, mime) && int(layer) < len(receiver.layerSSRCs) {
			receiver.layerSSRCs[layer] = ssrc
			return
		}
	}
}

func (t *MediaTrackReceiver) ClearReceiver(mime string) {
	t.lock.Lock()
	for idx, receiver := range t.receivers {
		if strings.EqualFold(receiver.Codec().MimeType, mime) {
			t.receivers[idx] = t.receivers[len(t.receivers)-1]
			t.receivers = t.receivers[:len(t.receivers)-1]
			break
		}
	}
	closeSubscription := len(t.receivers) == 0
	t.lock.Unlock()

	if closeSubscription {
		t.MediaTrackSubscriptions.Close()
	}
}

func (t *MediaTrackReceiver) ClearAllReceivers() {
	t.lock.Lock()
	t.receivers = t.receivers[:0]
	t.lock.Unlock()
	t.MediaTrackSubscriptions.Close()
}

func (t *MediaTrackReceiver) OnMediaLossUpdate(f func(fractionalLoss uint8)) {
	t.onMediaLossUpdate = f
}

func (t *MediaTrackReceiver) OnVideoLayerUpdate(f func(layers []*livekit.VideoLayer)) {
	t.onVideoLayerUpdate = f
}

func (t *MediaTrackReceiver) TryClose() bool {
	t.lock.Lock()
	if len(t.receivers) > 0 {
		t.lock.Unlock()
		return false
	}
	onclose := t.onClose
	t.lock.Unlock()

	t.MediaTrackSubscriptions.Close()

	for _, f := range onclose {
		f()
	}
	return true
}

func (t *MediaTrackReceiver) ID() livekit.TrackID {
	t.lock.RLock()
	defer t.lock.RUnlock()

	return livekit.TrackID(t.trackInfo.Sid)
}

func (t *MediaTrackReceiver) Kind() livekit.TrackType {
	t.lock.RLock()
	defer t.lock.RUnlock()

	return t.trackInfo.Type
}

func (t *MediaTrackReceiver) Source() livekit.TrackSource {
	t.lock.RLock()
	defer t.lock.RUnlock()

	return t.trackInfo.Source
}

func (t *MediaTrackReceiver) PublisherID() livekit.ParticipantID {
	return t.params.ParticipantID
}

func (t *MediaTrackReceiver) PublisherIdentity() livekit.ParticipantIdentity {
	return t.params.ParticipantIdentity
}

func (t *MediaTrackReceiver) IsSimulcast() bool {
	return t.simulcasted.Load()
}

func (t *MediaTrackReceiver) SetSimulcast(simulcast bool) {
	t.simulcasted.Store(simulcast)
}

func (t *MediaTrackReceiver) Name() string {
	t.lock.RLock()
	defer t.lock.RUnlock()

	return t.trackInfo.Name
}

func (t *MediaTrackReceiver) IsMuted() bool {
	return t.muted.Load()
}

func (t *MediaTrackReceiver) SetMuted(muted bool) {
	t.muted.Store(muted)

	t.lock.RLock()
	for _, receiver := range t.receivers {
		receiver.SetUpTrackPaused(muted)
	}
	t.lock.RUnlock()

	t.MediaTrackSubscriptions.SetMuted(muted)
}

func (t *MediaTrackReceiver) AddOnClose(f func()) {
	if f == nil {
		return
	}

	t.lock.Lock()
	t.onClose = append(t.onClose, f)
	t.lock.Unlock()
}

// AddSubscriber subscribes sub to current mediaTrack
func (t *MediaTrackReceiver) AddSubscriber(sub types.LocalParticipant) error {
	t.lock.RLock()
	receivers := t.receivers
	t.lock.RUnlock()

	if len(receivers) == 0 {
		// cannot add, no receiver
		return errors.New("cannot subscribe without a receiver in place")
	}

	// using DownTrack from ion-sfu
	streamId := string(t.PublisherID())
	if sub.ProtocolVersion().SupportsPackedStreamId() {
		// when possible, pack both IDs in streamID to allow new streams to be generated
		// react-native-webrtc still uses stream based APIs and require this
		streamId = PackStreamID(t.PublisherID(), t.ID())
	}

	downTrack, err := t.MediaTrackSubscriptions.AddSubscriber(sub, NewWrappedReceiver(receivers, t.ID(), streamId))
	if err != nil {
		return err
	}

	if downTrack != nil {
		if t.Kind() == livekit.TrackType_AUDIO {
			downTrack.AddReceiverReportListener(t.handleMaxLossFeedback)
		}

	}
	return nil
}

func (t *MediaTrackReceiver) UpdateTrackInfo(ti *livekit.TrackInfo) {
	t.lock.Lock()
	t.params.TrackInfo = ti
	t.lock.Unlock()

	if ti != nil && t.Kind() == livekit.TrackType_VIDEO {
		t.UpdateVideoLayers(ti.Layers)
	}
}

<<<<<<< HEAD
func (t *MediaTrackReceiver) TrackInfo(generateLayer bool) *livekit.TrackInfo {
	ti := proto.Clone(t.params.TrackInfo).(*livekit.TrackInfo)
	if !generateLayer {
		return ti
	}
	layers := t.GetVideoLayers()

	// set video layer ssrc info
	for i, ci := range ti.Codecs {
		for _, receiver := range t.receivers {
			if receiver.priority == i {
				originLayers := ci.Layers
				ci.Layers = []*livekit.VideoLayer{}
				for layerIdx, layer := range layers {
					ci.Layers = append(ci.Layers, proto.Clone(layer).(*livekit.VideoLayer))

					// if origin layer has ssrc, don't override it
					if layerIdx < len(originLayers) && originLayers[layerIdx].Ssrc != 0 {
						ci.Layers[layerIdx].Ssrc = originLayers[layerIdx].Ssrc
					} else if int(layer.Quality) < len(receiver.layerSSRCs) {
						ci.Layers[layerIdx].Ssrc = receiver.layerSSRCs[layer.Quality]
					}
				}

				if i == 0 {
					ti.Layers = ci.Layers
				}
				break
			}
		}
	}

	// for client don't use simulcast codecs (old client version or single codec)
	if len(ti.Codecs) == 0 && len(t.receivers) > 0 {
		receiver := t.receivers[0]
		originLayers := ti.Layers
		ti.Layers = []*livekit.VideoLayer{}
		for layerIdx, layer := range layers {
			ti.Layers = append(ti.Layers, proto.Clone(layer).(*livekit.VideoLayer))

			// if origin layer has ssrc, don't override it
			if layerIdx < len(originLayers) && originLayers[layerIdx].Ssrc != 0 {
				ti.Layers[layerIdx].Ssrc = originLayers[layerIdx].Ssrc
			} else if int(layer.Quality) < len(receiver.layerSSRCs) {
				ti.Layers[layerIdx].Ssrc = receiver.layerSSRCs[layer.Quality]
			}
		}
	}

	return ti
=======
func (t *MediaTrackReceiver) TrackInfo() *livekit.TrackInfo {
	t.lock.RLock()
	defer t.lock.RUnlock()

	return proto.Clone(t.params.TrackInfo).(*livekit.TrackInfo)
>>>>>>> 3054f3ee
}

func (t *MediaTrackReceiver) UpdateVideoLayers(layers []*livekit.VideoLayer) {
	t.lock.Lock()
	for _, layer := range layers {
		t.layerDimensions[layer.Quality] = layer
	}
	t.lock.Unlock()

	t.MediaTrackSubscriptions.UpdateVideoLayers()
	if t.onVideoLayerUpdate != nil {
		t.onVideoLayerUpdate(layers)
	}

	// TODO: this might need to trigger a participant update for clients to pick up dimension change
}

func (t *MediaTrackReceiver) GetVideoLayers() []*livekit.VideoLayer {
	layers := make([]*livekit.VideoLayer, 0)
	t.lock.RLock()
	for _, layer := range t.layerDimensions {
		layers = append(layers, proto.Clone(layer).(*livekit.VideoLayer))
	}
	t.lock.RUnlock()

	return layers
}

// GetQualityForDimension finds the closest quality to use for desired dimensions
// affords a 20% tolerance on dimension
func (t *MediaTrackReceiver) GetQualityForDimension(width, height uint32) livekit.VideoQuality {
	quality := livekit.VideoQuality_HIGH
	if t.Kind() == livekit.TrackType_AUDIO {
		return quality
	}

	t.lock.RLock()
	defer t.lock.RUnlock()

	if t.trackInfo.Height == 0 {
		return quality
	}
	origSize := t.trackInfo.Height
	requestedSize := height
	if t.trackInfo.Width < t.trackInfo.Height {
		// for portrait videos
		origSize = t.trackInfo.Width
		requestedSize = width
	}

	// default sizes representing qualities low - high
	layerSizes := []uint32{180, 360, origSize}
	var providedSizes []uint32
	for _, layer := range t.layerDimensions {
		providedSizes = append(providedSizes, layer.Height)
	}
	if len(providedSizes) > 0 {
		layerSizes = providedSizes
		// comparing height always
		requestedSize = height
		sort.Slice(layerSizes, func(i, j int) bool {
			return layerSizes[i] < layerSizes[j]
		})
	}

	// finds the lowest layer that could satisfy client demands
	requestedSize = uint32(float32(requestedSize) * layerSelectionTolerance)
	for i, s := range layerSizes {
		quality = livekit.VideoQuality(i)
		if s >= requestedSize {
			break
		}
	}

	return quality
}

func (t *MediaTrackReceiver) GetAudioLevel() (float64, bool) {
	receiver := t.PrimaryReceiver()
	if receiver == nil {
		return 0, false
	}

	return receiver.GetAudioLevel()
}

// handles max loss for audio streams
func (t *MediaTrackReceiver) handleMaxLossFeedback(_ *sfu.DownTrack, report *rtcp.ReceiverReport) {
	t.downFracLostLock.Lock()
	for _, rr := range report.Reports {
		if t.maxDownFracLost < rr.FractionLost {
			t.maxDownFracLost = rr.FractionLost
		}
	}
	t.downFracLostLock.Unlock()

	t.maybeUpdateLoss()
}

func (t *MediaTrackReceiver) NotifySubscriberNodeMediaLoss(_nodeID livekit.NodeID, fractionalLoss uint8) {
	t.downFracLostLock.Lock()
	if t.maxDownFracLost < fractionalLoss {
		t.maxDownFracLost = fractionalLoss
	}
	t.downFracLostLock.Unlock()

	t.maybeUpdateLoss()
}

func (t *MediaTrackReceiver) maybeUpdateLoss() {
	var (
		shouldUpdate bool
		maxLost      uint8
	)

	t.downFracLostLock.Lock()
	now := time.Now()
	if now.Sub(t.maxDownFracLostTs) > downLostUpdateDelta {
		shouldUpdate = true
		maxLost = t.maxDownFracLost
		t.maxDownFracLost = 0
		t.maxDownFracLostTs = now
	}
	t.downFracLostLock.Unlock()

	if shouldUpdate {
		if t.onMediaLossUpdate != nil {
			t.onMediaLossUpdate(maxLost)
		}
	}
}

func (t *MediaTrackReceiver) DebugInfo() map[string]interface{} {
	info := map[string]interface{}{
		"ID":       t.ID(),
		"Kind":     t.Kind().String(),
		"PubMuted": t.muted.Load(),
	}

	info["DownTracks"] = t.MediaTrackSubscriptions.DebugInfo()

	t.lock.RLock()
	for _, receiver := range t.receivers {
		info[receiver.Codec().MimeType] = receiver.DebugInfo()
	}
	t.lock.RUnlock()
	return info
}

func (t *MediaTrackReceiver) PrimaryReceiver() sfu.TrackReceiver {
	t.lock.RLock()
	defer t.lock.RUnlock()

	if len(t.receivers) == 0 {
		return nil
	}
	return t.receivers[0].TrackReceiver
}

func (t *MediaTrackReceiver) Receiver(mime string) sfu.TrackReceiver {
	t.lock.RLock()
	defer t.lock.RUnlock()

	for _, r := range t.receivers {
		if strings.EqualFold(r.Codec().MimeType, mime) {
			return r.TrackReceiver
		}
	}
	return nil
}

func (t *MediaTrackReceiver) Receivers() []sfu.TrackReceiver {
	t.lock.RLock()
	defer t.lock.RUnlock()

	receivers := make([]sfu.TrackReceiver, 0, len(t.receivers))
	for _, r := range t.receivers {
		receivers = append(receivers, r.TrackReceiver)
	}
	return receivers
}

func (t *MediaTrackReceiver) SetRTT(rtt uint32) {
	t.lock.Lock()
	defer t.lock.Unlock()

	for _, r := range t.receivers {
		r.TrackReceiver.(*sfu.WebRTCReceiver).SetRTT(rtt)
	}
}

func (t *MediaTrackReceiver) OnSubscribedMaxQualityChange(f func(trackID livekit.TrackID, subscribedQualities []*livekit.SubscribedCodec, maxSubscribedQualities []types.SubscribedCodecQuality) error) {
	t.MediaTrackSubscriptions.OnSubscribedMaxQualityChange(func(subscribedQualities []*livekit.SubscribedCodec, maxSubscribedQualities []types.SubscribedCodecQuality) {
		if f != nil && !t.IsMuted() {
			_ = f(t.ID(), subscribedQualities, maxSubscribedQualities)
		}
		for _, q := range maxSubscribedQualities {
			receiver := t.Receiver(q.CodecMime)
			if receiver != nil {
				receiver.SetMaxExpectedSpatialLayer(SpatialLayerForQuality(q.Quality))
			}
		}
	})
}

// ---------------------------

func SpatialLayerForQuality(quality livekit.VideoQuality) int32 {
	switch quality {
	case livekit.VideoQuality_LOW:
		return 0
	case livekit.VideoQuality_MEDIUM:
		return 1
	case livekit.VideoQuality_HIGH:
		return 2
	case livekit.VideoQuality_OFF:
		return -1
	default:
		return -1
	}
}

func QualityForSpatialLayer(layer int32) livekit.VideoQuality {
	switch layer {
	case 0:
		return livekit.VideoQuality_LOW
	case 1:
		return livekit.VideoQuality_MEDIUM
	case 2:
		return livekit.VideoQuality_HIGH
	case sfu.InvalidLayerSpatial:
		return livekit.VideoQuality_OFF
	default:
		return livekit.VideoQuality_OFF
	}
}

func VideoQualityToRID(q livekit.VideoQuality) string {
	switch q {
	case livekit.VideoQuality_HIGH:
		return sfu.FullResolution
	case livekit.VideoQuality_MEDIUM:
		return sfu.HalfResolution
	default:
		return sfu.QuarterResolution
	}
}<|MERGE_RESOLUTION|>--- conflicted
+++ resolved
@@ -42,12 +42,8 @@
 	simulcasted atomic.Bool
 
 	lock            sync.RWMutex
-<<<<<<< HEAD
 	receivers       []*simulcastReceiver
-=======
 	trackInfo       *livekit.TrackInfo
-	receiver        sfu.TrackReceiver
->>>>>>> 3054f3ee
 	layerDimensions map[livekit.VideoQuality]*livekit.VideoLayer
 
 	// track audio fraction lost
@@ -125,16 +121,16 @@
 
 	if mid != "" {
 		if priority == 0 {
-			t.params.TrackInfo.MimeType = receiver.Codec().MimeType
-			t.params.TrackInfo.Mid = mid
+			t.trackInfo.MimeType = receiver.Codec().MimeType
+			t.trackInfo.Mid = mid
 
 			// for clients don't have simulcast codecs (old version or single codec), add the primary codec
-			if len(t.params.TrackInfo.Codecs) == 0 && t.Kind() == livekit.TrackType_VIDEO {
-				t.params.TrackInfo.Codecs = append(t.params.TrackInfo.Codecs, &livekit.SimulcastCodecInfo{})
+			if len(t.trackInfo.Codecs) == 0 && t.Kind() == livekit.TrackType_VIDEO {
+				t.trackInfo.Codecs = append(t.trackInfo.Codecs, &livekit.SimulcastCodecInfo{})
 			}
 		}
 
-		for i, ci := range t.params.TrackInfo.Codecs {
+		for i, ci := range t.trackInfo.Codecs {
 			if i == priority {
 				ci.Mid = mid
 				ci.MimeType = receiver.Codec().MimeType
@@ -317,6 +313,7 @@
 func (t *MediaTrackReceiver) UpdateTrackInfo(ti *livekit.TrackInfo) {
 	t.lock.Lock()
 	t.params.TrackInfo = ti
+	t.trackInfo = proto.Clone(ti).(*livekit.TrackInfo)
 	t.lock.Unlock()
 
 	if ti != nil && t.Kind() == livekit.TrackType_VIDEO {
@@ -324,9 +321,8 @@
 	}
 }
 
-<<<<<<< HEAD
 func (t *MediaTrackReceiver) TrackInfo(generateLayer bool) *livekit.TrackInfo {
-	ti := proto.Clone(t.params.TrackInfo).(*livekit.TrackInfo)
+	ti := proto.Clone(t.trackInfo).(*livekit.TrackInfo)
 	if !generateLayer {
 		return ti
 	}
@@ -375,13 +371,6 @@
 	}
 
 	return ti
-=======
-func (t *MediaTrackReceiver) TrackInfo() *livekit.TrackInfo {
-	t.lock.RLock()
-	defer t.lock.RUnlock()
-
-	return proto.Clone(t.params.TrackInfo).(*livekit.TrackInfo)
->>>>>>> 3054f3ee
 }
 
 func (t *MediaTrackReceiver) UpdateVideoLayers(layers []*livekit.VideoLayer) {
