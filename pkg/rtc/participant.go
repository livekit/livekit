// Copyright 2023 LiveKit, Inc.
//
// Licensed under the Apache License, Version 2.0 (the "License");
// you may not use this file except in compliance with the License.
// You may obtain a copy of the License at
//
//     http://www.apache.org/licenses/LICENSE-2.0
//
// Unless required by applicable law or agreed to in writing, software
// distributed under the License is distributed on an "AS IS" BASIS,
// WITHOUT WARRANTIES OR CONDITIONS OF ANY KIND, either express or implied.
// See the License for the specific language governing permissions and
// limitations under the License.

package rtc

import (
	"context"
	"fmt"
	"io"
	"os"
	"slices"
	"strings"
	"sync"
	"time"

	"github.com/frostbyte73/core"
	lru "github.com/hashicorp/golang-lru/v2"
	"github.com/pion/rtcp"
	"github.com/pion/sdp/v3"
	"github.com/pion/webrtc/v4"
	"github.com/pkg/errors"
	"go.uber.org/atomic"
	"go.uber.org/zap/zapcore"
	"google.golang.org/protobuf/proto"

	"github.com/livekit/mediatransportutil/pkg/twcc"
	"github.com/livekit/protocol/auth"
	"github.com/livekit/protocol/livekit"
	"github.com/livekit/protocol/logger"
	"github.com/livekit/protocol/observability"
	"github.com/livekit/protocol/observability/roomobs"
	sdpHelper "github.com/livekit/protocol/sdp"
	"github.com/livekit/protocol/utils"
	"github.com/livekit/protocol/utils/guid"
	"github.com/livekit/protocol/utils/pointer"

	"github.com/livekit/livekit-server/pkg/config"
	"github.com/livekit/livekit-server/pkg/metric"
	"github.com/livekit/livekit-server/pkg/routing"
	"github.com/livekit/livekit-server/pkg/rtc/signalling"
	"github.com/livekit/livekit-server/pkg/rtc/supervisor"
	"github.com/livekit/livekit-server/pkg/rtc/transport"
	"github.com/livekit/livekit-server/pkg/rtc/types"
	"github.com/livekit/livekit-server/pkg/sfu"
	"github.com/livekit/livekit-server/pkg/sfu/buffer"
	"github.com/livekit/livekit-server/pkg/sfu/connectionquality"
	"github.com/livekit/livekit-server/pkg/sfu/mime"
	"github.com/livekit/livekit-server/pkg/sfu/pacer"
	"github.com/livekit/livekit-server/pkg/sfu/streamallocator"
	"github.com/livekit/livekit-server/pkg/telemetry"
	"github.com/livekit/livekit-server/pkg/telemetry/prometheus"
	sutils "github.com/livekit/livekit-server/pkg/utils"
)

const (
	sdBatchSize       = 30
	rttUpdateInterval = 5 * time.Second

	disconnectCleanupDuration          = 5 * time.Second
	migrationWaitDuration              = 3 * time.Second
	migrationWaitContinuousMsgDuration = 2 * time.Second

	PingIntervalSeconds = 5
	PingTimeoutSeconds  = 15
)

var (
	ErrMoveOldClientVersion = errors.New("participant client version does not support moving")
)

// -------------------------------------------------

type pendingTrackInfo struct {
	trackInfos []*livekit.TrackInfo
	sdpRids    buffer.VideoLayersRid
	migrated   bool
	createdAt  time.Time

	// indicates if this track is queued for publishing to avoid a track has been published
	// before the previous track is unpublished(closed) because client is allowed to negotiate
	// webrtc track before AddTrackRequest return to speed up the publishing process
	queued bool
}

func (p *pendingTrackInfo) MarshalLogObject(e zapcore.ObjectEncoder) error {
	if p == nil {
		return nil
	}

	e.AddArray("trackInfos", logger.ProtoSlice(p.trackInfos))
	e.AddArray("sdpRids", logger.StringSlice(p.sdpRids[:]))
	e.AddBool("migrated", p.migrated)
	e.AddTime("createdAt", p.createdAt)
	e.AddBool("queued", p.queued)
	return nil
}

// --------------------------------------------------

type pendingRemoteTrack struct {
	track    *webrtc.TrackRemote
	receiver *webrtc.RTPReceiver
}

type downTrackState struct {
	transceiver *webrtc.RTPTransceiver
	downTrack   sfu.DownTrackState
}

type postRtcpOp struct {
	*ParticipantImpl
	pkts []rtcp.Packet
}

// ---------------------------------------------------------------

type participantUpdateInfo struct {
	identity  livekit.ParticipantIdentity
	version   uint32
	state     livekit.ParticipantInfo_State
	updatedAt time.Time
}

func (p participantUpdateInfo) String() string {
	return fmt.Sprintf("identity: %s, version: %d, state: %s, updatedAt: %s", p.identity, p.version, p.state.String(), p.updatedAt.String())
}

type reliableDataInfo struct {
	joiningMessageLock            sync.Mutex
	joiningMessageFirstSeqs       map[livekit.ParticipantID]uint32
	joiningMessageLastWrittenSeqs map[livekit.ParticipantID]uint32
	lastPubReliableSeq            atomic.Uint32
	stopReliableByMigrateOut      atomic.Bool
	canWriteReliable              bool
	migrateInPubDataCache         atomic.Pointer[MigrationDataCache]
}

// ---------------------------------------------------------------

var _ types.LocalParticipant = (*ParticipantImpl)(nil)

type ParticipantParams struct {
	Identity                livekit.ParticipantIdentity
	Name                    livekit.ParticipantName
	SID                     livekit.ParticipantID
	Config                  *WebRTCConfig
	Sink                    routing.MessageSink
	AudioConfig             sfu.AudioConfig
	VideoConfig             config.VideoConfig
	LimitConfig             config.LimitConfig
	ProtocolVersion         types.ProtocolVersion
	SessionStartTime        time.Time
	Telemetry               telemetry.TelemetryService
	Trailer                 []byte
	PLIThrottleConfig       sfu.PLIThrottleConfig
	CongestionControlConfig config.CongestionControlConfig
	// codecs that are enabled for this room
	PublishEnabledCodecs           []*livekit.Codec
	SubscribeEnabledCodecs         []*livekit.Codec
	Logger                         logger.Logger
	LoggerResolver                 logger.DeferredFieldResolver
	Reporter                       roomobs.ParticipantSessionReporter
	ReporterResolver               roomobs.ParticipantReporterResolver
	SimTracks                      map[uint32]SimulcastTrackInfo
	Grants                         *auth.ClaimGrants
	InitialVersion                 uint32
	ClientConf                     *livekit.ClientConfiguration
	ClientInfo                     ClientInfo
	Region                         string
	Migration                      bool
	Reconnect                      bool
	AdaptiveStream                 bool
	AllowTCPFallback               bool
	TCPFallbackRTTThreshold        int
	AllowUDPUnstableFallback       bool
	TURNSEnabled                   bool
	ParticipantHelper              types.LocalParticipantHelper
	DisableSupervisor              bool
	ReconnectOnPublicationError    bool
	ReconnectOnSubscriptionError   bool
	ReconnectOnDataChannelError    bool
	VersionGenerator               utils.TimedVersionGenerator
	DisableDynacast                bool
	SubscriberAllowPause           bool
	SubscriptionLimitAudio         int32
	SubscriptionLimitVideo         int32
	PlayoutDelay                   *livekit.PlayoutDelay
	SyncStreams                    bool
	ForwardStats                   *sfu.ForwardStats
	DisableSenderReportPassThrough bool
	MetricConfig                   metric.MetricConfig
	UseOneShotSignallingMode       bool
	EnableMetrics                  bool
	DataChannelMaxBufferedAmount   uint64
	DatachannelSlowThreshold       int
	FireOnTrackBySdp               bool
	DisableCodecRegression         bool
	LastPubReliableSeq             uint32
	Country                        string
}

type ParticipantImpl struct {
	// utils.TimedVersion is a atomic. To be correctly aligned also on 32bit archs
	// 64it atomics need to be at the front of a struct
	timedVersion utils.TimedVersion

	params ParticipantParams

	participantHelper atomic.Value // types.LocalParticipantHelper
	id                atomic.Value // types.ParticipantID

	isClosed    atomic.Bool
	closeReason atomic.Value // types.ParticipantCloseReason

	state        atomic.Value // livekit.ParticipantInfo_State
	disconnected chan struct{}

	grants      atomic.Pointer[auth.ClaimGrants]
	isPublisher atomic.Bool

	sessionStartRecorded atomic.Bool
	lastActiveAt         atomic.Pointer[time.Time]
	// when first connected
	connectedAt    time.Time
	disconnectedAt atomic.Pointer[time.Time]
	// timer that's set when disconnect is detected on primary PC
	disconnectTimer *time.Timer
	migrationTimer  *time.Timer

	pubRTCPQueue *sutils.TypedOpsQueue[postRtcpOp]

	// hold reference for MediaTrack
	twcc *twcc.Responder

	// client intended to publish, yet to be reconciled
	pendingTracksLock       utils.RWMutex
	pendingTracks           map[string]*pendingTrackInfo
	pendingPublishingTracks map[livekit.TrackID]*pendingTrackInfo
	pendingRemoteTracks     []*pendingRemoteTrack

	// supported codecs
	enabledPublishCodecs   []*livekit.Codec
	enabledSubscribeCodecs []*livekit.Codec

	*TransportManager
	*UpTrackManager
	*SubscriptionManager

	icQueue [2]atomic.Pointer[webrtc.ICECandidate]

	requireBroadcast bool
	// queued participant updates before join response is sent
	// guarded by updateLock
	queuedUpdates []*livekit.ParticipantInfo
	// cache of recently sent updates, to ensuring ordering by version
	// guarded by updateLock
	updateCache *lru.Cache[livekit.ParticipantID, participantUpdateInfo]
	updateLock  utils.Mutex

	dataChannelStats *telemetry.BytesTrackStats

	reliableDataInfo reliableDataInfo

	rttUpdatedAt time.Time
	lastRTT      uint32

	lock utils.RWMutex

	dirty   atomic.Bool
	version atomic.Uint32

	// callbacks & handlers
	onTrackPublished               func(types.LocalParticipant, types.MediaTrack)
	onTrackUpdated                 func(types.LocalParticipant, types.MediaTrack)
	onTrackUnpublished             func(types.LocalParticipant, types.MediaTrack)
	onStateChange                  func(p types.LocalParticipant)
	onSubscriberReady              func(p types.LocalParticipant)
	onMigrateStateChange           func(p types.LocalParticipant, migrateState types.MigrateState)
	onParticipantUpdate            func(types.LocalParticipant)
	onDataPacket                   func(types.LocalParticipant, livekit.DataPacket_Kind, *livekit.DataPacket)
	onDataMessage                  func(types.LocalParticipant, []byte)
	onMetrics                      func(types.Participant, *livekit.DataPacket)
	onUpdateSubscriptions          func(types.LocalParticipant, []livekit.TrackID, []*livekit.ParticipantTracks, bool)
	onUpdateSubscriptionPermission func(types.LocalParticipant, *livekit.SubscriptionPermission) error
	onSyncState                    func(types.LocalParticipant, *livekit.SyncState) error
	onSimulateScenario             func(types.LocalParticipant, *livekit.SimulateScenario) error
	onLeave                        func(types.LocalParticipant, types.ParticipantCloseReason)

	migrateState                atomic.Value // types.MigrateState
	migratedTracksPublishedFuse core.Fuse

	onClose            func(types.LocalParticipant)
	onClaimsChanged    func(participant types.LocalParticipant)
	onICEConfigChanged func(participant types.LocalParticipant, iceConfig *livekit.ICEConfig)

	cachedDownTracks map[livekit.TrackID]*downTrackState
	forwarderState   map[livekit.TrackID]*livekit.RTPForwarderState

	supervisor *supervisor.ParticipantSupervisor

	connectionQuality livekit.ConnectionQuality

	metricTimestamper *metric.MetricTimestamper
	metricsCollector  *metric.MetricsCollector
	metricsReporter   *metric.MetricsReporter

	signalling    signalling.ParticipantSignalling
	signalHandler signalling.ParticipantSignalHandler
	signaller     signalling.ParticipantSignaller

	// loggers for publisher and subscriber
	pubLogger logger.Logger
	subLogger logger.Logger
}

func NewParticipant(params ParticipantParams) (*ParticipantImpl, error) {
	if params.Identity == "" {
		return nil, ErrEmptyIdentity
	}
	if params.SID == "" {
		return nil, ErrEmptyParticipantID
	}
	if params.Grants == nil || params.Grants.Video == nil {
		return nil, ErrMissingGrants
	}
	p := &ParticipantImpl{
		params:       params,
		disconnected: make(chan struct{}),
		pubRTCPQueue: sutils.NewTypedOpsQueue[postRtcpOp](sutils.OpsQueueParams{
			Name:    "pub-rtcp",
			MinSize: 64,
			Logger:  params.Logger,
		}),
		pendingTracks:           make(map[string]*pendingTrackInfo),
		pendingPublishingTracks: make(map[livekit.TrackID]*pendingTrackInfo),
		connectedAt:             time.Now().Truncate(time.Millisecond),
		rttUpdatedAt:            time.Now(),
		cachedDownTracks:        make(map[livekit.TrackID]*downTrackState),
		connectionQuality:       livekit.ConnectionQuality_EXCELLENT,
		pubLogger:               params.Logger.WithComponent(sutils.ComponentPub),
		subLogger:               params.Logger.WithComponent(sutils.ComponentSub),
		reliableDataInfo: reliableDataInfo{
			joiningMessageFirstSeqs:       make(map[livekit.ParticipantID]uint32),
			joiningMessageLastWrittenSeqs: make(map[livekit.ParticipantID]uint32),
		},
	}
	p.setupSignalling()

	p.id.Store(params.SID)
	p.dataChannelStats = telemetry.NewBytesTrackStats(
		p.params.Country,
		telemetry.BytesTrackIDForParticipantID(telemetry.BytesTrackTypeData, p.ID()),
		p.ID(),
		params.Telemetry,
		params.Reporter,
	)
	p.reliableDataInfo.lastPubReliableSeq.Store(params.LastPubReliableSeq)
	p.participantHelper.Store(params.ParticipantHelper)
	if !params.DisableSupervisor {
		p.supervisor = supervisor.NewParticipantSupervisor(supervisor.ParticipantSupervisorParams{Logger: params.Logger})
	}
	p.closeReason.Store(types.ParticipantCloseReasonNone)
	p.version.Store(params.InitialVersion)
	p.timedVersion.Update(params.VersionGenerator.Next())

	p.migrateState.Store(types.MigrateStateInit)

	p.state.Store(livekit.ParticipantInfo_JOINING)
	p.grants.Store(params.Grants.Clone())
	p.SetResponseSink(params.Sink)
	p.setupEnabledCodecs(params.PublishEnabledCodecs, params.SubscribeEnabledCodecs, params.ClientConf.GetDisabledCodecs())

	if p.supervisor != nil {
		p.supervisor.OnPublicationError(p.onPublicationError)
	}

	sessionTimer := observability.NewSessionTimer(p.params.SessionStartTime)
	params.Reporter.RegisterFunc(func(ts time.Time, tx roomobs.ParticipantSessionTx) bool {
		if dts := p.disconnectedAt.Load(); dts != nil {
			ts = *dts
			tx.ReportEndTime(ts)
		}

		millis, mins := sessionTimer.Advance(ts)
		tx.ReportDuration(uint16(millis))
		tx.ReportDurationMinutes(uint8(mins))

		return !p.IsDisconnected()
	})

	var err error
	// keep last participants and when updates were sent
	if p.updateCache, err = lru.New[livekit.ParticipantID, participantUpdateInfo](128); err != nil {
		return nil, err
	}

	err = p.setupTransportManager()
	if err != nil {
		return nil, err
	}

	p.setupUpTrackManager()
	p.setupSubscriptionManager()
	p.setupMetrics()

	return p, nil
}

func (p *ParticipantImpl) GetCountry() string {
	return p.params.Country
}

func (p *ParticipantImpl) GetTrailer() []byte {
	trailer := make([]byte, len(p.params.Trailer))
	copy(trailer, p.params.Trailer)
	return trailer
}

func (p *ParticipantImpl) GetLogger() logger.Logger {
	return p.params.Logger
}

func (p *ParticipantImpl) GetLoggerResolver() logger.DeferredFieldResolver {
	return p.params.LoggerResolver
}

func (p *ParticipantImpl) GetReporter() roomobs.ParticipantSessionReporter {
	return p.params.Reporter
}

func (p *ParticipantImpl) GetReporterResolver() roomobs.ParticipantReporterResolver {
	return p.params.ReporterResolver
}

func (p *ParticipantImpl) GetAdaptiveStream() bool {
	return p.params.AdaptiveStream
}

func (p *ParticipantImpl) GetPacer() pacer.Pacer {
	return p.TransportManager.GetSubscriberPacer()
}

func (p *ParticipantImpl) GetDisableSenderReportPassThrough() bool {
	return p.params.DisableSenderReportPassThrough
}

func (p *ParticipantImpl) ID() livekit.ParticipantID {
	return p.id.Load().(livekit.ParticipantID)
}

func (p *ParticipantImpl) Identity() livekit.ParticipantIdentity {
	return p.params.Identity
}

func (p *ParticipantImpl) State() livekit.ParticipantInfo_State {
	return p.state.Load().(livekit.ParticipantInfo_State)
}

func (p *ParticipantImpl) Kind() livekit.ParticipantInfo_Kind {
	return p.grants.Load().GetParticipantKind()
}

func (p *ParticipantImpl) IsRecorder() bool {
	grants := p.grants.Load()
	return grants.GetParticipantKind() == livekit.ParticipantInfo_EGRESS || grants.Video.Recorder
}

func (p *ParticipantImpl) IsAgent() bool {
	grants := p.grants.Load()
	return grants.GetParticipantKind() == livekit.ParticipantInfo_AGENT || grants.Video.Agent
}

func (p *ParticipantImpl) IsDependent() bool {
	grants := p.grants.Load()
	switch grants.GetParticipantKind() {
	case livekit.ParticipantInfo_AGENT, livekit.ParticipantInfo_EGRESS:
		return true
	default:
		return grants.Video.Agent || grants.Video.Recorder
	}
}

func (p *ParticipantImpl) ProtocolVersion() types.ProtocolVersion {
	return p.params.ProtocolVersion
}

func (p *ParticipantImpl) IsReady() bool {
	state := p.State()

	// when migrating, there is no JoinResponse, state transitions from JOINING -> ACTIVE -> DISCONNECTED
	// so JOINING is considered ready.
	if p.params.Migration {
		return state != livekit.ParticipantInfo_DISCONNECTED
	}

	// when not migrating, there is a JoinResponse, state transitions from JOINING -> JOINED -> ACTIVE -> DISCONNECTED
	return state == livekit.ParticipantInfo_JOINED || state == livekit.ParticipantInfo_ACTIVE
}

func (p *ParticipantImpl) IsDisconnected() bool {
	return p.State() == livekit.ParticipantInfo_DISCONNECTED
}

func (p *ParticipantImpl) Disconnected() <-chan struct{} {
	return p.disconnected
}

func (p *ParticipantImpl) IsIdle() bool {
	// check if there are any published tracks that are subscribed
	for _, t := range p.GetPublishedTracks() {
		if t.GetNumSubscribers() > 0 {
			return false
		}
	}

	return !p.SubscriptionManager.HasSubscriptions()
}

func (p *ParticipantImpl) ConnectedAt() time.Time {
	return p.connectedAt
}

func (p *ParticipantImpl) GetClientInfo() *livekit.ClientInfo {
	p.lock.RLock()
	defer p.lock.RUnlock()
	return p.params.ClientInfo.ClientInfo
}

func (p *ParticipantImpl) GetClientConfiguration() *livekit.ClientConfiguration {
	p.lock.RLock()
	defer p.lock.RUnlock()
	return utils.CloneProto(p.params.ClientConf)
}

func (p *ParticipantImpl) GetBufferFactory() *buffer.Factory {
	return p.params.Config.BufferFactory
}

// CheckMetadataLimits check if name/metadata/attributes of a participant is within configured limits
func (p *ParticipantImpl) CheckMetadataLimits(
	name string,
	metadata string,
	attributes map[string]string,
) error {
	if !p.params.LimitConfig.CheckParticipantNameLength(name) {
		return signalling.ErrNameExceedsLimits
	}

	if !p.params.LimitConfig.CheckMetadataSize(metadata) {
		return signalling.ErrMetadataExceedsLimits
	}

	if !p.params.LimitConfig.CheckAttributesSize(attributes) {
		return signalling.ErrAttributesExceedsLimits
	}

	return nil
}

// SetName attaches name to the participant
func (p *ParticipantImpl) SetName(name string) {
	p.lock.Lock()
	grants := p.grants.Load()
	if grants.Name == name {
		p.lock.Unlock()
		return
	}

	grants = grants.Clone()
	grants.Name = name
	p.grants.Store(grants)
	p.dirty.Store(true)

	onParticipantUpdate := p.onParticipantUpdate
	onClaimsChanged := p.onClaimsChanged
	p.lock.Unlock()

	if onParticipantUpdate != nil {
		onParticipantUpdate(p)
	}
	if onClaimsChanged != nil {
		onClaimsChanged(p)
	}
}

// SetMetadata attaches metadata to the participant
func (p *ParticipantImpl) SetMetadata(metadata string) {
	p.lock.Lock()
	grants := p.grants.Load()
	if grants.Metadata == metadata {
		p.lock.Unlock()
		return
	}

	grants = grants.Clone()
	grants.Metadata = metadata
	p.grants.Store(grants)
	p.requireBroadcast = p.requireBroadcast || metadata != ""
	p.dirty.Store(true)

	onParticipantUpdate := p.onParticipantUpdate
	onClaimsChanged := p.onClaimsChanged
	p.lock.Unlock()

	if onParticipantUpdate != nil {
		onParticipantUpdate(p)
	}
	if onClaimsChanged != nil {
		onClaimsChanged(p)
	}
}

func (p *ParticipantImpl) SetAttributes(attrs map[string]string) {
	if len(attrs) == 0 {
		return
	}
	p.lock.Lock()
	grants := p.grants.Load().Clone()
	if grants.Attributes == nil {
		grants.Attributes = make(map[string]string)
	}
	var keysToDelete []string
	for k, v := range attrs {
		if v == "" {
			keysToDelete = append(keysToDelete, k)
		} else {
			grants.Attributes[k] = v
		}
	}
	for _, k := range keysToDelete {
		delete(grants.Attributes, k)
	}

	p.grants.Store(grants)
	p.requireBroadcast = true // already checked above
	p.dirty.Store(true)

	onParticipantUpdate := p.onParticipantUpdate
	onClaimsChanged := p.onClaimsChanged
	p.lock.Unlock()

	if onParticipantUpdate != nil {
		onParticipantUpdate(p)
	}
	if onClaimsChanged != nil {
		onClaimsChanged(p)
	}
}

func (p *ParticipantImpl) ClaimGrants() *auth.ClaimGrants {
	return p.grants.Load()
}

func (p *ParticipantImpl) SetPermission(permission *livekit.ParticipantPermission) bool {
	if permission == nil {
		return false
	}
	p.lock.Lock()
	grants := p.grants.Load()

	if grants.Video.MatchesPermission(permission) {
		p.lock.Unlock()
		return false
	}

	p.params.Logger.Infow("updating participant permission", "permission", permission)

	grants = grants.Clone()
	grants.Video.UpdateFromPermission(permission)
	p.grants.Store(grants)
	p.dirty.Store(true)

	canPublish := grants.Video.GetCanPublish()
	canSubscribe := grants.Video.GetCanSubscribe()

	onParticipantUpdate := p.onParticipantUpdate
	onClaimsChanged := p.onClaimsChanged

	isPublisher := canPublish && p.TransportManager.IsPublisherEstablished()
	p.requireBroadcast = p.requireBroadcast || isPublisher
	p.lock.Unlock()

	// publish permission has been revoked then remove offending tracks
	for _, track := range p.GetPublishedTracks() {
		if !grants.Video.GetCanPublishSource(track.Source()) {
			p.removePublishedTrack(track)
		}
	}

	if canSubscribe {
		// reconcile everything
		p.SubscriptionManager.ReconcileAll()
	} else {
		// revoke all subscriptions
		for _, st := range p.SubscriptionManager.GetSubscribedTracks() {
			st.MediaTrack().RemoveSubscriber(p.ID(), false)
		}
	}

	// update isPublisher attribute
	p.isPublisher.Store(isPublisher)

	if onParticipantUpdate != nil {
		onParticipantUpdate(p)
	}
	if onClaimsChanged != nil {
		onClaimsChanged(p)
	}
	return true
}

func (p *ParticipantImpl) CanSkipBroadcast() bool {
	p.lock.RLock()
	defer p.lock.RUnlock()
	return !p.requireBroadcast
}

func (p *ParticipantImpl) maybeIncVersion() {
	if p.dirty.Load() {
		p.lock.Lock()
		if p.dirty.Swap(false) {
			p.version.Inc()
			p.timedVersion.Update(p.params.VersionGenerator.Next())
		}
		p.lock.Unlock()
	}
}

func (p *ParticipantImpl) Version() utils.TimedVersion {
	p.maybeIncVersion()

	p.lock.RLock()
	defer p.lock.RUnlock()
	return p.timedVersion
}

func (p *ParticipantImpl) ToProtoWithVersion() (*livekit.ParticipantInfo, utils.TimedVersion) {
	p.maybeIncVersion()

	p.lock.RLock()
	grants := p.grants.Load()
	v := p.version.Load()
	piv := p.timedVersion

	pi := &livekit.ParticipantInfo{
		Sid:              string(p.ID()),
		Identity:         string(p.params.Identity),
		Name:             grants.Name,
		State:            p.State(),
		JoinedAt:         p.ConnectedAt().Unix(),
		JoinedAtMs:       p.ConnectedAt().UnixMilli(),
		Version:          v,
		Permission:       grants.Video.ToPermission(),
		Metadata:         grants.Metadata,
		Attributes:       grants.Attributes,
		Region:           p.params.Region,
		IsPublisher:      p.IsPublisher(),
		Kind:             grants.GetParticipantKind(),
		DisconnectReason: p.CloseReason().ToDisconnectReason(),
	}
	p.lock.RUnlock()

	p.pendingTracksLock.RLock()
	pi.Tracks = p.UpTrackManager.ToProto()

	// add any pending migrating tracks, else an update could delete/unsubscribe from yet to be published, migrating tracks
	maybeAdd := func(pti *pendingTrackInfo) {
		if !pti.migrated {
			return
		}

		found := false
		for _, ti := range pi.Tracks {
			if ti.Sid == pti.trackInfos[0].Sid {
				found = true
				break
			}
		}

		if !found {
			pi.Tracks = append(pi.Tracks, utils.CloneProto(pti.trackInfos[0]))
		}
	}

	for _, pt := range p.pendingTracks {
		maybeAdd(pt)
	}
	for _, ppt := range p.pendingPublishingTracks {
		maybeAdd(ppt)
	}
	p.pendingTracksLock.RUnlock()

	return pi, piv
}

func (p *ParticipantImpl) ToProto() *livekit.ParticipantInfo {
	pi, _ := p.ToProtoWithVersion()
	return pi
}

// callbacks for clients

func (p *ParticipantImpl) OnTrackPublished(callback func(types.LocalParticipant, types.MediaTrack)) {
	p.lock.Lock()
	p.onTrackPublished = callback
	p.lock.Unlock()
}

func (p *ParticipantImpl) getOnTrackPublished() func(types.LocalParticipant, types.MediaTrack) {
	p.lock.RLock()
	defer p.lock.RUnlock()
	return p.onTrackPublished
}

func (p *ParticipantImpl) OnTrackUnpublished(callback func(types.LocalParticipant, types.MediaTrack)) {
	p.lock.Lock()
	p.onTrackUnpublished = callback
	p.lock.Unlock()
}

func (p *ParticipantImpl) getOnTrackUnpublished() func(types.LocalParticipant, types.MediaTrack) {
	p.lock.RLock()
	defer p.lock.RUnlock()
	return p.onTrackUnpublished
}

func (p *ParticipantImpl) OnStateChange(callback func(p types.LocalParticipant)) {
	p.lock.Lock()
	p.onStateChange = callback
	p.lock.Unlock()
}

func (p *ParticipantImpl) getOnStateChange() func(p types.LocalParticipant) {
	p.lock.RLock()
	defer p.lock.RUnlock()
	return p.onStateChange
}

func (p *ParticipantImpl) OnSubscriberReady(callback func(p types.LocalParticipant)) {
	p.lock.Lock()
	p.onSubscriberReady = callback
	p.lock.Unlock()
}

func (p *ParticipantImpl) getOnSubscriberReady() func(p types.LocalParticipant) {
	p.lock.RLock()
	defer p.lock.RUnlock()
	return p.onSubscriberReady
}

func (p *ParticipantImpl) OnMigrateStateChange(callback func(p types.LocalParticipant, state types.MigrateState)) {
	p.lock.Lock()
	p.onMigrateStateChange = callback
	p.lock.Unlock()
}

func (p *ParticipantImpl) getOnMigrateStateChange() func(p types.LocalParticipant, state types.MigrateState) {
	p.lock.RLock()
	defer p.lock.RUnlock()
	return p.onMigrateStateChange
}

func (p *ParticipantImpl) OnTrackUpdated(callback func(types.LocalParticipant, types.MediaTrack)) {
	p.lock.Lock()
	p.onTrackUpdated = callback
	p.lock.Unlock()
}

func (p *ParticipantImpl) getOnTrackUpdated() func(types.LocalParticipant, types.MediaTrack) {
	p.lock.RLock()
	defer p.lock.RUnlock()
	return p.onTrackUpdated
}

func (p *ParticipantImpl) OnParticipantUpdate(callback func(types.LocalParticipant)) {
	p.lock.Lock()
	p.onParticipantUpdate = callback
	p.lock.Unlock()
}

func (p *ParticipantImpl) OnDataPacket(callback func(types.LocalParticipant, livekit.DataPacket_Kind, *livekit.DataPacket)) {
	p.lock.Lock()
	p.onDataPacket = callback
	p.lock.Unlock()
}

func (p *ParticipantImpl) getOnDataPacket() func(types.LocalParticipant, livekit.DataPacket_Kind, *livekit.DataPacket) {
	p.lock.RLock()
	defer p.lock.RUnlock()
	return p.onDataPacket
}

func (p *ParticipantImpl) OnDataMessage(callback func(types.LocalParticipant, []byte)) {
	p.lock.Lock()
	p.onDataMessage = callback
	p.lock.Unlock()
}

func (p *ParticipantImpl) getOnDataMessage() func(types.LocalParticipant, []byte) {
	p.lock.RLock()
	defer p.lock.RUnlock()
	return p.onDataMessage
}

func (p *ParticipantImpl) OnMetrics(callback func(types.Participant, *livekit.DataPacket)) {
	p.lock.Lock()
	p.onMetrics = callback
	p.lock.Unlock()
}

func (p *ParticipantImpl) getOnMetrics() func(types.Participant, *livekit.DataPacket) {
	p.lock.RLock()
	defer p.lock.RUnlock()
	return p.onMetrics
}

func (p *ParticipantImpl) OnUpdateSubscriptions(callback func(types.LocalParticipant, []livekit.TrackID, []*livekit.ParticipantTracks, bool)) {
	p.lock.Lock()
	p.onUpdateSubscriptions = callback
	p.lock.Unlock()
}

func (p *ParticipantImpl) getOnUpdateSubscriptions() func(types.LocalParticipant, []livekit.TrackID, []*livekit.ParticipantTracks, bool) {
	p.lock.RLock()
	defer p.lock.RUnlock()
	return p.onUpdateSubscriptions
}

func (p *ParticipantImpl) OnUpdateSubscriptionPermission(callback func(types.LocalParticipant, *livekit.SubscriptionPermission) error) {
	p.lock.Lock()
	p.onUpdateSubscriptionPermission = callback
	p.lock.Unlock()
}

func (p *ParticipantImpl) getOnUpdateSubscriptionPermission() func(types.LocalParticipant, *livekit.SubscriptionPermission) error {
	p.lock.RLock()
	defer p.lock.RUnlock()
	return p.onUpdateSubscriptionPermission
}

func (p *ParticipantImpl) OnSyncState(callback func(types.LocalParticipant, *livekit.SyncState) error) {
	p.lock.Lock()
	p.onSyncState = callback
	p.lock.Unlock()
}

func (p *ParticipantImpl) getOnSyncState() func(types.LocalParticipant, *livekit.SyncState) error {
	p.lock.RLock()
	defer p.lock.RUnlock()
	return p.onSyncState
}

func (p *ParticipantImpl) OnSimulateScenario(callback func(types.LocalParticipant, *livekit.SimulateScenario) error) {
	p.lock.Lock()
	p.onSimulateScenario = callback
	p.lock.Unlock()
}

func (p *ParticipantImpl) getOnSimulateScenario() func(types.LocalParticipant, *livekit.SimulateScenario) error {
	p.lock.RLock()
	defer p.lock.RUnlock()
	return p.onSimulateScenario
}

func (p *ParticipantImpl) OnLeave(callback func(types.LocalParticipant, types.ParticipantCloseReason)) {
	p.lock.Lock()
	p.onLeave = callback
	p.lock.Unlock()
}

func (p *ParticipantImpl) getOnLeave() func(types.LocalParticipant, types.ParticipantCloseReason) {
	p.lock.RLock()
	defer p.lock.RUnlock()
	return p.onLeave
}

func (p *ParticipantImpl) OnClose(callback func(types.LocalParticipant)) {
	if p.isClosed.Load() {
		go callback(p)
		return
	}

	p.lock.Lock()
	p.onClose = callback
	p.lock.Unlock()
}

func (p *ParticipantImpl) OnClaimsChanged(callback func(types.LocalParticipant)) {
	p.lock.Lock()
	p.onClaimsChanged = callback
	p.lock.Unlock()
}

func (p *ParticipantImpl) HandleSignalSourceClose() {
	p.TransportManager.SetSignalSourceValid(false)

	if !p.HasConnected() {
		_ = p.Close(false, types.ParticipantCloseReasonSignalSourceClose, false)
	}
}

func (p *ParticipantImpl) synthesizeAddTrackRequests(parsedOffer *sdp.SessionDescription) error {
	for _, m := range parsedOffer.MediaDescriptions {
		if !strings.EqualFold(m.MediaName.Media, "audio") && !strings.EqualFold(m.MediaName.Media, "video") {
			continue
		}

		cid := sdpHelper.GetMediaStreamTrack(m)
		if cid == "" {
			cid = guid.New(utils.TrackPrefix)
		}

		rids, ridsOk := sdpHelper.GetSimulcastRids(m)

		var (
			name        string
			trackSource livekit.TrackSource
			trackType   livekit.TrackType
		)
		if strings.EqualFold(m.MediaName.Media, "audio") {
			name = "synthesized-microphone"
			trackSource = livekit.TrackSource_MICROPHONE
			trackType = livekit.TrackType_AUDIO
		} else {
			name = "synthesized-camera"
			trackSource = livekit.TrackSource_CAMERA
			trackType = livekit.TrackType_VIDEO
		}
		req := &livekit.AddTrackRequest{
			Cid:        cid,
			Name:       name,
			Source:     trackSource,
			Type:       trackType,
			DisableDtx: true,
			Stereo:     false,
			Stream:     "camera",
		}
		if strings.EqualFold(m.MediaName.Media, "video") {
			if ridsOk {
				// add simulcast layers, NOTE: only quality can be set as dimensions/fps is not available
				n := min(len(rids), int(buffer.DefaultMaxLayerSpatial)+1)
				for i := 0; i < n; i++ {
					// WARN: casting int -> protobuf enum
					req.Layers = append(req.Layers, &livekit.VideoLayer{Quality: livekit.VideoQuality(i)})
				}
			} else {
				// dummy layer to ensure at least one layer is available
				req.Layers = []*livekit.VideoLayer{{}}
			}
		}
		p.AddTrack(req)
	}
	return nil
}

func (p *ParticipantImpl) updateRidsFromSDP(parsed *sdp.SessionDescription, unmatchVideos []*sdp.MediaDescription) {
	for _, m := range parsed.MediaDescriptions {
		if m.MediaName.Media != "video" || !slices.Contains(unmatchVideos, m) {
			continue
		}

		mst := sdpHelper.GetMediaStreamTrack(m)
		if mst == "" {
			continue
		}

		getRids := func(inRids buffer.VideoLayersRid) buffer.VideoLayersRid {
			var outRids buffer.VideoLayersRid
			rids, ok := sdpHelper.GetSimulcastRids(m)
			if ok {
				n := min(len(rids), len(inRids))
				for i := 0; i < n; i++ {
					outRids[i] = rids[i]
				}
				for i := n; i < len(inRids); i++ {
					outRids[i] = ""
				}
				outRids = buffer.NormalizeVideoLayersRid(outRids)
			} else {
				for i := 0; i < len(inRids); i++ {
					outRids[i] = ""
				}
			}

			return outRids
		}

		p.pendingTracksLock.Lock()
		pti := p.getPendingTrackPrimaryBySdpCid(mst, true)
		if pti != nil {
			pti.sdpRids = getRids(pti.sdpRids)
			p.pubLogger.Debugw(
				"pending track rids updated",
				"trackID", pti.trackInfos[0].Sid,
				"pendingTrack", pti,
			)

			ti := pti.trackInfos[0]
			for _, codec := range ti.Codecs {
				if codec.Cid == mst || codec.SdpCid == mst {
					mimeType := mime.NormalizeMimeType(codec.MimeType)
					for _, layer := range codec.Layers {
						layer.SpatialLayer = buffer.VideoQualityToSpatialLayer(mimeType, layer.Quality, ti)
						layer.Rid = buffer.VideoQualityToRid(mimeType, layer.Quality, ti, pti.sdpRids)
					}
				}
			}
		}
		p.pendingTracksLock.Unlock()

		if pti == nil {
			// track could already be published, but this could be back up codec offer,
			// so check in published tracks also
			mt := p.getPublishedTrackBySdpCid(mst)
			if mt != nil {
				mimeType := mt.(*MediaTrack).GetMimeTypeForSdpCid(mst)
				if mimeType != mime.MimeTypeUnknown {
					rids := getRids(buffer.DefaultVideoLayersRid)
					mt.(*MediaTrack).UpdateCodecRids(mimeType, rids)
					p.pubLogger.Debugw(
						"published track rids updated",
						"trackID", mt.ID(),
						"mime", mimeType,
						"track", logger.Proto(mt.ToProto()),
					)
				} else {
					p.pubLogger.Warnw(
						"could not get mime type for sdp cid", nil,
						"trackID", mt.ID(),
						"sdpCid", mst,
						"track", logger.Proto(mt.ToProto()),
					)
				}
			}
		}
	}
}

// HandleOffer an offer from remote participant, used when clients make the initial connection
func (p *ParticipantImpl) HandleOffer(offer webrtc.SessionDescription, offerId uint32) error {
	p.pubLogger.Debugw(
		"received offer",
		"transport", livekit.SignalTarget_PUBLISHER,
		"offer", offer,
		"offerId", offerId,
	)

	parsedOffer, err := offer.Unmarshal()
	if err != nil {
		p.pubLogger.Warnw(
			"could not parse offer", err,
			"transport", livekit.SignalTarget_PUBLISHER,
			"offer", offer,
			"offerId", offerId,
		)
		return err
	}

	if p.params.UseOneShotSignallingMode {
		if err := p.synthesizeAddTrackRequests(parsedOffer); err != nil {
			return err
		}
	}

	unmatchAudios, unmatchVideos := p.populateSdpCid(parsedOffer)
	parsedOffer = p.setCodecPreferencesForPublisher(parsedOffer, unmatchAudios, unmatchVideos)
	p.updateRidsFromSDP(parsedOffer, unmatchVideos)

	// put together munged offer after setting codec preferences
	bytes, err := parsedOffer.Marshal()
	if err != nil {
		p.pubLogger.Errorw("failed to marshal offer", err)
		return err
	}

	offer = webrtc.SessionDescription{
		Type: offer.Type,
		SDP:  string(bytes),
	}

	err = p.TransportManager.HandleOffer(offer, offerId, p.MigrateState() == types.MigrateStateInit)
	if err != nil {
		return err
	}

<<<<<<< HEAD
	offer = p.setCodecPreferencesForPublisher(offer)
	p.pubLogger.Infow("RAJA munged offer", "mungedOffer", offer) // REMOVE
	p.updateRidsFromSDP(&offer)
	err := p.TransportManager.HandleOffer(offer, offerId, shouldPend)
=======
>>>>>>> fa5f4ef3
	if p.params.UseOneShotSignallingMode {
		if onSubscriberReady := p.getOnSubscriberReady(); onSubscriberReady != nil {
			go onSubscriberReady(p)
		}
	}

	return err
}

func (p *ParticipantImpl) onPublisherAnswer(answer webrtc.SessionDescription, answerId uint32) error {
	if p.IsClosed() || p.IsDisconnected() {
		return nil
	}

	answer = p.configurePublisherAnswer(answer)
	p.pubLogger.Debugw(
		"sending answer",
		"transport", livekit.SignalTarget_PUBLISHER,
		"answer", answer,
		"answerId", answerId,
	)
	return p.sendSdpAnswer(answer, answerId)
}

func (p *ParticipantImpl) GetAnswer() (webrtc.SessionDescription, uint32, error) {
	if p.IsClosed() || p.IsDisconnected() {
		return webrtc.SessionDescription{}, 0, ErrParticipantSessionClosed
	}

	answer, answerId, err := p.TransportManager.GetAnswer()
	if err != nil {
		return answer, answerId, err
	}

	answer = p.configurePublisherAnswer(answer)
	p.pubLogger.Debugw(
		"returning answer",
		"transport", livekit.SignalTarget_PUBLISHER,
		"answer", answer,
		"answerId", answerId,
	)
	return answer, answerId, nil
}

// HandleAnswer handles a client answer response, with subscriber PC, server initiates the
// offer and client answers
func (p *ParticipantImpl) HandleAnswer(answer webrtc.SessionDescription, answerId uint32) {
	p.subLogger.Debugw(
		"received answer",
		"transport", livekit.SignalTarget_SUBSCRIBER,
		"answer", answer,
		"answerId", answerId,
	)

	/* from server received join request to client answer
	 * 1. server send join response & offer
	 * ... swap candidates
	 * 2. client send answer
	 */
	signalConnCost := time.Since(p.ConnectedAt()).Milliseconds()
	p.TransportManager.UpdateSignalingRTT(uint32(signalConnCost))

	p.TransportManager.HandleAnswer(answer, answerId)
}

func (p *ParticipantImpl) handleMigrateTracks() []*MediaTrack {
	// muted track won't send rtp packet, so it is required to add mediatrack manually.
	// But, synthesising track publish for unmuted tracks keeps a consistent path.
	// In both cases (muted and unmuted), when publisher sends media packets, OnTrack would register and go from there.
	var addedTracks []*MediaTrack
	p.pendingTracksLock.Lock()
	for cid, pti := range p.pendingTracks {
		if !pti.migrated {
			continue
		}

		if len(pti.trackInfos) > 1 {
			p.pubLogger.Warnw(
				"too many pending migrated tracks", nil,
				"trackID", pti.trackInfos[0].Sid,
				"count", len(pti.trackInfos),
				"cid", cid,
			)
		}

		mt := p.addMigratedTrack(cid, pti.trackInfos[0])
		if mt != nil {
			addedTracks = append(addedTracks, mt)
		} else {
			p.pubLogger.Warnw("could not find migrated track, migration failed", nil, "cid", cid)
			p.pendingTracksLock.Unlock()
			p.IssueFullReconnect(types.ParticipantCloseReasonMigrateCodecMismatch)
			return nil
		}
	}

	if len(addedTracks) != 0 {
		p.dirty.Store(true)
	}
	p.pendingTracksLock.Unlock()

	return addedTracks
}

// AddTrack is called when client intends to publish track.
// records track details and lets client know it's ok to proceed
func (p *ParticipantImpl) AddTrack(req *livekit.AddTrackRequest) {
	p.params.Logger.Debugw("add track request", "trackID", req.Cid, "request", logger.Proto(req))
	if !p.CanPublishSource(req.Source) {
		p.pubLogger.Warnw("no permission to publish track", nil, "trackID", req.Sid, "kind", req.Type)
		return
	}

	if req.Type != livekit.TrackType_AUDIO && req.Type != livekit.TrackType_VIDEO {
		p.pubLogger.Warnw("unsupported track type", nil, "trackID", req.Sid, "kind", req.Type)
		return
	}

	p.pendingTracksLock.Lock()
	ti := p.addPendingTrackLocked(req)
	p.pendingTracksLock.Unlock()
	if ti == nil {
		return
	}

	p.sendTrackPublished(req.Cid, ti)

	p.handlePendingRemoteTracks()
}

func (p *ParticipantImpl) SetMigrateInfo(
	previousOffer, previousAnswer *webrtc.SessionDescription,
	mediaTracks []*livekit.TrackPublishedResponse,
	dataChannels []*livekit.DataChannelInfo,
	dataChannelReceiveState []*livekit.DataChannelReceiveState,
) {
	p.pendingTracksLock.Lock()
	for _, t := range mediaTracks {
		ti := t.GetTrack()

		if p.supervisor != nil {
			p.supervisor.AddPublication(livekit.TrackID(ti.Sid))
			p.supervisor.SetPublicationMute(livekit.TrackID(ti.Sid), ti.Muted)
		}

		p.pendingTracks[t.GetCid()] = &pendingTrackInfo{
			trackInfos: []*livekit.TrackInfo{ti},
			migrated:   true,
			createdAt:  time.Now(),
		}
		p.pubLogger.Infow(
			"pending track added (migration)",
			"trackID", ti.Sid,
			"cid", t.GetCid(),
			"pendingTrack", p.pendingTracks[t.GetCid()],
		)
	}
	p.pendingTracksLock.Unlock()

	if len(mediaTracks) != 0 {
		p.setIsPublisher(true)
	}

	p.reliableDataInfo.joiningMessageLock.Lock()
	for _, state := range dataChannelReceiveState {
		p.reliableDataInfo.joiningMessageFirstSeqs[livekit.ParticipantID(state.PublisherSid)] = state.LastSeq + 1
	}
	p.reliableDataInfo.joiningMessageLock.Unlock()

	p.TransportManager.SetMigrateInfo(previousOffer, previousAnswer, dataChannels)
}

func (p *ParticipantImpl) IsReconnect() bool {
	return p.params.Reconnect
}

func (p *ParticipantImpl) Close(sendLeave bool, reason types.ParticipantCloseReason, isExpectedToResume bool) error {
	if p.isClosed.Swap(true) {
		// already closed
		return nil
	}

	p.params.Logger.Infow(
		"participant closing",
		"sendLeave", sendLeave,
		"reason", reason.String(),
		"isExpectedToResume", isExpectedToResume,
	)
	p.closeReason.Store(reason)
	p.clearDisconnectTimer()
	p.clearMigrationTimer()

	if sendLeave {
		p.sendLeaveRequest(
			reason,
			isExpectedToResume,
			false, // isExpectedToReconnect
			false, // sendOnlyIfSupportingLeaveRequestWithAction
		)
	}

	if p.supervisor != nil {
		p.supervisor.Stop()
	}

	p.pendingTracksLock.Lock()
	p.pendingTracks = make(map[string]*pendingTrackInfo)
	p.pendingPublishingTracks = make(map[livekit.TrackID]*pendingTrackInfo)
	p.pendingTracksLock.Unlock()

	p.UpTrackManager.Close(isExpectedToResume)

	p.updateState(livekit.ParticipantInfo_DISCONNECTED)
	close(p.disconnected)

	// ensure this is synchronized
	p.CloseSignalConnection(types.SignallingCloseReasonParticipantClose)
	p.lock.RLock()
	onClose := p.onClose
	p.lock.RUnlock()
	if onClose != nil {
		onClose(p)
	}

	// Close peer connections without blocking participant Close. If peer connections are gathering candidates
	// Close will block.
	go func() {
		p.SubscriptionManager.Close(isExpectedToResume)
		p.TransportManager.Close()

		p.metricsCollector.Stop()
		p.metricsReporter.Stop()
	}()

	p.dataChannelStats.Stop()
	return nil
}

func (p *ParticipantImpl) IsClosed() bool {
	return p.isClosed.Load()
}

func (p *ParticipantImpl) CloseReason() types.ParticipantCloseReason {
	return p.closeReason.Load().(types.ParticipantCloseReason)
}

// Negotiate subscriber SDP with client, if force is true, will cancel pending
// negotiate task and negotiate immediately
func (p *ParticipantImpl) Negotiate(force bool) {
	if p.params.UseOneShotSignallingMode {
		return
	}

	if p.MigrateState() != types.MigrateStateInit {
		p.TransportManager.NegotiateSubscriber(force)
	}
}

func (p *ParticipantImpl) clearMigrationTimer() {
	p.lock.Lock()
	if p.migrationTimer != nil {
		p.migrationTimer.Stop()
		p.migrationTimer = nil
	}
	p.lock.Unlock()
}

func (p *ParticipantImpl) setupMigrationTimerLocked() {
	//
	// On subscriber peer connection, remote side will try ICE on both
	// pre- and post-migration ICE candidates as the migrating out
	// peer connection leaves itself open to enable transition of
	// media with as less disruption as possible.
	//
	// But, sometimes clients could delay the migration because of
	// pinging the incorrect ICE candidates. Give the remote some time
	// to try and succeed. If not, close the subscriber peer connection
	// and help the remote side to narrow down its ICE candidate pool.
	//
	p.migrationTimer = time.AfterFunc(migrationWaitDuration, func() {
		p.clearMigrationTimer()

		if p.IsClosed() || p.IsDisconnected() {
			return
		}
		p.subLogger.Debugw("closing subscriber peer connection to aid migration")

		//
		// Close all down tracks before closing subscriber peer connection.
		// Closing subscriber peer connection will call `Unbind` on all down tracks.
		// DownTrack close has checks to handle the case of closing before bind.
		// So, an `Unbind` before close would bypass that logic.
		//
		p.SubscriptionManager.Close(true)

		p.TransportManager.SubscriberClose()
	})
}

func (p *ParticipantImpl) MaybeStartMigration(force bool, onStart func()) bool {
	if p.params.UseOneShotSignallingMode {
		return false
	}

	allTransportConnected := p.TransportManager.HasSubscriberEverConnected()
	if p.IsPublisher() {
		allTransportConnected = allTransportConnected && p.TransportManager.HasPublisherEverConnected()
	}
	if !force && !allTransportConnected {
		return false
	}

	if onStart != nil {
		onStart()
	}

	p.sendLeaveRequest(
		types.ParticipantCloseReasonMigrationRequested,
		true,  // isExpectedToResume
		false, // isExpectedToReconnect
		true,  // sendOnlyIfSupportingLeaveRequestWithAction
	)
	p.CloseSignalConnection(types.SignallingCloseReasonMigration)

	p.clearMigrationTimer()

	p.lock.Lock()
	p.setupMigrationTimerLocked()
	p.lock.Unlock()

	return true
}

func (p *ParticipantImpl) NotifyMigration() {
	p.lock.Lock()
	defer p.lock.Unlock()

	if p.migrationTimer != nil {
		// already set up
		return
	}

	p.setupMigrationTimerLocked()
}

func (p *ParticipantImpl) SetMigrateState(s types.MigrateState) {
	preState := p.MigrateState()
	if preState == types.MigrateStateComplete || preState == s {
		return
	}

	p.params.Logger.Debugw("SetMigrateState", "state", s)
	var migratedTracks []*MediaTrack
	if s == types.MigrateStateComplete {
		migratedTracks = p.handleMigrateTracks()
	}
	p.migrateState.Store(s)
	p.dirty.Store(true)

	switch s {
	case types.MigrateStateSync:
		p.TransportManager.ProcessPendingPublisherOffer()

	case types.MigrateStateComplete:
		if preState == types.MigrateStateSync {
			p.params.Logger.Infow("migration complete")

			if p.params.LastPubReliableSeq > 0 {
				p.reliableDataInfo.migrateInPubDataCache.Store(NewMigrationDataCache(p.params.LastPubReliableSeq, time.Now().Add(migrationWaitContinuousMsgDuration)))
			}
		}
		p.TransportManager.ProcessPendingPublisherDataChannels()
		go p.cacheForwarderState()
	}

	go func() {
		// launch callbacks in goroutine since they could block.
		// callbacks handle webhooks as well as db persistence
		for _, t := range migratedTracks {
			p.handleTrackPublished(t, true)
		}

		if s == types.MigrateStateComplete {
			// wait for all migrated track to be published,
			// it is possible that synthesized track publish above could
			// race with actual publish from client and the above synthesized
			// one could actually be a no-op because the actual publish path is active.
			//
			// if the actual publish path has not finished, the migration state change
			// callback could close the remote participant/tracks before the local track
			// is fully active.
			//
			// that could lead subscribers to unsubscribe due to source
			// track going away, i. e. in this case, the remote track close would have
			// notified the subscription manager, the subscription manager would
			// re-resolve to check if the track is still active and unsubscribe if none
			// is active, as local track is in the process of completing publish,
			// the check would have resolved to an empty track leading to unsubscription.
			go func() {
				startTime := time.Now()
				for {
					if !p.hasPendingMigratedTrack() || p.IsDisconnected() || time.Since(startTime) > 15*time.Second {
						// a time out just to be safe, but it should not be needed
						p.migratedTracksPublishedFuse.Break()
						return
					}

					time.Sleep(20 * time.Millisecond)
				}
			}()

			<-p.migratedTracksPublishedFuse.Watch()
		}

		if onMigrateStateChange := p.getOnMigrateStateChange(); onMigrateStateChange != nil {
			onMigrateStateChange(p, s)
		}
	}()
}

func (p *ParticipantImpl) MigrateState() types.MigrateState {
	return p.migrateState.Load().(types.MigrateState)
}

// ICERestart restarts subscriber ICE connections
func (p *ParticipantImpl) ICERestart(iceConfig *livekit.ICEConfig) {
	if p.params.UseOneShotSignallingMode {
		return
	}

	p.clearDisconnectTimer()
	p.clearMigrationTimer()

	for _, t := range p.GetPublishedTracks() {
		t.(types.LocalMediaTrack).Restart()
	}

	if err := p.TransportManager.ICERestart(iceConfig); err != nil {
		p.IssueFullReconnect(types.ParticipantCloseReasonNegotiateFailed)
	}
}

func (p *ParticipantImpl) OnICEConfigChanged(f func(participant types.LocalParticipant, iceConfig *livekit.ICEConfig)) {
	p.lock.Lock()
	p.onICEConfigChanged = f
	p.lock.Unlock()
}

func (p *ParticipantImpl) GetConnectionQuality() *livekit.ConnectionQualityInfo {
	minQuality := livekit.ConnectionQuality_EXCELLENT
	minScore := connectionquality.MaxMOS

	for _, pt := range p.GetPublishedTracks() {
		score, quality := pt.(types.LocalMediaTrack).GetConnectionScoreAndQuality()
		if utils.IsConnectionQualityLower(minQuality, quality) {
			minQuality = quality
			minScore = score
		} else if quality == minQuality && score < minScore {
			minScore = score
		}
	}

	subscribedTracks := p.SubscriptionManager.GetSubscribedTracks()
	for _, subTrack := range subscribedTracks {
		score, quality := subTrack.DownTrack().GetConnectionScoreAndQuality()
		if utils.IsConnectionQualityLower(minQuality, quality) {
			minQuality = quality
			minScore = score
		} else if quality == minQuality && score < minScore {
			minScore = score
		}
	}

	prometheus.RecordQuality(minQuality, minScore)

	if minQuality == livekit.ConnectionQuality_LOST && !p.ProtocolVersion().SupportsConnectionQualityLost() {
		minQuality = livekit.ConnectionQuality_POOR
	}

	p.lock.Lock()
	if minQuality != p.connectionQuality {
		p.params.Logger.Debugw("connection quality changed", "from", p.connectionQuality, "to", minQuality)
	}
	p.connectionQuality = minQuality
	p.lock.Unlock()

	return &livekit.ConnectionQualityInfo{
		ParticipantSid: string(p.ID()),
		Quality:        minQuality,
		Score:          minScore,
	}
}

func (p *ParticipantImpl) IsPublisher() bool {
	return p.isPublisher.Load()
}

func (p *ParticipantImpl) CanPublish() bool {
	return p.grants.Load().Video.GetCanPublish()
}

func (p *ParticipantImpl) CanPublishSource(source livekit.TrackSource) bool {
	return p.grants.Load().Video.GetCanPublishSource(source)
}

func (p *ParticipantImpl) CanSubscribe() bool {
	return p.grants.Load().Video.GetCanSubscribe()
}

func (p *ParticipantImpl) CanPublishData() bool {
	return p.grants.Load().Video.GetCanPublishData()
}

func (p *ParticipantImpl) Hidden() bool {
	return p.grants.Load().Video.Hidden
}

func (p *ParticipantImpl) CanSubscribeMetrics() bool {
	return p.grants.Load().Video.GetCanSubscribeMetrics()
}

func (p *ParticipantImpl) Verify() bool {
	state := p.State()
	isActive := state != livekit.ParticipantInfo_JOINING && state != livekit.ParticipantInfo_JOINED
	if p.params.UseOneShotSignallingMode {
		isActive = isActive && p.TransportManager.HasPublisherEverConnected()
	}

	return isActive
}

func (p *ParticipantImpl) VerifySubscribeParticipantInfo(pID livekit.ParticipantID, version uint32) {
	if !p.IsReady() {
		// we have not sent a JoinResponse yet. metadata would be covered in JoinResponse
		return
	}
	if info, ok := p.updateCache.Get(pID); ok && info.version >= version {
		return
	}

	if info := p.helper().GetParticipantInfo(pID); info != nil {
		_ = p.SendParticipantUpdate([]*livekit.ParticipantInfo{info})
	}
}

// onTrackSubscribed handles post-processing after a track is subscribed
func (p *ParticipantImpl) onTrackSubscribed(subTrack types.SubscribedTrack) {
	if p.params.ClientInfo.FireTrackByRTPPacket() {
		subTrack.DownTrack().SetActivePaddingOnMuteUpTrack()
	}

	subTrack.AddOnBind(func(err error) {
		if err != nil {
			return
		}
		if p.params.UseOneShotSignallingMode {
			if p.TransportManager.HasPublisherEverConnected() {
				dt := subTrack.DownTrack()
				dt.SeedState(sfu.DownTrackState{ForwarderState: p.getAndDeleteForwarderState(subTrack.ID())})
				dt.SetConnected()
			}
			// ONE-SHOT-SIGNALLING-MODE-TODO: video support should add to publisher PC for congestion control
		} else {
			if p.TransportManager.HasSubscriberEverConnected() {
				dt := subTrack.DownTrack()
				dt.SeedState(sfu.DownTrackState{ForwarderState: p.getAndDeleteForwarderState(subTrack.ID())})
				dt.SetConnected()
			}
			p.TransportManager.AddSubscribedTrack(subTrack)
		}
	})
}

// onTrackUnsubscribed handles post-processing after a track is unsubscribed
func (p *ParticipantImpl) onTrackUnsubscribed(subTrack types.SubscribedTrack) {
	p.TransportManager.RemoveSubscribedTrack(subTrack)
}

func (p *ParticipantImpl) UpdateMediaRTT(rtt uint32) {
	now := time.Now()
	p.lock.Lock()
	if now.Sub(p.rttUpdatedAt) < rttUpdateInterval || p.lastRTT == rtt {
		p.lock.Unlock()
		return
	}
	p.rttUpdatedAt = now
	p.lastRTT = rtt
	p.lock.Unlock()
	p.TransportManager.UpdateMediaRTT(rtt)

	for _, pt := range p.GetPublishedTracks() {
		pt.(types.LocalMediaTrack).SetRTT(rtt)
	}
}

// ----------------------------------------------------------

var _ transport.Handler = (*AnyTransportHandler)(nil)

type AnyTransportHandler struct {
	transport.UnimplementedHandler
	p *ParticipantImpl
}

func (h AnyTransportHandler) OnFailed(_isShortLived bool, _ici *types.ICEConnectionInfo) {
	h.p.onAnyTransportFailed()
}

func (h AnyTransportHandler) OnNegotiationFailed() {
	h.p.onAnyTransportNegotiationFailed()
}

func (h AnyTransportHandler) OnICECandidate(c *webrtc.ICECandidate, target livekit.SignalTarget) error {
	return h.p.onICECandidate(c, target)
}

// ----------------------------------------------------------

type PublisherTransportHandler struct {
	AnyTransportHandler
}

func (h PublisherTransportHandler) OnAnswer(sd webrtc.SessionDescription, answerId uint32) error {
	return h.p.onPublisherAnswer(sd, answerId)
}

func (h PublisherTransportHandler) OnTrack(track *webrtc.TrackRemote, rtpReceiver *webrtc.RTPReceiver) {
	h.p.onMediaTrack(track, rtpReceiver)
}

func (h PublisherTransportHandler) OnInitialConnected() {
	h.p.onPublisherInitialConnected()
}

func (h PublisherTransportHandler) OnDataMessage(kind livekit.DataPacket_Kind, data []byte) {
	h.p.onReceivedDataMessage(kind, data)
}

func (h PublisherTransportHandler) OnDataMessageUnlabeled(data []byte) {
	h.p.onReceivedDataMessageUnlabeled(data)
}

func (h PublisherTransportHandler) OnDataSendError(err error) {
	h.p.onDataSendError(err)
}

// ----------------------------------------------------------

type SubscriberTransportHandler struct {
	AnyTransportHandler
}

func (h SubscriberTransportHandler) OnOffer(sd webrtc.SessionDescription, offerId uint32) error {
	return h.p.onSubscriberOffer(sd, offerId)
}

func (h SubscriberTransportHandler) OnStreamStateChange(update *streamallocator.StreamStateUpdate) error {
	return h.p.onStreamStateChange(update)
}

func (h SubscriberTransportHandler) OnInitialConnected() {
	h.p.onSubscriberInitialConnected()
}

func (h SubscriberTransportHandler) OnDataSendError(err error) {
	h.p.onDataSendError(err)
}

// ----------------------------------------------------------

type PrimaryTransportHandler struct {
	transport.Handler
	p *ParticipantImpl
}

func (h PrimaryTransportHandler) OnInitialConnected() {
	h.Handler.OnInitialConnected()
	h.p.onPrimaryTransportInitialConnected()
}

func (h PrimaryTransportHandler) OnFullyEstablished() {
	h.p.onPrimaryTransportFullyEstablished()
}

func (p *ParticipantImpl) setupSignalling() {
	p.signalling = signalling.NewSignalling(signalling.SignallingParams{
		Logger: p.params.Logger,
	})
	p.signalHandler = signalling.NewSignalHandler(signalling.SignalHandlerParams{
		Logger:      p.params.Logger,
		Participant: p,
	})
	p.signaller = signalling.NewSignallerAsync(signalling.SignallerAsyncParams{
		Logger:      p.params.Logger,
		Participant: p,
	})
}

func (p *ParticipantImpl) setupTransportManager() error {
	p.twcc = twcc.NewTransportWideCCResponder()
	p.twcc.OnFeedback(func(pkts []rtcp.Packet) {
		p.postRtcp(pkts)
	})
	ath := AnyTransportHandler{p: p}
	var pth transport.Handler = PublisherTransportHandler{ath}
	var sth transport.Handler = SubscriberTransportHandler{ath}

	subscriberAsPrimary := p.ProtocolVersion().SubscriberAsPrimary() && p.CanSubscribe() && !p.params.UseOneShotSignallingMode
	if subscriberAsPrimary {
		sth = PrimaryTransportHandler{sth, p}
	} else {
		pth = PrimaryTransportHandler{pth, p}
	}

	params := TransportManagerParams{
		// primary connection does not change, canSubscribe can change if permission was updated
		// after the participant has joined
		SubscriberAsPrimary:          subscriberAsPrimary,
		Config:                       p.params.Config,
		Twcc:                         p.twcc,
		ProtocolVersion:              p.params.ProtocolVersion,
		CongestionControlConfig:      p.params.CongestionControlConfig,
		EnabledPublishCodecs:         p.enabledPublishCodecs,
		EnabledSubscribeCodecs:       p.enabledSubscribeCodecs,
		SimTracks:                    p.params.SimTracks,
		ClientInfo:                   p.params.ClientInfo,
		Migration:                    p.params.Migration,
		AllowTCPFallback:             p.params.AllowTCPFallback,
		TCPFallbackRTTThreshold:      p.params.TCPFallbackRTTThreshold,
		AllowUDPUnstableFallback:     p.params.AllowUDPUnstableFallback,
		TURNSEnabled:                 p.params.TURNSEnabled,
		AllowPlayoutDelay:            p.params.PlayoutDelay.GetEnabled(),
		DataChannelMaxBufferedAmount: p.params.DataChannelMaxBufferedAmount,
		DatachannelSlowThreshold:     p.params.DatachannelSlowThreshold,
		Logger:                       p.params.Logger.WithComponent(sutils.ComponentTransport),
		PublisherHandler:             pth,
		SubscriberHandler:            sth,
		DataChannelStats:             p.dataChannelStats,
		UseOneShotSignallingMode:     p.params.UseOneShotSignallingMode,
		FireOnTrackBySdp:             p.params.FireOnTrackBySdp,
	}
	if p.params.SyncStreams && p.params.PlayoutDelay.GetEnabled() && p.params.ClientInfo.isFirefox() {
		// we will disable playout delay for Firefox if the user is expecting
		// the streams to be synced. Firefox doesn't support SyncStreams
		params.AllowPlayoutDelay = false
	}
	tm, err := NewTransportManager(params)
	if err != nil {
		return err
	}

	tm.OnICEConfigChanged(func(iceConfig *livekit.ICEConfig) {
		p.lock.Lock()
		onICEConfigChanged := p.onICEConfigChanged

		if p.params.ClientConf == nil {
			p.params.ClientConf = &livekit.ClientConfiguration{}
		}
		if iceConfig.PreferenceSubscriber == livekit.ICECandidateType_ICT_TLS {
			p.params.ClientConf.ForceRelay = livekit.ClientConfigSetting_ENABLED
		} else {
			// UNSET indicates that clients could override RTCConfiguration to forceRelay
			p.params.ClientConf.ForceRelay = livekit.ClientConfigSetting_UNSET
		}
		p.lock.Unlock()

		if onICEConfigChanged != nil {
			onICEConfigChanged(p, iceConfig)
		}
	})

	tm.SetSubscriberAllowPause(p.params.SubscriberAllowPause)
	p.TransportManager = tm
	return nil
}

func (p *ParticipantImpl) setupUpTrackManager() {
	p.UpTrackManager = NewUpTrackManager(UpTrackManagerParams{
		Logger:           p.pubLogger,
		VersionGenerator: p.params.VersionGenerator,
	})

	p.UpTrackManager.OnPublishedTrackUpdated(func(track types.MediaTrack) {
		p.dirty.Store(true)
		if onTrackUpdated := p.getOnTrackUpdated(); onTrackUpdated != nil {
			onTrackUpdated(p, track)
		}
	})

	p.UpTrackManager.OnUpTrackManagerClose(p.onUpTrackManagerClose)
}

func (p *ParticipantImpl) setupSubscriptionManager() {
	p.SubscriptionManager = NewSubscriptionManager(SubscriptionManagerParams{
		Participant: p,
		Logger:      p.subLogger.WithoutSampler(),
		TrackResolver: func(lp types.LocalParticipant, ti livekit.TrackID) types.MediaResolverResult {
			return p.helper().ResolveMediaTrack(lp, ti)
		},
		Telemetry:                p.params.Telemetry,
		OnTrackSubscribed:        p.onTrackSubscribed,
		OnTrackUnsubscribed:      p.onTrackUnsubscribed,
		OnSubscriptionError:      p.onSubscriptionError,
		SubscriptionLimitVideo:   p.params.SubscriptionLimitVideo,
		SubscriptionLimitAudio:   p.params.SubscriptionLimitAudio,
		UseOneShotSignallingMode: p.params.UseOneShotSignallingMode,
	})
}

func (p *ParticipantImpl) MetricsCollectorTimeToCollectMetrics() {
	publisherRTT, ok := p.TransportManager.GetPublisherRTT()
	if ok {
		p.metricsCollector.AddPublisherRTT(p.Identity(), float32(publisherRTT))
	}

	subscriberRTT, ok := p.TransportManager.GetSubscriberRTT()
	if ok {
		p.metricsCollector.AddSubscriberRTT(float32(subscriberRTT))
	}
}

func (p *ParticipantImpl) MetricsCollectorBatchReady(mb *livekit.MetricsBatch) {
	if onMetrics := p.getOnMetrics(); onMetrics != nil {
		onMetrics(p, &livekit.DataPacket{
			ParticipantIdentity: string(p.Identity()),
			Value: &livekit.DataPacket_Metrics{
				Metrics: mb,
			},
		})
	}
}

func (p *ParticipantImpl) MetricsReporterBatchReady(mb *livekit.MetricsBatch) {
	dpData, err := proto.Marshal(&livekit.DataPacket{
		ParticipantIdentity: string(p.Identity()),
		Value: &livekit.DataPacket_Metrics{
			Metrics: mb,
		},
	})
	if err != nil {
		p.params.Logger.Errorw("failed to marshal data packet", err)
		return
	}

	p.TransportManager.SendDataMessage(livekit.DataPacket_RELIABLE, dpData)
}

func (p *ParticipantImpl) setupMetrics() {
	if !p.params.EnableMetrics {
		return
	}

	p.metricTimestamper = metric.NewMetricTimestamper(metric.MetricTimestamperParams{
		Config: p.params.MetricConfig.Timestamper,
		Logger: p.params.Logger,
	})
	p.metricsCollector = metric.NewMetricsCollector(metric.MetricsCollectorParams{
		ParticipantIdentity: p.Identity(),
		Config:              p.params.MetricConfig.Collector,
		Provider:            p,
		Logger:              p.params.Logger,
	})
	p.metricsReporter = metric.NewMetricsReporter(metric.MetricsReporterParams{
		ParticipantIdentity: p.Identity(),
		Config:              p.params.MetricConfig.Reporter,
		Consumer:            p,
		Logger:              p.params.Logger,
	})
}

func (p *ParticipantImpl) updateState(state livekit.ParticipantInfo_State) {
	var oldState livekit.ParticipantInfo_State
	for {
		oldState = p.state.Load().(livekit.ParticipantInfo_State)
		if state <= oldState {
			p.params.Logger.Debugw("ignoring out of order participant state", "state", state.String())
			return
		}
		if state == livekit.ParticipantInfo_ACTIVE {
			p.lastActiveAt.CompareAndSwap(nil, pointer.To(time.Now()))
		}
		if p.state.CompareAndSwap(oldState, state) {
			break
		}
	}

	p.params.Logger.Debugw("updating participant state", "state", state.String())
	p.dirty.Store(true)

	if onStateChange := p.getOnStateChange(); onStateChange != nil {
		go onStateChange(p)
	}

	if state == livekit.ParticipantInfo_DISCONNECTED && oldState == livekit.ParticipantInfo_ACTIVE {
		p.disconnectedAt.Store(pointer.To(time.Now()))
		prometheus.RecordSessionDuration(int(p.ProtocolVersion()), time.Since(*p.lastActiveAt.Load()))
	}
}

func (p *ParticipantImpl) setIsPublisher(isPublisher bool) {
	if p.isPublisher.Swap(isPublisher) == isPublisher {
		return
	}

	p.lock.Lock()
	p.requireBroadcast = true
	p.lock.Unlock()

	p.dirty.Store(true)

	// trigger update as well if participant is already fully connected
	if p.State() == livekit.ParticipantInfo_ACTIVE {
		p.lock.RLock()
		onParticipantUpdate := p.onParticipantUpdate
		p.lock.RUnlock()

		if onParticipantUpdate != nil {
			onParticipantUpdate(p)
		}
	}
}

// when the server has an offer for participant
func (p *ParticipantImpl) onSubscriberOffer(offer webrtc.SessionDescription, offerId uint32) error {
	p.subLogger.Debugw(
		"sending offer",
		"transport", livekit.SignalTarget_SUBSCRIBER,
		"offer", offer,
		"offerId", offerId,
	)
	return p.sendSdpOffer(offer, offerId)
}

func (p *ParticipantImpl) removePublishedTrack(track types.MediaTrack) {
	p.RemovePublishedTrack(track, false)
	if p.ProtocolVersion().SupportsUnpublish() {
		p.sendTrackUnpublished(track.ID())
	} else {
		// for older clients that don't support unpublish, mute to avoid them sending data
		p.sendTrackMuted(track.ID(), true)
	}
}

// when a new remoteTrack is created, creates a Track and adds it to room
func (p *ParticipantImpl) onMediaTrack(rtcTrack *webrtc.TrackRemote, rtpReceiver *webrtc.RTPReceiver) {
	if p.IsDisconnected() {
		return
	}

	var codec webrtc.RTPCodecParameters
	var fromSdp bool
	if rtcTrack.Kind() == webrtc.RTPCodecTypeVideo && p.params.ClientInfo.FireTrackByRTPPacket() {
		if rtcTrack.Codec().PayloadType == 0 {
			go func() {
				// wait for the first packet to determine the codec
				bytes := make([]byte, 1500)
				_, _, err := rtcTrack.Read(bytes)
				if err != nil {
					if !errors.Is(err, io.EOF) {
						p.params.Logger.Warnw(
							"could not read first packet to determine codec, track will be ignored", err,
							"trackID", rtcTrack.ID(),
							"StreamID", rtcTrack.StreamID(),
						)
					}
					return
				}
				p.onMediaTrack(rtcTrack, rtpReceiver)
			}()
			return
		}
		codec = rtcTrack.Codec()
	} else {
		// track fired by sdp
		codecs := rtpReceiver.GetParameters().Codecs
		if len(codecs) == 0 {
			p.pubLogger.Errorw(
				"no negotiated codecs for track, track will be ignored", nil,
				"trackID", rtcTrack.ID(),
				"StreamID", rtcTrack.StreamID(),
			)
			return
		}
		codec = codecs[0]
		fromSdp = true
	}
	p.params.Logger.Debugw(
		"onMediaTrack",
		"codec", codec,
		"payloadType", codec.PayloadType,
		"fromSdp", fromSdp,
		"parameters", rtpReceiver.GetParameters(),
	)

	var track sfu.TrackRemote = sfu.NewTrackRemoteFromSdp(rtcTrack, codec)
	publishedTrack, isNewTrack, isReceiverAdded, sdpRids := p.mediaTrackReceived(track, rtpReceiver)
	if publishedTrack == nil {
		p.pubLogger.Debugw(
			"webrtc Track published but can't find MediaTrack in pendingTracks",
			"kind", track.Kind().String(),
			"webrtcTrackID", track.ID(),
			"rid", track.RID(),
			"SSRC", track.SSRC(),
			"mime", mime.NormalizeMimeType(codec.MimeType),
			"isReceiverAdded", isReceiverAdded,
			"sdpRids", logger.StringSlice(sdpRids[:]),
		)
		return
	}

	if !p.CanPublishSource(publishedTrack.Source()) {
		p.pubLogger.Warnw("no permission to publish mediaTrack", nil,
			"source", publishedTrack.Source(),
		)
		p.removePublishedTrack(publishedTrack)
		return
	}

	p.setIsPublisher(true)
	p.dirty.Store(true)

	p.pubLogger.Infow(
		"mediaTrack published",
		"kind", track.Kind().String(),
		"trackID", publishedTrack.ID(),
		"webrtcTrackID", track.ID(),
		"rid", track.RID(),
		"SSRC", track.SSRC(),
		"mime", mime.NormalizeMimeType(codec.MimeType),
		"trackInfo", logger.Proto(publishedTrack.ToProto()),
		"fromSdp", fromSdp,
		"isReceiverAdded", isReceiverAdded,
		"sdpRids", logger.StringSlice(sdpRids[:]),
	)

	if !isNewTrack && !publishedTrack.HasPendingCodec() && p.IsReady() {
		if onTrackUpdated := p.getOnTrackUpdated(); onTrackUpdated != nil {
			onTrackUpdated(p, publishedTrack)
		}
	}
}

func (p *ParticipantImpl) handlePendingRemoteTracks() {
	p.pendingTracksLock.Lock()
	pendingTracks := p.pendingRemoteTracks
	p.pendingRemoteTracks = nil
	p.pendingTracksLock.Unlock()
	for _, rt := range pendingTracks {
		p.onMediaTrack(rt.track, rt.receiver)
	}
}

func (p *ParticipantImpl) onReceivedDataMessage(kind livekit.DataPacket_Kind, data []byte) {
	if p.IsDisconnected() || !p.CanPublishData() {
		return
	}

	p.dataChannelStats.AddBytes(uint64(len(data)), false)

	dp := &livekit.DataPacket{}
	if err := proto.Unmarshal(data, dp); err != nil {
		p.pubLogger.Warnw("could not parse data packet", err)
		return
	}

	dp.ParticipantSid = string(p.ID())
	if kind == livekit.DataPacket_RELIABLE && dp.Sequence > 0 {
		if p.reliableDataInfo.stopReliableByMigrateOut.Load() {
			return
		}

		if migrationCache := p.reliableDataInfo.migrateInPubDataCache.Load(); migrationCache != nil {
			switch migrationCache.Add(dp) {
			case MigrationDataCacheStateWaiting:
				// waiting for the reliable sequence to continue from last node
				return

			case MigrationDataCacheStateTimeout:
				p.reliableDataInfo.migrateInPubDataCache.Store(nil)
				// waiting time out, handle all cached messages
				cachedMsgs := migrationCache.Get()
				if len(cachedMsgs) == 0 {
					p.pubLogger.Warnw("migration data cache timed out, no cached messages received", nil, "lastPubReliableSeq", p.params.LastPubReliableSeq)
				} else {
					p.pubLogger.Warnw("migration data cache timed out, handling cached messages", nil,
						"cachedFirstSeq", cachedMsgs[0].Sequence,
						"cachedLastSeq", cachedMsgs[len(cachedMsgs)-1].Sequence,
						"lastPubReliableSeq", p.params.LastPubReliableSeq,
					)
				}
				for _, cachedDp := range cachedMsgs {
					p.handleReceivedDataMessage(kind, cachedDp)
				}
				return

			case MigrationDataCacheStateDone:
				// see the continous message, drop the cache
				p.reliableDataInfo.migrateInPubDataCache.Store(nil)
			}
		}
	}

	p.handleReceivedDataMessage(kind, dp)
}

func (p *ParticipantImpl) handleReceivedDataMessage(kind livekit.DataPacket_Kind, dp *livekit.DataPacket) {
	if kind == livekit.DataPacket_RELIABLE && dp.Sequence > 0 {
		if p.reliableDataInfo.lastPubReliableSeq.Load() >= dp.Sequence {
			p.params.Logger.Infow("received out of order reliable data packet", "lastPubReliableSeq", p.reliableDataInfo.lastPubReliableSeq.Load(), "dpSequence", dp.Sequence)
			return
		}

		p.reliableDataInfo.lastPubReliableSeq.Store(dp.Sequence)
	}

	// trust the channel that it came in as the source of truth
	dp.Kind = kind

	shouldForwardData := true
	shouldForwardMetrics := false
	overrideSenderIdentity := true
	// only forward on user payloads
	switch payload := dp.Value.(type) {
	case *livekit.DataPacket_User:
		if payload.User == nil {
			return
		}
		u := payload.User
		if p.Hidden() {
			u.ParticipantSid = ""
			u.ParticipantIdentity = ""
		} else {
			u.ParticipantSid = string(p.ID())
			u.ParticipantIdentity = string(p.params.Identity)
		}
		if len(dp.DestinationIdentities) != 0 {
			u.DestinationIdentities = dp.DestinationIdentities
		} else {
			dp.DestinationIdentities = u.DestinationIdentities
		}
	case *livekit.DataPacket_SipDtmf:
		if payload.SipDtmf == nil {
			return
		}
	case *livekit.DataPacket_Transcription:
		if payload.Transcription == nil {
			return
		}
		if !p.IsAgent() {
			shouldForwardData = false
		}
	case *livekit.DataPacket_ChatMessage:
		if payload.ChatMessage == nil {
			return
		}
		if p.IsAgent() && dp.ParticipantIdentity != "" && string(p.params.Identity) != dp.ParticipantIdentity {
			overrideSenderIdentity = false
			payload.ChatMessage.Generated = true
		}
	case *livekit.DataPacket_Metrics:
		if payload.Metrics == nil {
			return
		}
		shouldForwardData = false
		shouldForwardMetrics = true
		p.metricTimestamper.Process(payload.Metrics)
	case *livekit.DataPacket_RpcRequest:
		if payload.RpcRequest == nil {
			return
		}
		p.pubLogger.Infow("received RPC request data packet", "method", payload.RpcRequest.Method, "rpc_request_id", payload.RpcRequest.Id)
	case *livekit.DataPacket_RpcResponse:
		if payload.RpcResponse == nil {
			return
		}
	case *livekit.DataPacket_RpcAck:
		if payload.RpcAck == nil {
			return
		}
	case *livekit.DataPacket_StreamHeader:
		if payload.StreamHeader == nil {
			return
		}

		prometheus.RecordDataPacketStream(payload.StreamHeader, len(dp.DestinationIdentities))

		if p.IsAgent() && dp.ParticipantIdentity != "" && string(p.params.Identity) != dp.ParticipantIdentity {
			switch contentHeader := payload.StreamHeader.ContentHeader.(type) {
			case *livekit.DataStream_Header_TextHeader:
				contentHeader.TextHeader.Generated = true
				overrideSenderIdentity = false
			default:
				overrideSenderIdentity = true
			}
		}
	case *livekit.DataPacket_StreamChunk:
		if payload.StreamChunk == nil {
			return
		}
	case *livekit.DataPacket_StreamTrailer:
		if payload.StreamTrailer == nil {
			return
		}
	default:
		p.pubLogger.Warnw("received unsupported data packet", nil, "payload", payload)
	}

	// SFU typically asserts the sender's identity. However, agents are able to
	// publish data on behalf of the participant in case of transcriptions/text streams
	// in those cases we'd leave the existing identity on the data packet alone.
	if overrideSenderIdentity {
		if p.Hidden() {
			dp.ParticipantIdentity = ""
		} else {
			dp.ParticipantIdentity = string(p.params.Identity)
		}
	}

	if shouldForwardData {
		if onDataPacket := p.getOnDataPacket(); onDataPacket != nil {
			onDataPacket(p, kind, dp)
		}
	}
	if shouldForwardMetrics {
		if onMetrics := p.getOnMetrics(); onMetrics != nil {
			onMetrics(p, dp)
		}
	}
}

func (p *ParticipantImpl) onReceivedDataMessageUnlabeled(data []byte) {
	if p.IsDisconnected() || !p.CanPublishData() {
		return
	}

	p.dataChannelStats.AddBytes(uint64(len(data)), false)

	if onDataMessage := p.getOnDataMessage(); onDataMessage != nil {
		onDataMessage(p, data)
	}
}

func (p *ParticipantImpl) onICECandidate(c *webrtc.ICECandidate, target livekit.SignalTarget) error {
	if p.IsDisconnected() || p.IsClosed() {
		return nil
	}

	if target == livekit.SignalTarget_SUBSCRIBER && p.MigrateState() == types.MigrateStateInit {
		return nil
	}

	return p.sendICECandidate(c, target)
}

func (p *ParticipantImpl) onPublisherInitialConnected() {
	p.SetMigrateState(types.MigrateStateComplete)

	if p.supervisor != nil {
		p.supervisor.SetPublisherPeerConnectionConnected(true)
	}

	if p.params.UseOneShotSignallingMode {
		go p.subscriberRTCPWorker()

		p.setDownTracksConnected()
	}

	p.pubRTCPQueue.Start()
}

func (p *ParticipantImpl) onSubscriberInitialConnected() {
	go p.subscriberRTCPWorker()

	p.setDownTracksConnected()
}

func (p *ParticipantImpl) onPrimaryTransportInitialConnected() {
	if !p.hasPendingMigratedTrack() && len(p.GetPublishedTracks()) == 0 {
		// if there are no published tracks, declare migration complete on primary transport initial connect,
		// else, wait for all tracks to be published and publisher peer connection established
		p.SetMigrateState(types.MigrateStateComplete)
	}

	if !p.sessionStartRecorded.Swap(true) {
		prometheus.RecordSessionStartTime(int(p.ProtocolVersion()), time.Since(p.params.SessionStartTime))
	}
	p.updateState(livekit.ParticipantInfo_ACTIVE)
}

func (p *ParticipantImpl) onPrimaryTransportFullyEstablished() {
	p.replayJoiningReliableMessages()
}

func (p *ParticipantImpl) clearDisconnectTimer() {
	p.lock.Lock()
	if p.disconnectTimer != nil {
		p.disconnectTimer.Stop()
		p.disconnectTimer = nil
	}
	p.lock.Unlock()
}

func (p *ParticipantImpl) setupDisconnectTimer() {
	p.clearDisconnectTimer()

	p.lock.Lock()
	p.disconnectTimer = time.AfterFunc(disconnectCleanupDuration, func() {
		p.clearDisconnectTimer()

		if p.IsClosed() || p.IsDisconnected() {
			return
		}
		_ = p.Close(true, types.ParticipantCloseReasonPeerConnectionDisconnected, false)
	})
	p.lock.Unlock()
}

func (p *ParticipantImpl) onAnyTransportFailed() {
	if p.params.UseOneShotSignallingMode {
		// as there is no way to notify participant, close the participant on transport failure
		_ = p.Close(false, types.ParticipantCloseReasonPeerConnectionDisconnected, false)
		return
	}

	p.sendLeaveRequest(
		types.ParticipantCloseReasonPeerConnectionDisconnected,
		true,  // isExpectedToResume
		false, // isExpectedToReconnect
		true,  // sendOnlyIfSupportingLeaveRequestWithAction
	)

	// clients support resuming of connections when signalling becomes disconnected
	p.CloseSignalConnection(types.SignallingCloseReasonTransportFailure)

	// detect when participant has actually left.
	p.setupDisconnectTimer()
}

// subscriberRTCPWorker sends SenderReports periodically when the participant is subscribed to
// other publishedTracks in the room.
func (p *ParticipantImpl) subscriberRTCPWorker() {
	defer func() {
		if r := Recover(p.GetLogger()); r != nil {
			os.Exit(1)
		}
	}()
	for {
		if p.IsDisconnected() {
			return
		}

		subscribedTracks := p.SubscriptionManager.GetSubscribedTracks()

		// send in batches of sdBatchSize
		batchSize := 0
		var pkts []rtcp.Packet
		var sd []rtcp.SourceDescriptionChunk
		for _, subTrack := range subscribedTracks {
			sr := subTrack.DownTrack().CreateSenderReport()
			chunks := subTrack.DownTrack().CreateSourceDescriptionChunks()
			if sr == nil || chunks == nil {
				continue
			}

			pkts = append(pkts, sr)
			sd = append(sd, chunks...)
			numItems := 0
			for _, chunk := range chunks {
				numItems += len(chunk.Items)
			}
			batchSize = batchSize + 1 + numItems
			if batchSize >= sdBatchSize {
				if len(sd) != 0 {
					pkts = append(pkts, &rtcp.SourceDescription{Chunks: sd})
				}
				if err := p.TransportManager.WriteSubscriberRTCP(pkts); err != nil {
					if IsEOF(err) {
						return
					}
					p.subLogger.Errorw("could not send down track reports", err)
				}

				pkts = pkts[:0]
				sd = sd[:0]
				batchSize = 0
			}
		}

		if len(pkts) != 0 || len(sd) != 0 {
			if len(sd) != 0 {
				pkts = append(pkts, &rtcp.SourceDescription{Chunks: sd})
			}
			if err := p.TransportManager.WriteSubscriberRTCP(pkts); err != nil {
				if IsEOF(err) {
					return
				}
				p.subLogger.Errorw("could not send down track reports", err)
			}
		}

		time.Sleep(3 * time.Second)
	}
}

func (p *ParticipantImpl) onStreamStateChange(update *streamallocator.StreamStateUpdate) error {
	if len(update.StreamStates) == 0 {
		return nil
	}

	streamStateUpdate := &livekit.StreamStateUpdate{}
	for _, streamStateInfo := range update.StreamStates {
		state := livekit.StreamState_ACTIVE
		if streamStateInfo.State == streamallocator.StreamStatePaused {
			state = livekit.StreamState_PAUSED
		}
		streamStateUpdate.StreamStates = append(streamStateUpdate.StreamStates, &livekit.StreamStateInfo{
			ParticipantSid: string(streamStateInfo.ParticipantID),
			TrackSid:       string(streamStateInfo.TrackID),
			State:          state,
		})
	}

	return p.sendStreamStateUpdate(streamStateUpdate)
}

func (p *ParticipantImpl) onSubscribedMaxQualityChange(
	trackID livekit.TrackID,
	trackInfo *livekit.TrackInfo,
	subscribedQualities []*livekit.SubscribedCodec,
	maxSubscribedQualities []types.SubscribedCodecQuality,
) error {
	if p.params.DisableDynacast {
		return nil
	}

	if len(subscribedQualities) == 0 {
		return nil
	}

	// send layer info about max subscription changes to telemetry
	for _, maxSubscribedQuality := range maxSubscribedQualities {
		ti := &livekit.TrackInfo{
			Sid:  trackInfo.Sid,
			Type: trackInfo.Type,
		}
		for _, layer := range buffer.GetVideoLayersForMimeType(maxSubscribedQuality.CodecMime, trackInfo) {
			if layer.Quality == maxSubscribedQuality.Quality {
				ti.Width = layer.Width
				ti.Height = layer.Height
				break
			}
		}
		p.params.Telemetry.TrackMaxSubscribedVideoQuality(
			context.Background(),
			p.ID(),
			ti,
			maxSubscribedQuality.CodecMime,
			maxSubscribedQuality.Quality,
		)
	}

	// normalize the codec name
	for _, subscribedQuality := range subscribedQualities {
		subscribedQuality.Codec = strings.ToLower(strings.TrimPrefix(subscribedQuality.Codec, mime.MimeTypePrefixVideo))
	}

	subscribedQualityUpdate := &livekit.SubscribedQualityUpdate{
		TrackSid:            string(trackID),
		SubscribedQualities: subscribedQualities[0].Qualities, // for compatible with old client
		SubscribedCodecs:    subscribedQualities,
	}

	p.pubLogger.Debugw(
		"sending max subscribed quality",
		"trackID", trackID,
		"qualities", subscribedQualities,
		"max", maxSubscribedQualities,
	)
	return p.sendSubscribedQualityUpdate(subscribedQualityUpdate)
}

func (p *ParticipantImpl) addPendingTrackLocked(req *livekit.AddTrackRequest) *livekit.TrackInfo {
	if req.Sid != "" {
		track := p.GetPublishedTrack(livekit.TrackID(req.Sid))
		if track == nil {
			p.pubLogger.Infow("could not find existing track for multi-codec simulcast", "trackID", req.Sid)
			return nil
		}

		track.(*MediaTrack).UpdateCodecInfo(req.SimulcastCodecs)
		return track.ToProto()
	}

	backupCodecPolicy := req.BackupCodecPolicy
	if backupCodecPolicy != livekit.BackupCodecPolicy_SIMULCAST && p.params.DisableCodecRegression {
		backupCodecPolicy = livekit.BackupCodecPolicy_SIMULCAST
	}

	cloneLayers := func(layers []*livekit.VideoLayer) []*livekit.VideoLayer {
		if len(layers) == 0 {
			return nil
		}

		clonedLayers := make([]*livekit.VideoLayer, 0, len(layers))
		for _, l := range layers {
			clonedLayers = append(clonedLayers, utils.CloneProto(l))
		}
		return clonedLayers
	}

	ti := &livekit.TrackInfo{
		Type:              req.Type,
		Name:              req.Name,
		Width:             req.Width,
		Height:            req.Height,
		Muted:             req.Muted,
		DisableDtx:        req.DisableDtx,
		Source:            req.Source,
		Layers:            cloneLayers(req.Layers),
		DisableRed:        req.DisableRed,
		Stereo:            req.Stereo,
		Encryption:        req.Encryption,
		Stream:            req.Stream,
		BackupCodecPolicy: backupCodecPolicy,
		AudioFeatures:     sutils.DedupeSlice(req.AudioFeatures),
	}
	if req.Stereo && !slices.Contains(ti.AudioFeatures, livekit.AudioTrackFeature_TF_STEREO) {
		ti.AudioFeatures = append(ti.AudioFeatures, livekit.AudioTrackFeature_TF_STEREO)
	}
	if req.DisableDtx && !slices.Contains(ti.AudioFeatures, livekit.AudioTrackFeature_TF_NO_DTX) {
		ti.AudioFeatures = append(ti.AudioFeatures, livekit.AudioTrackFeature_TF_NO_DTX)
	}
	if ti.Stream == "" {
		ti.Stream = StreamFromTrackSource(ti.Source)
	}
	p.setTrackID(req.Cid, ti)

	if len(req.SimulcastCodecs) == 0 {
		// clients not supporting simulcast codecs, synthesise a codec
		ti.Codecs = append(ti.Codecs, &livekit.SimulcastCodecInfo{
			Cid:    req.Cid,
			Layers: cloneLayers(req.Layers),
		})
	} else {
		seenCodecs := make(map[string]struct{})
		for _, codec := range req.SimulcastCodecs {
			if codec.Codec == "" {
				continue
			}

			mimeType := codec.Codec
			videoLayerMode := codec.VideoLayerMode
			if req.Type == livekit.TrackType_VIDEO {
				if !mime.IsMimeTypeStringVideo(mimeType) {
					mimeType = mime.MimeTypePrefixVideo + mimeType
				}
				if !IsCodecEnabled(p.enabledPublishCodecs, webrtc.RTPCodecCapability{MimeType: mimeType}) {
					altCodec := selectAlternativeVideoCodec(p.enabledPublishCodecs)
					p.pubLogger.Infow(
						"falling back to alternative codec",
						"codec", mimeType,
						"altCodec", altCodec,
						"trackID", ti.Sid,
					)
					// select an alternative MIME type that's generally supported
					mimeType = altCodec
				}
				if videoLayerMode == livekit.VideoLayer_MODE_UNUSED {
					if mime.IsMimeTypeStringSVC(mimeType) {
						videoLayerMode = livekit.VideoLayer_MULTIPLE_SPATIAL_LAYERS_PER_STREAM
					} else {
						videoLayerMode = livekit.VideoLayer_ONE_SPATIAL_LAYER_PER_STREAM
					}
				}
			} else if req.Type == livekit.TrackType_AUDIO && !mime.IsMimeTypeStringAudio(mimeType) {
				mimeType = mime.MimeTypePrefixAudio + mimeType
			}

			if _, ok := seenCodecs[mimeType]; ok || mimeType == "" {
				continue
			}
			seenCodecs[mimeType] = struct{}{}

			ti.Codecs = append(ti.Codecs, &livekit.SimulcastCodecInfo{
				MimeType:       mimeType,
				Cid:            codec.Cid,
				VideoLayerMode: videoLayerMode,
			})
		}

		// set up layers with codec specific layers,
		// fall back to common layers if codec specific layer is not available
		for idx, codec := range ti.Codecs {
			found := false
			for _, simulcastCodec := range req.SimulcastCodecs {
				if mime.GetMimeTypeCodec(codec.MimeType) != mime.NormalizeMimeTypeCodec(simulcastCodec.Codec) {
					continue
				}

				if len(simulcastCodec.Layers) != 0 {
					codec.Layers = cloneLayers(simulcastCodec.Layers)
				} else {
					codec.Layers = cloneLayers(req.Layers)
				}
				found = true
				break
			}

			if !found {
				// could happen if an alternate codec is selected and that is not in the simulcast codecs list
				codec.Layers = cloneLayers(req.Layers)
			}

			// populate simulcast flag for compatibility, true if primary codec is not SVC and has multiple layers
			if idx == 0 && codec.VideoLayerMode != livekit.VideoLayer_MULTIPLE_SPATIAL_LAYERS_PER_STREAM && len(codec.Layers) > 1 {
				ti.Simulcast = true
			}
		}
	}

	p.params.Telemetry.TrackPublishRequested(context.Background(), p.ID(), p.Identity(), utils.CloneProto(ti))
	if p.supervisor != nil {
		p.supervisor.AddPublication(livekit.TrackID(ti.Sid))
		p.supervisor.SetPublicationMute(livekit.TrackID(ti.Sid), ti.Muted)
	}
	if p.getPublishedTrackBySignalCid(req.Cid) != nil || p.getPublishedTrackBySdpCid(req.Cid) != nil || p.pendingTracks[req.Cid] != nil {
		if p.pendingTracks[req.Cid] == nil {
			p.pendingTracks[req.Cid] = &pendingTrackInfo{
				trackInfos: []*livekit.TrackInfo{ti},
				sdpRids:    buffer.DefaultVideoLayersRid, // could get updated from SDP
				createdAt:  time.Now(),
				queued:     true,
			}
		} else {
			p.pendingTracks[req.Cid].trackInfos = append(p.pendingTracks[req.Cid].trackInfos, ti)
		}
		p.pubLogger.Infow(
			"pending track queued",
			"trackID", ti.Sid,
			"request", logger.Proto(req),
			"pendingTrack", p.pendingTracks[req.Cid],
		)
		return nil
	}

	p.pendingTracks[req.Cid] = &pendingTrackInfo{
		trackInfos: []*livekit.TrackInfo{ti},
		sdpRids:    buffer.DefaultVideoLayersRid, // could get updated from SDP
		createdAt:  time.Now(),
	}
	p.pubLogger.Debugw(
		"pending track added",
		"trackID", ti.Sid,
		"request", logger.Proto(req),
		"pendingTrack", p.pendingTracks[req.Cid],
	)
	return ti
}

func (p *ParticipantImpl) GetPendingTrack(trackID livekit.TrackID) *livekit.TrackInfo {
	p.pendingTracksLock.RLock()
	defer p.pendingTracksLock.RUnlock()

	for _, t := range p.pendingTracks {
		if livekit.TrackID(t.trackInfos[0].Sid) == trackID {
			return t.trackInfos[0]
		}
	}

	return nil
}

func (p *ParticipantImpl) HasConnected() bool {
	return p.TransportManager.HasSubscriberEverConnected() || p.TransportManager.HasPublisherEverConnected()
}

func (p *ParticipantImpl) SetTrackMuted(trackID livekit.TrackID, muted bool, fromAdmin bool) *livekit.TrackInfo {
	// when request is coming from admin, send message to current participant
	if fromAdmin {
		p.sendTrackMuted(trackID, muted)
	}

	return p.setTrackMuted(trackID, muted)
}

func (p *ParticipantImpl) setTrackMuted(trackID livekit.TrackID, muted bool) *livekit.TrackInfo {
	p.dirty.Store(true)
	if p.supervisor != nil {
		p.supervisor.SetPublicationMute(trackID, muted)
	}

	track, changed := p.UpTrackManager.SetPublishedTrackMuted(trackID, muted)
	var trackInfo *livekit.TrackInfo
	if track != nil {
		trackInfo = track.ToProto()
	}

	// update mute status in any pending/queued add track requests too
	p.pendingTracksLock.RLock()
	for _, pti := range p.pendingTracks {
		for i, ti := range pti.trackInfos {
			if livekit.TrackID(ti.Sid) == trackID {
				ti = utils.CloneProto(ti)
				changed = changed || ti.Muted != muted
				ti.Muted = muted
				pti.trackInfos[i] = ti
				if trackInfo == nil {
					trackInfo = ti
				}
			}
		}
	}
	p.pendingTracksLock.RUnlock()

	if trackInfo != nil && changed {
		if muted {
			p.params.Telemetry.TrackMuted(context.Background(), p.ID(), trackInfo)
		} else {
			p.params.Telemetry.TrackUnmuted(context.Background(), p.ID(), trackInfo)
		}
	}

	return trackInfo
}

func (p *ParticipantImpl) mediaTrackReceived(track sfu.TrackRemote, rtpReceiver *webrtc.RTPReceiver) (
	*MediaTrack,
	bool,
	bool,
	buffer.VideoLayersRid,
) {
	p.pendingTracksLock.Lock()
	newTrack := false

	mid := p.TransportManager.GetPublisherMid(rtpReceiver)
	p.pubLogger.Debugw(
		"media track received",
		"kind", track.Kind().String(),
		"trackID", track.ID(),
		"rid", track.RID(),
		"SSRC", track.SSRC(),
		"mime", mime.NormalizeMimeType(track.Codec().MimeType),
		"mid", mid,
	)
	if mid == "" {
		p.pendingRemoteTracks = append(
			p.pendingRemoteTracks,
			&pendingRemoteTrack{track: track.RTCTrack(), receiver: rtpReceiver},
		)
		p.pendingTracksLock.Unlock()
		p.pubLogger.Warnw("could not get mid for track", nil, "trackID", track.ID())
		return nil, false, false, buffer.VideoLayersRid{}
	}

	// use existing media track to handle simulcast
	var pubTime time.Duration
	var isMigrated bool
	var ridsFromSdp buffer.VideoLayersRid
	mt, ok := p.getPublishedTrackBySdpCid(track.ID()).(*MediaTrack)
	if !ok {
		signalCid, ti, sdpRids, migrated, createdAt := p.getPendingTrack(track.ID(), ToProtoTrackKind(track.Kind()), true)
		ridsFromSdp = sdpRids
		if ti == nil {
			p.pendingRemoteTracks = append(
				p.pendingRemoteTracks,
				&pendingRemoteTrack{track: track.RTCTrack(), receiver: rtpReceiver},
			)
			p.pendingTracksLock.Unlock()
			return nil, false, false, ridsFromSdp
		}
		isMigrated = migrated

		// check if the migrated track has correct codec
		if migrated && len(ti.Codecs) > 0 {
			parameters := rtpReceiver.GetParameters()
			var codecFound int
			for _, c := range ti.Codecs {
				for _, nc := range parameters.Codecs {
					if mime.IsMimeTypeStringEqual(nc.MimeType, c.MimeType) {
						codecFound++
						break
					}
				}
			}
			if codecFound != len(ti.Codecs) {
				p.pubLogger.Warnw("migrated track codec mismatched", nil, "track", logger.Proto(ti), "webrtcCodec", parameters)
				p.pendingTracksLock.Unlock()
				p.IssueFullReconnect(types.ParticipantCloseReasonMigrateCodecMismatch)
				return nil, false, false, ridsFromSdp
			}
		}

		ti.MimeType = track.Codec().MimeType
		// set mime_type for tracks that the AddTrackRequest do not have simulcast_codecs set
		if len(ti.Codecs) == 1 && ti.Codecs[0].MimeType == "" {
			ti.Codecs[0].MimeType = track.Codec().MimeType
		}
		if utils.TimedVersionFromProto(ti.Version).IsZero() {
			// only assign version on a fresh publish, i. e. avoid updating version in scenarios like migration
			ti.Version = p.params.VersionGenerator.Next().ToProto()
		}

		mimeType := mime.NormalizeMimeType(ti.MimeType)
		for _, layer := range ti.Layers {
			layer.SpatialLayer = buffer.VideoQualityToSpatialLayer(mimeType, layer.Quality, ti)
			layer.Rid = buffer.VideoQualityToRid(mimeType, layer.Quality, ti, sdpRids)
		}

		mt = p.addMediaTrack(signalCid, ti)
		newTrack = true

		// if the addTrackRequest is sent before participant active then it means the client tries to publish
		// before fully connected, in this case we only record the time when the participant is active since
		// we want this metric to represent the time cost by pubilshing.
		if activeAt := p.lastActiveAt.Load(); activeAt != nil && createdAt.Before(*activeAt) {
			createdAt = *activeAt
		}
		pubTime = time.Since(createdAt)
		p.dirty.Store(true)
	}
	p.pendingTracksLock.Unlock()

	_, isReceiverAdded := mt.AddReceiver(rtpReceiver, track, mid)

	if newTrack {
		go func() {
			// TODO: remove this after we know where the high delay is coming from
			if pubTime > 3*time.Second {
				p.pubLogger.Infow(
					"track published with high delay",
					"trackID", mt.ID(),
					"track", logger.Proto(mt.ToProto()),
					"cost", pubTime.Milliseconds(),
					"rid", track.RID(),
					"mime", track.Codec().MimeType,
					"isMigrated", isMigrated,
				)
			} else {
				p.pubLogger.Debugw(
					"track published",
					"trackID", mt.ID(),
					"track", logger.Proto(mt.ToProto()),
					"cost", pubTime.Milliseconds(),
					"isMigrated", isMigrated,
				)
			}

			prometheus.RecordPublishTime(
				p.params.Country,
				mt.Source(),
				mt.Kind(),
				pubTime,
				p.GetClientInfo().GetSdk(),
				p.Kind(),
			)
			p.handleTrackPublished(mt, isMigrated)
		}()
	}

	return mt, newTrack, isReceiverAdded, ridsFromSdp
}

func (p *ParticipantImpl) addMigratedTrack(cid string, ti *livekit.TrackInfo) *MediaTrack {
	p.pubLogger.Infow("add migrated track", "cid", cid, "trackID", ti.Sid, "track", logger.Proto(ti))
	rtpReceiver := p.TransportManager.GetPublisherRTPReceiver(ti.Mid)
	if rtpReceiver == nil {
		p.pubLogger.Errorw(
			"could not find receiver for migrated track", nil,
			"trackID", ti.Sid,
			"mid", ti.Mid,
		)
		return nil
	}

	mt := p.addMediaTrack(cid, ti)

	potentialCodecs := make([]webrtc.RTPCodecParameters, 0, len(ti.Codecs))
	parameters := rtpReceiver.GetParameters()
	for _, c := range ti.Codecs {
		for _, nc := range parameters.Codecs {
			if mime.IsMimeTypeStringEqual(nc.MimeType, c.MimeType) {
				potentialCodecs = append(potentialCodecs, nc)
				break
			}
		}
	}
	// check for mime_type for tracks that do not have simulcast_codecs set
	if ti.MimeType != "" {
		for _, nc := range parameters.Codecs {
			if mime.IsMimeTypeStringEqual(nc.MimeType, ti.MimeType) {
				alreadyAdded := false
				for _, pc := range potentialCodecs {
					if mime.IsMimeTypeStringEqual(pc.MimeType, ti.MimeType) {
						alreadyAdded = true
						break
					}
				}
				if !alreadyAdded {
					potentialCodecs = append(potentialCodecs, nc)
				}
				break
			}
		}
	}
	mt.SetPotentialCodecs(potentialCodecs, parameters.HeaderExtensions)

	for _, codec := range ti.Codecs {
		for ssrc, info := range p.params.SimTracks {
			if info.Mid == codec.Mid {
				mt.SetLayerSsrc(mime.NormalizeMimeType(codec.MimeType), info.Rid, ssrc)
			}
		}
	}

	return mt
}

func (p *ParticipantImpl) addMediaTrack(signalCid string, ti *livekit.TrackInfo) *MediaTrack {
	mt := NewMediaTrack(MediaTrackParams{
		ParticipantID:         p.ID,
		ParticipantIdentity:   p.params.Identity,
		ParticipantVersion:    p.version.Load(),
		ParticipantCountry:    p.params.Country,
		BufferFactory:         p.params.Config.BufferFactory,
		ReceiverConfig:        p.params.Config.Receiver,
		AudioConfig:           p.params.AudioConfig,
		VideoConfig:           p.params.VideoConfig,
		Telemetry:             p.params.Telemetry,
		Logger:                LoggerWithTrack(p.pubLogger, livekit.TrackID(ti.Sid), false),
		Reporter:              p.params.Reporter.WithTrack(ti.Sid),
		SubscriberConfig:      p.params.Config.Subscriber,
		PLIThrottleConfig:     p.params.PLIThrottleConfig,
		SimTracks:             p.params.SimTracks,
		OnRTCP:                p.postRtcp,
		ForwardStats:          p.params.ForwardStats,
		OnTrackEverSubscribed: p.sendTrackHasBeenSubscribed,
		ShouldRegressCodec: func() bool {
			return p.helper().ShouldRegressCodec()
		},
	}, ti)

	mt.OnSubscribedMaxQualityChange(p.onSubscribedMaxQualityChange)

	// add to published and clean up pending
	if p.supervisor != nil {
		p.supervisor.SetPublishedTrack(livekit.TrackID(ti.Sid), mt)
	}
	p.UpTrackManager.AddPublishedTrack(mt)

	pti := p.pendingTracks[signalCid]
	if pti != nil {
		if p.pendingPublishingTracks[livekit.TrackID(ti.Sid)] != nil {
			p.pubLogger.Infow("unexpected pending publish track", "trackID", ti.Sid)
		}
		p.pendingPublishingTracks[livekit.TrackID(ti.Sid)] = &pendingTrackInfo{
			trackInfos: []*livekit.TrackInfo{pti.trackInfos[0]},
			migrated:   pti.migrated,
		}
	}

	p.pendingTracks[signalCid].trackInfos = p.pendingTracks[signalCid].trackInfos[1:]
	if len(p.pendingTracks[signalCid].trackInfos) == 0 {
		delete(p.pendingTracks, signalCid)
	} else {
		p.pendingTracks[signalCid].queued = true
		p.pendingTracks[signalCid].createdAt = time.Now()
	}

	trackID := livekit.TrackID(ti.Sid)
	mt.AddOnClose(func(isExpectedToResume bool) {
		if p.supervisor != nil {
			p.supervisor.ClearPublishedTrack(trackID, mt)
		}

		if !isExpectedToResume {
			p.params.Telemetry.TrackUnpublished(
				context.Background(),
				p.ID(),
				p.Identity(),
				mt.ToProto(),
				true,
			)
		}

		p.pendingTracksLock.Lock()
		if pti := p.pendingTracks[signalCid]; pti != nil {
			p.sendTrackPublished(signalCid, pti.trackInfos[0])
			pti.queued = false
		}
		p.pendingTracksLock.Unlock()
		p.handlePendingRemoteTracks()

		p.dirty.Store(true)

		p.pubLogger.Debugw(
			"track unpublished",
			"trackID", ti.Sid,
			"expectedToResume", isExpectedToResume,
			"track", logger.Proto(ti),
		)
		if onTrackUnpublished := p.getOnTrackUnpublished(); onTrackUnpublished != nil {
			onTrackUnpublished(p, mt)
		}
	})

	return mt
}

func (p *ParticipantImpl) handleTrackPublished(track types.MediaTrack, isMigrated bool) {
	if onTrackPublished := p.getOnTrackPublished(); onTrackPublished != nil {
		onTrackPublished(p, track)
	}

	// send webhook after callbacks are complete, persistence and state handling happens
	// in `onTrackPublished` cb
	if !isMigrated {
		p.params.Telemetry.TrackPublished(
			context.Background(),
			p.ID(),
			p.Identity(),
			track.ToProto(),
		)

	}

	p.pendingTracksLock.Lock()
	delete(p.pendingPublishingTracks, track.ID())
	p.pendingTracksLock.Unlock()
}

func (p *ParticipantImpl) hasPendingMigratedTrack() bool {
	p.pendingTracksLock.RLock()
	defer p.pendingTracksLock.RUnlock()

	for _, t := range p.pendingTracks {
		if t.migrated {
			return true
		}
	}

	for _, t := range p.pendingPublishingTracks {
		if t.migrated {
			return true
		}
	}

	return false
}

func (p *ParticipantImpl) onUpTrackManagerClose() {
	p.pubRTCPQueue.Stop()
}

func (p *ParticipantImpl) getPendingTrack(clientId string, kind livekit.TrackType, skipQueued bool) (string, *livekit.TrackInfo, buffer.VideoLayersRid, bool, time.Time) {
	signalCid := clientId
	pendingInfo := p.pendingTracks[clientId]
	if pendingInfo == nil {
	track_loop:
		for cid, pti := range p.pendingTracks {
			ti := pti.trackInfos[0]
			for _, c := range ti.Codecs {
				if c.Cid == clientId {
					pendingInfo = pti
					signalCid = cid
					break track_loop
				}
			}
		}

		if pendingInfo == nil {
			//
			// If no match on client id, find first one matching type
			// as MediaStreamTrack can change client id when transceiver
			// is added to peer connection.
			//
			for cid, pti := range p.pendingTracks {
				ti := pti.trackInfos[0]
				if ti.Type == kind {
					pendingInfo = pti
					signalCid = cid
					break
				}
			}
		}
	}

	// if still not found, we are done
	if pendingInfo == nil || (skipQueued && pendingInfo.queued) {
		return signalCid, nil, buffer.VideoLayersRid{}, false, time.Time{}
	}

	return signalCid, utils.CloneProto(pendingInfo.trackInfos[0]), pendingInfo.sdpRids, pendingInfo.migrated, pendingInfo.createdAt
}

func (p *ParticipantImpl) getPendingTrackPrimaryBySdpCid(sdpCid string, skipQueued bool) *pendingTrackInfo {
	for _, pti := range p.pendingTracks {
		ti := pti.trackInfos[0]
		if len(ti.Codecs) == 0 {
			continue
		}
		if ti.Codecs[0].Cid == sdpCid || ti.Codecs[0].SdpCid == sdpCid {
			return pti
		}
	}

	return nil
}

// setTrackID either generates a new TrackID for an AddTrackRequest
func (p *ParticipantImpl) setTrackID(cid string, info *livekit.TrackInfo) {
	var trackID string
	// if already pending, use the same SID
	// should not happen as this means multiple `AddTrack` requests have been called, but check anyway
	if pti := p.pendingTracks[cid]; pti != nil {
		trackID = pti.trackInfos[0].Sid
	}

	// otherwise generate
	if trackID == "" {
		trackPrefix := utils.TrackPrefix
		if info.Type == livekit.TrackType_VIDEO {
			trackPrefix += "V"
		} else if info.Type == livekit.TrackType_AUDIO {
			trackPrefix += "A"
		}
		switch info.Source {
		case livekit.TrackSource_CAMERA:
			trackPrefix += "C"
		case livekit.TrackSource_MICROPHONE:
			trackPrefix += "M"
		case livekit.TrackSource_SCREEN_SHARE:
			trackPrefix += "S"
		case livekit.TrackSource_SCREEN_SHARE_AUDIO:
			trackPrefix += "s"
		}
		trackID = guid.New(trackPrefix)
	}
	info.Sid = trackID
}

func (p *ParticipantImpl) getPublishedTrackBySignalCid(clientId string) types.MediaTrack {
	for _, publishedTrack := range p.GetPublishedTracks() {
		if publishedTrack.(types.LocalMediaTrack).HasSignalCid(clientId) {
			p.pubLogger.Debugw("found track by signal cid", "signalCid", clientId, "trackID", publishedTrack.ID())
			return publishedTrack
		}
	}

	return nil
}

func (p *ParticipantImpl) getPublishedTrackBySdpCid(clientId string) types.MediaTrack {
	for _, publishedTrack := range p.GetPublishedTracks() {
		if publishedTrack.(types.LocalMediaTrack).HasSdpCid(clientId) {
			p.pubLogger.Debugw("found track by SDP cid", "sdpCid", clientId, "trackID", publishedTrack.ID())
			return publishedTrack
		}
	}

	return nil
}

func (p *ParticipantImpl) DebugInfo() map[string]interface{} {
	info := map[string]interface{}{
		"ID":    p.ID(),
		"State": p.State().String(),
	}

	pendingTrackInfo := make(map[string]interface{})
	p.pendingTracksLock.RLock()
	for clientID, pti := range p.pendingTracks {
		var trackInfos []string
		for _, ti := range pti.trackInfos {
			trackInfos = append(trackInfos, ti.String())
		}

		pendingTrackInfo[clientID] = map[string]interface{}{
			"TrackInfos": trackInfos,
			"Migrated":   pti.migrated,
		}
	}
	p.pendingTracksLock.RUnlock()
	info["PendingTracks"] = pendingTrackInfo

	info["UpTrackManager"] = p.UpTrackManager.DebugInfo()

	return info
}

func (p *ParticipantImpl) postRtcp(pkts []rtcp.Packet) {
	p.lock.RLock()
	migrationTimer := p.migrationTimer
	p.lock.RUnlock()

	// Once migration out is active, layers getting added would not be communicated to
	// where the publisher is migrating to. Without SSRC, `UnhandleSimulcastInterceptor`
	// cannot be set up on the migrating in node. Without that interceptor, simulcast
	// probing will fail.
	//
	// Clients usually send `rid` RTP header extension till they get an RTCP Receiver Report
	// from the remote side. So, by curbing RTCP when migration is active, even if a new layer
	// get published to this node, client should continue to send `rid` to the new node
	// post migration and the new node can do regular simulcast probing (without the
	// `UnhandleSimulcastInterceptor`) to fire `OnTrack` on that layer. And when the new node
	// sends RTCP Receiver Report back to the client, client will stop `rid`.
	if migrationTimer != nil {
		return
	}

	p.pubRTCPQueue.Enqueue(func(op postRtcpOp) {
		if err := op.TransportManager.WritePublisherRTCP(op.pkts); err != nil && !IsEOF(err) {
			op.pubLogger.Errorw("could not write RTCP to participant", err)
		}
	}, postRtcpOp{p, pkts})
}

func (p *ParticipantImpl) setDownTracksConnected() {
	for _, t := range p.SubscriptionManager.GetSubscribedTracks() {
		if dt := t.DownTrack(); dt != nil {
			dt.SeedState(sfu.DownTrackState{ForwarderState: p.getAndDeleteForwarderState(t.ID())})
			dt.SetConnected()
		}
	}
}

func (p *ParticipantImpl) cacheForwarderState() {
	// if migrating in, get forwarder state from migrating out node to facilitate resume
	if fs, err := p.helper().GetSubscriberForwarderState(p); err == nil && fs != nil {
		p.lock.Lock()
		p.forwarderState = fs
		p.lock.Unlock()

		for _, t := range p.SubscriptionManager.GetSubscribedTracks() {
			if dt := t.DownTrack(); dt != nil {
				dt.SeedState(sfu.DownTrackState{ForwarderState: p.getAndDeleteForwarderState(t.ID())})
			}
		}
	}
}

func (p *ParticipantImpl) getAndDeleteForwarderState(trackID livekit.TrackID) *livekit.RTPForwarderState {
	p.lock.Lock()
	fs := p.forwarderState[trackID]
	delete(p.forwarderState, trackID)
	p.lock.Unlock()

	return fs
}

func (p *ParticipantImpl) CacheDownTrack(trackID livekit.TrackID, rtpTransceiver *webrtc.RTPTransceiver, downTrack sfu.DownTrackState) {
	p.lock.Lock()
	if existing := p.cachedDownTracks[trackID]; existing != nil && existing.transceiver != rtpTransceiver {
		p.subLogger.Warnw("cached transceiver changed", nil, "trackID", trackID)
	}
	p.cachedDownTracks[trackID] = &downTrackState{transceiver: rtpTransceiver, downTrack: downTrack}
	p.subLogger.Debugw("caching downtrack", "trackID", trackID)
	p.lock.Unlock()
}

func (p *ParticipantImpl) UncacheDownTrack(rtpTransceiver *webrtc.RTPTransceiver) {
	p.lock.Lock()
	for trackID, dts := range p.cachedDownTracks {
		if dts.transceiver == rtpTransceiver {
			if dts := p.cachedDownTracks[trackID]; dts != nil {
				p.subLogger.Debugw("uncaching downtrack", "trackID", trackID)
			}
			delete(p.cachedDownTracks, trackID)
			break
		}
	}
	p.lock.Unlock()
}

func (p *ParticipantImpl) GetCachedDownTrack(trackID livekit.TrackID) (*webrtc.RTPTransceiver, sfu.DownTrackState) {
	p.lock.RLock()
	defer p.lock.RUnlock()

	if dts := p.cachedDownTracks[trackID]; dts != nil {
		return dts.transceiver, dts.downTrack
	}

	return nil, sfu.DownTrackState{}
}

func (p *ParticipantImpl) IssueFullReconnect(reason types.ParticipantCloseReason) {
	p.sendLeaveRequest(
		reason,
		false, // isExpectedToResume
		true,  // isExpectedToReconnect
		false, // sendOnlyIfSupportingLeaveRequestWithAction
	)

	scr := types.SignallingCloseReasonUnknown
	switch reason {
	case types.ParticipantCloseReasonPublicationError, types.ParticipantCloseReasonMigrateCodecMismatch:
		scr = types.SignallingCloseReasonFullReconnectPublicationError
	case types.ParticipantCloseReasonSubscriptionError:
		scr = types.SignallingCloseReasonFullReconnectSubscriptionError
	case types.ParticipantCloseReasonDataChannelError:
		scr = types.SignallingCloseReasonFullReconnectDataChannelError
	case types.ParticipantCloseReasonNegotiateFailed:
		scr = types.SignallingCloseReasonFullReconnectNegotiateFailed
	}
	p.CloseSignalConnection(scr)

	// a full reconnect == client should connect back with a new session, close current one
	p.Close(false, reason, false)
}

func (p *ParticipantImpl) onPublicationError(trackID livekit.TrackID) {
	if p.params.ReconnectOnPublicationError {
		p.pubLogger.Infow("issuing full reconnect on publication error", "trackID", trackID)
		p.IssueFullReconnect(types.ParticipantCloseReasonPublicationError)
	}
}

func (p *ParticipantImpl) onSubscriptionError(trackID livekit.TrackID, fatal bool, err error) {
	signalErr := livekit.SubscriptionError_SE_UNKNOWN
	switch {
	case errors.Is(err, webrtc.ErrUnsupportedCodec):
		signalErr = livekit.SubscriptionError_SE_CODEC_UNSUPPORTED
	case errors.Is(err, ErrTrackNotFound):
		signalErr = livekit.SubscriptionError_SE_TRACK_NOTFOUND
	}

	p.sendSubscriptionResponse(trackID, signalErr)

	if p.params.ReconnectOnSubscriptionError && fatal {
		p.subLogger.Infow("issuing full reconnect on subscription error", "trackID", trackID)
		p.IssueFullReconnect(types.ParticipantCloseReasonSubscriptionError)
	}
}

func (p *ParticipantImpl) onAnyTransportNegotiationFailed() {
	if p.TransportManager.SinceLastSignal() < negotiationFailedTimeout/2 {
		p.params.Logger.Infow("negotiation failed, starting full reconnect")
	}
	p.IssueFullReconnect(types.ParticipantCloseReasonNegotiateFailed)
}

func (p *ParticipantImpl) UpdateSubscribedQuality(nodeID livekit.NodeID, trackID livekit.TrackID, maxQualities []types.SubscribedCodecQuality) error {
	track := p.GetPublishedTrack(trackID)
	if track == nil {
		p.pubLogger.Debugw("could not find track", "trackID", trackID)
		return errors.New("could not find published track")
	}

	track.(types.LocalMediaTrack).NotifySubscriberNodeMaxQuality(nodeID, maxQualities)
	return nil
}

func (p *ParticipantImpl) UpdateMediaLoss(nodeID livekit.NodeID, trackID livekit.TrackID, fractionalLoss uint32) error {
	track := p.GetPublishedTrack(trackID)
	if track == nil {
		p.pubLogger.Debugw("could not find track", "trackID", trackID)
		return errors.New("could not find published track")
	}

	track.(types.LocalMediaTrack).NotifySubscriberNodeMediaLoss(nodeID, uint8(fractionalLoss))
	return nil
}

func (p *ParticipantImpl) GetPlayoutDelayConfig() *livekit.PlayoutDelay {
	return p.params.PlayoutDelay
}

func (p *ParticipantImpl) SupportsSyncStreamID() bool {
	return p.ProtocolVersion().SupportSyncStreamID() && !p.params.ClientInfo.isFirefox() && p.params.SyncStreams
}

func (p *ParticipantImpl) SupportsTransceiverReuse() bool {
	if p.params.UseOneShotSignallingMode {
		return p.ProtocolVersion().SupportsTransceiverReuse()
	}

	return p.ProtocolVersion().SupportsTransceiverReuse() && !p.SupportsSyncStreamID()
}

func (p *ParticipantImpl) SendDataMessage(kind livekit.DataPacket_Kind, data []byte, sender livekit.ParticipantID, seq uint32) error {
	if sender == "" || kind != livekit.DataPacket_RELIABLE || seq == 0 {
		if p.State() != livekit.ParticipantInfo_ACTIVE {
			return ErrDataChannelUnavailable
		}
		return p.TransportManager.SendDataMessage(kind, data)
	}

	p.reliableDataInfo.joiningMessageLock.Lock()
	if !p.reliableDataInfo.canWriteReliable {
		if _, ok := p.reliableDataInfo.joiningMessageFirstSeqs[sender]; !ok {
			p.reliableDataInfo.joiningMessageFirstSeqs[sender] = seq
		}
		p.reliableDataInfo.joiningMessageLock.Unlock()
		return nil
	}

	lastWrittenSeq, ok := p.reliableDataInfo.joiningMessageLastWrittenSeqs[sender]
	if ok {
		if seq <= lastWrittenSeq {
			// already sent by replayJoiningReliableMessages
			p.reliableDataInfo.joiningMessageLock.Unlock()
			return nil
		} else {
			delete(p.reliableDataInfo.joiningMessageLastWrittenSeqs, sender)
		}
	}

	p.reliableDataInfo.joiningMessageLock.Unlock()

	return p.TransportManager.SendDataMessage(kind, data)
}

func (p *ParticipantImpl) SendDataMessageUnlabeled(data []byte, useRaw bool, sender livekit.ParticipantIdentity) error {
	if p.State() != livekit.ParticipantInfo_ACTIVE {
		return ErrDataChannelUnavailable
	}

	return p.TransportManager.SendDataMessageUnlabeled(data, useRaw, sender)
}

func (p *ParticipantImpl) onDataSendError(err error) {
	if p.params.ReconnectOnDataChannelError {
		p.params.Logger.Infow("issuing full reconnect on data channel error", "error", err)
		p.IssueFullReconnect(types.ParticipantCloseReasonDataChannelError)
	}
}

func (p *ParticipantImpl) setupEnabledCodecs(publishEnabledCodecs []*livekit.Codec, subscribeEnabledCodecs []*livekit.Codec, disabledCodecs *livekit.DisabledCodecs) {
	shouldDisable := func(c *livekit.Codec, disabled []*livekit.Codec) bool {
		for _, disableCodec := range disabled {
			// disable codec's fmtp is empty means disable this codec entirely
			if mime.IsMimeTypeStringEqual(c.Mime, disableCodec.Mime) {
				return true
			}
		}
		return false
	}

	publishCodecsAudio := make([]*livekit.Codec, 0, len(publishEnabledCodecs))
	publishCodecsVideo := make([]*livekit.Codec, 0, len(publishEnabledCodecs))
	for _, c := range publishEnabledCodecs {
		if shouldDisable(c, disabledCodecs.GetCodecs()) || shouldDisable(c, disabledCodecs.GetPublish()) {
			continue
		}

		// sort by compatibility, since we will look for backups in these.
		if mime.IsMimeTypeStringVP8(c.Mime) {
			if len(p.enabledPublishCodecs) > 0 {
				p.enabledPublishCodecs = slices.Insert(p.enabledPublishCodecs, 0, c)
			} else {
				p.enabledPublishCodecs = append(p.enabledPublishCodecs, c)
			}
		} else if mime.IsMimeTypeStringH264(c.Mime) {
			p.enabledPublishCodecs = append(p.enabledPublishCodecs, c)
		} else {
			if mime.IsMimeTypeStringAudio(c.Mime) {
				publishCodecsAudio = append(publishCodecsAudio, c)
			} else {
				publishCodecsVideo = append(publishCodecsVideo, c)
			}
		}
	}
	// list all video first and then audio to work around a client side issue with Flutter SDK 2.4.2
	p.enabledPublishCodecs = append(p.enabledPublishCodecs, publishCodecsVideo...)
	p.enabledPublishCodecs = append(p.enabledPublishCodecs, publishCodecsAudio...)

	subscribeCodecs := make([]*livekit.Codec, 0, len(subscribeEnabledCodecs))
	for _, c := range subscribeEnabledCodecs {
		if shouldDisable(c, disabledCodecs.GetCodecs()) {
			continue
		}
		subscribeCodecs = append(subscribeCodecs, c)
	}
	p.enabledSubscribeCodecs = subscribeCodecs
	p.params.Logger.Debugw("setup enabled codecs", "publish", p.enabledPublishCodecs, "subscribe", p.enabledSubscribeCodecs, "disabled", disabledCodecs)
}

func (p *ParticipantImpl) replayJoiningReliableMessages() {
	p.reliableDataInfo.joiningMessageLock.Lock()
	for _, msgCache := range p.helper().GetCachedReliableDataMessage(p.reliableDataInfo.joiningMessageFirstSeqs) {
		if len(msgCache.DestIdentities) != 0 && !slices.Contains(msgCache.DestIdentities, p.Identity()) {
			continue
		}
		if lastSeq, ok := p.reliableDataInfo.joiningMessageLastWrittenSeqs[msgCache.SenderID]; !ok || lastSeq < msgCache.Seq {
			p.reliableDataInfo.joiningMessageLastWrittenSeqs[msgCache.SenderID] = msgCache.Seq
		}

		p.TransportManager.SendDataMessage(livekit.DataPacket_RELIABLE, msgCache.Data)
	}

	p.reliableDataInfo.joiningMessageFirstSeqs = make(map[livekit.ParticipantID]uint32)
	p.reliableDataInfo.canWriteReliable = true
	p.reliableDataInfo.joiningMessageLock.Unlock()
}

func (p *ParticipantImpl) GetEnabledPublishCodecs() []*livekit.Codec {
	codecs := make([]*livekit.Codec, 0, len(p.enabledPublishCodecs))
	for _, c := range p.enabledPublishCodecs {
		if mime.IsMimeTypeStringRTX(c.Mime) {
			continue
		}
		codecs = append(codecs, c)
	}
	return codecs
}

func (p *ParticipantImpl) UpdateAudioTrack(update *livekit.UpdateLocalAudioTrack) error {
	if track := p.UpTrackManager.UpdatePublishedAudioTrack(update); track != nil {
		return nil
	}

	isPending := false
	p.pendingTracksLock.RLock()
	for _, pti := range p.pendingTracks {
		for _, ti := range pti.trackInfos {
			if ti.Sid == update.TrackSid {
				isPending = true

				ti.AudioFeatures = update.Features
				ti.Stereo = false
				ti.DisableDtx = false
				for _, feature := range update.Features {
					switch feature {
					case livekit.AudioTrackFeature_TF_STEREO:
						ti.Stereo = true
					case livekit.AudioTrackFeature_TF_NO_DTX:
						ti.DisableDtx = true
					}
				}

				p.pubLogger.Debugw("updated pending track", "trackID", ti.Sid, "trackInfo", logger.Proto(ti))
			}
		}
	}
	p.pendingTracksLock.RUnlock()
	if isPending {
		return nil
	}

	p.pubLogger.Debugw("could not locate track", "trackID", update.TrackSid)
	return errors.New("could not find track")
}

func (p *ParticipantImpl) UpdateVideoTrack(update *livekit.UpdateLocalVideoTrack) error {
	if track := p.UpTrackManager.UpdatePublishedVideoTrack(update); track != nil {
		return nil
	}

	isPending := false
	p.pendingTracksLock.RLock()
	for _, pti := range p.pendingTracks {
		for _, ti := range pti.trackInfos {
			if ti.Sid == update.TrackSid {
				isPending = true

				ti.Width = update.Width
				ti.Height = update.Height
			}
		}
	}
	p.pendingTracksLock.RUnlock()
	if isPending {
		return nil
	}

	p.pubLogger.Debugw("could not locate track", "trackID", update.TrackSid)
	return errors.New("could not find track")
}

func (p *ParticipantImpl) HandleMetrics(senderParticipantID livekit.ParticipantID, metrics *livekit.MetricsBatch) error {
	if p.State() != livekit.ParticipantInfo_ACTIVE {
		return ErrDataChannelUnavailable
	}

	if !p.CanSubscribeMetrics() {
		return ErrNoSubscribeMetricsPermission
	}

	if senderParticipantID != p.ID() && !p.SubscriptionManager.IsSubscribedTo(senderParticipantID) {
		return nil
	}

	p.metricsReporter.Merge(metrics)
	return nil
}

func (p *ParticipantImpl) SupportsCodecChange() bool {
	return p.params.ClientInfo.SupportsCodecChange()
}

func (p *ParticipantImpl) SupportsMoving() error {
	if !p.ProtocolVersion().SupportsMoving() {
		return ErrMoveOldClientVersion
	}

	if kind := p.Kind(); kind == livekit.ParticipantInfo_EGRESS || kind == livekit.ParticipantInfo_AGENT {
		return fmt.Errorf("%s participants cannot be moved", kind.String())
	}

	return nil
}

func (p *ParticipantImpl) MoveToRoom(params types.MoveToRoomParams) {
	// fire onClose callback for original room
	p.lock.Lock()
	onClose := p.onClose
	p.onClose = nil
	p.lock.Unlock()
	if onClose != nil {
		onClose(p)
	}

	for _, track := range p.GetPublishedTracks() {
		for _, sub := range track.GetAllSubscribers() {
			track.RemoveSubscriber(sub, false)
			// clear the subscriber node max quality as the remote quality notify
			// from source room would not reach the moving out participant.
			track.(types.LocalMediaTrack).ClearSubscriberNodesMaxQuality()
		}
		trackInfo := track.ToProto()
		p.params.Telemetry.TrackUnpublished(
			context.Background(),
			p.ID(),
			p.Identity(),
			trackInfo,
			true,
		)
	}

	p.params.Logger.Infow("move participant to new room", "newRoomName", params.RoomName, "newID", params.ParticipantID)

	p.params.LoggerResolver.Reset()
	p.params.ReporterResolver.Reset()
	p.participantHelper.Store(params.Helper)
	p.SubscriptionManager.ClearAllSubscriptions()
	p.id.Store(params.ParticipantID)
	grants := p.grants.Load().Clone()
	grants.Video.Room = string(params.RoomName)
	p.grants.Store(grants)
}

func (p *ParticipantImpl) helper() types.LocalParticipantHelper {
	return p.participantHelper.Load().(types.LocalParticipantHelper)
}

func (p *ParticipantImpl) GetLastReliableSequence(migrateOut bool) uint32 {
	if migrateOut {
		p.reliableDataInfo.stopReliableByMigrateOut.Store(true)
	}
	return p.reliableDataInfo.lastPubReliableSeq.Load()
}

func (p *ParticipantImpl) HandleUpdateSubscriptions(
	trackIDs []livekit.TrackID,
	participantTracks []*livekit.ParticipantTracks,
	subscribe bool,
) {
	if onUpdateSubscriptions := p.getOnUpdateSubscriptions(); onUpdateSubscriptions != nil {
		onUpdateSubscriptions(p, trackIDs, participantTracks, subscribe)
	}
}

func (p *ParticipantImpl) HandleUpdateSubscriptionPermission(subscriptionPermission *livekit.SubscriptionPermission) error {
	if onUpdateSubscriptionPermission := p.getOnUpdateSubscriptionPermission(); onUpdateSubscriptionPermission != nil {
		return onUpdateSubscriptionPermission(p, subscriptionPermission)
	}

	return errors.New("no handler")
}

func (p *ParticipantImpl) HandleSyncState(syncState *livekit.SyncState) error {
	if onSyncState := p.getOnSyncState(); onSyncState != nil {
		return onSyncState(p, syncState)
	}

	return errors.New("no handler")
}

func (p *ParticipantImpl) HandleSimulateScenario(simulateScenario *livekit.SimulateScenario) error {
	if onSimulateScenario := p.getOnSimulateScenario(); onSimulateScenario != nil {
		return onSimulateScenario(p, simulateScenario)
	}

	return errors.New("no handler")
}

func (p *ParticipantImpl) HandleLeaveRequest(reason types.ParticipantCloseReason) {
	if onLeave := p.getOnLeave(); onLeave != nil {
		onLeave(p, reason)
	}
}

func (p *ParticipantImpl) HandleSignalMessage(msg proto.Message) error {
	return p.signalHandler.HandleMessage(msg)
}<|MERGE_RESOLUTION|>--- conflicted
+++ resolved
@@ -1194,13 +1194,6 @@
 		return err
 	}
 
-<<<<<<< HEAD
-	offer = p.setCodecPreferencesForPublisher(offer)
-	p.pubLogger.Infow("RAJA munged offer", "mungedOffer", offer) // REMOVE
-	p.updateRidsFromSDP(&offer)
-	err := p.TransportManager.HandleOffer(offer, offerId, shouldPend)
-=======
->>>>>>> fa5f4ef3
 	if p.params.UseOneShotSignallingMode {
 		if onSubscriberReady := p.getOnSubscriberReady(); onSubscriberReady != nil {
 			go onSubscriberReady(p)
