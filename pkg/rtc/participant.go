package rtc

import (
	"context"
	"io"
	"strconv"
	"strings"
	"sync"
	"time"

	lru "github.com/hashicorp/golang-lru"
	"github.com/pion/rtcp"
	"github.com/pion/sdp/v3"
	"github.com/pion/webrtc/v3"
	"github.com/pkg/errors"
	"go.uber.org/atomic"
	"google.golang.org/protobuf/proto"

	"github.com/livekit/livekit-server/pkg/config"
	"github.com/livekit/livekit-server/pkg/routing"
	"github.com/livekit/livekit-server/pkg/rtc/supervisor"
	"github.com/livekit/livekit-server/pkg/rtc/types"
	"github.com/livekit/livekit-server/pkg/sfu"
	"github.com/livekit/livekit-server/pkg/sfu/buffer"
	"github.com/livekit/livekit-server/pkg/sfu/connectionquality"
	"github.com/livekit/livekit-server/pkg/telemetry"
	"github.com/livekit/mediatransportutil/pkg/twcc"
	"github.com/livekit/protocol/auth"
	"github.com/livekit/protocol/livekit"
	"github.com/livekit/protocol/logger"
	"github.com/livekit/protocol/utils"
)

const (
	sdBatchSize       = 20
	rttUpdateInterval = 5 * time.Second

	disconnectCleanupDuration = 15 * time.Second
	migrationWaitDuration     = 3 * time.Second
)

type pendingTrackInfo struct {
	trackInfos []*livekit.TrackInfo
	migrated   bool
}

type downTrackState struct {
	transceiver *webrtc.RTPTransceiver
	downTrack   sfu.DownTrackState
}

type SubscribeRequestType int

const (
	SubscribeRequestTypeRemove SubscribeRequestType = iota
	SubscribeRequestTypeAdd
)

type SubscribeRequest struct {
	requestType   SubscribeRequestType
	willBeResumed bool
	addCb         func(sub types.LocalParticipant) error
	removeCb      func(subscriberID livekit.ParticipantID, willBeResumed bool) error
}

type ParticipantParams struct {
	Identity                livekit.ParticipantIdentity
	Name                    livekit.ParticipantName
	SID                     livekit.ParticipantID
	Config                  *WebRTCConfig
	Sink                    routing.MessageSink
	AudioConfig             config.AudioConfig
	VideoConfig             config.VideoConfig
	ProtocolVersion         types.ProtocolVersion
	Telemetry               telemetry.TelemetryService
	PLIThrottleConfig       config.PLIThrottleConfig
	CongestionControlConfig config.CongestionControlConfig
	EnabledCodecs           []*livekit.Codec
	Logger                  logger.Logger
	SimTracks               map[uint32]SimulcastTrackInfo
	Grants                  *auth.ClaimGrants
	InitialVersion          uint32
	ClientConf              *livekit.ClientConfiguration
	ClientInfo              ClientInfo
	Region                  string
	Migration               bool
	AdaptiveStream          bool
	AllowTCPFallback        bool
	TURNSEnabled            bool
	GetParticipantInfo      func(pID livekit.ParticipantID) *livekit.ParticipantInfo
}

type ParticipantImpl struct {
	params ParticipantParams

	isClosed     atomic.Bool
	state        atomic.Value // livekit.ParticipantInfo_State
	updateCache  *lru.Cache
	resSink      atomic.Value // routing.MessageSink
	resSinkValid atomic.Bool
	grants       *auth.ClaimGrants
	isPublisher  atomic.Bool

	// when first connected
	connectedAt time.Time
	// timer that's set when disconnect is detected on primary PC
	disconnectTimer *time.Timer
	migrationTimer  *time.Timer

	rtcpCh chan []rtcp.Packet

	// hold reference for MediaTrack
	twcc *twcc.Responder

	// client intended to publish, yet to be reconciled
	pendingTracksLock sync.RWMutex
	pendingTracks     map[string]*pendingTrackInfo

	*TransportManager
	*UpTrackManager

	// tracks the current participant is subscribed to
	subscribedTracks map[livekit.TrackID]types.SubscribedTrack
	// track settings of tracks the current participant is subscribed to
	subscribedTracksSettings map[livekit.TrackID]*livekit.UpdateTrackSettings
	// keeps track of disallowed tracks
	disallowedSubscriptions map[livekit.TrackID]livekit.ParticipantID // trackID -> publisherID
	// keep track of other publishers ids that we are subscribed to
	subscribedTo      map[livekit.ParticipantID]struct{}
	unpublishedTracks []*livekit.TrackInfo

	dataChannelStats *telemetry.BytesTrackStats

	rttUpdatedAt time.Time
	lastRTT      uint32

	lock       sync.RWMutex
	once       sync.Once
	updateLock sync.Mutex
	version    atomic.Uint32

	// callbacks & handlers
	onTrackPublished    func(types.LocalParticipant, types.MediaTrack)
	onTrackUpdated      func(types.LocalParticipant, types.MediaTrack)
	onStateChange       func(p types.LocalParticipant, oldState livekit.ParticipantInfo_State)
	onParticipantUpdate func(types.LocalParticipant)
	onDataPacket        func(types.LocalParticipant, *livekit.DataPacket)
	onSubscribedTo      func(types.LocalParticipant, livekit.ParticipantID)

	migrateState atomic.Value // types.MigrateState

	onClose            func(types.LocalParticipant, map[livekit.TrackID]livekit.ParticipantID)
	onClaimsChanged    func(participant types.LocalParticipant)
	onICEConfigChanged func(participant types.LocalParticipant, iceConfig types.IceConfig)

	cachedDownTracks map[livekit.TrackID]*downTrackState

	subscriptionInProgress    map[livekit.TrackID]bool
	subscriptionRequestsQueue map[livekit.TrackID][]SubscribeRequest
	trackPublisherVersion     map[livekit.TrackID]uint32

	supervisor *supervisor.ParticipantSupervisor
}

func NewParticipant(params ParticipantParams) (*ParticipantImpl, error) {
	if params.Identity == "" {
		return nil, ErrEmptyIdentity
	}
	if params.SID == "" {
		return nil, ErrEmptyParticipantID
	}
	if params.Grants == nil || params.Grants.Video == nil {
		return nil, ErrMissingGrants
	}
	p := &ParticipantImpl{
		params:                    params,
		rtcpCh:                    make(chan []rtcp.Packet, 100),
		pendingTracks:             make(map[string]*pendingTrackInfo),
		subscribedTracks:          make(map[livekit.TrackID]types.SubscribedTrack),
		subscribedTracksSettings:  make(map[livekit.TrackID]*livekit.UpdateTrackSettings),
		disallowedSubscriptions:   make(map[livekit.TrackID]livekit.ParticipantID),
		subscribedTo:              make(map[livekit.ParticipantID]struct{}),
		connectedAt:               time.Now(),
		rttUpdatedAt:              time.Now(),
		cachedDownTracks:          make(map[livekit.TrackID]*downTrackState),
		subscriptionInProgress:    make(map[livekit.TrackID]bool),
		subscriptionRequestsQueue: make(map[livekit.TrackID][]SubscribeRequest),
		trackPublisherVersion:     make(map[livekit.TrackID]uint32),
		dataChannelStats: telemetry.NewBytesTrackStats(
			telemetry.BytesTrackIDForParticipantID(telemetry.BytesTrackTypeData, params.SID),
			params.SID,
			params.Telemetry),
		supervisor: supervisor.NewParticipantSupervisor(supervisor.ParticipantSupervisorParams{Logger: params.Logger}),
	}
	p.version.Store(params.InitialVersion)
	p.migrateState.Store(types.MigrateStateInit)
	p.state.Store(livekit.ParticipantInfo_JOINING)
	p.grants = params.Grants
	p.SetResponseSink(params.Sink)

	var err error
	// keep last participants and when updates were sent
	if p.updateCache, err = lru.New(128); err != nil {
		return nil, err
	}

	err = p.setupTransportManager()
	if err != nil {
		return nil, err
	}

	p.setupUpTrackManager()

	return p, nil
}

func (p *ParticipantImpl) GetLogger() logger.Logger {
	return p.params.Logger
}

func (p *ParticipantImpl) GetAdaptiveStream() bool {
	return p.params.AdaptiveStream
}

func (p *ParticipantImpl) ID() livekit.ParticipantID {
	return p.params.SID
}

func (p *ParticipantImpl) Identity() livekit.ParticipantIdentity {
	return p.params.Identity
}

func (p *ParticipantImpl) State() livekit.ParticipantInfo_State {
	return p.state.Load().(livekit.ParticipantInfo_State)
}

func (p *ParticipantImpl) ProtocolVersion() types.ProtocolVersion {
	return p.params.ProtocolVersion
}

func (p *ParticipantImpl) IsReady() bool {
	state := p.State()
	return state == livekit.ParticipantInfo_JOINED || state == livekit.ParticipantInfo_ACTIVE
}

func (p *ParticipantImpl) ConnectedAt() time.Time {
	return p.connectedAt
}

func (p *ParticipantImpl) GetClientConfiguration() *livekit.ClientConfiguration {
	p.lock.RLock()
	defer p.lock.RUnlock()
	return p.params.ClientConf
}

func (p *ParticipantImpl) GetICEConnectionType() types.ICEConnectionType {
	return p.TransportManager.GetICEConnectionType()
}

<<<<<<< HEAD
// SetName attaches name to the participant
func (p *ParticipantImpl) SetName(name string) {
	p.lock.Lock()
	changed := p.grants.Name != name
	p.grants.Name = name
	onParticipantUpdate := p.onParticipantUpdate
	onClaimsChanged := p.onClaimsChanged
	p.lock.Unlock()

	if !changed {
		return
	}

	if onParticipantUpdate != nil {
		onParticipantUpdate(p)
	}
	if onClaimsChanged != nil {
		onClaimsChanged(p)
	}
=======
func (p *ParticipantImpl) GetBufferFactory() *buffer.Factory {
	return p.params.Config.BufferFactory
>>>>>>> 6f27d683
}

// SetMetadata attaches metadata to the participant
func (p *ParticipantImpl) SetMetadata(metadata string) {
	p.lock.Lock()
	changed := p.grants.Metadata != metadata
	p.grants.Metadata = metadata
	onParticipantUpdate := p.onParticipantUpdate
	onClaimsChanged := p.onClaimsChanged
	p.lock.Unlock()

	if !changed {
		return
	}

	if onParticipantUpdate != nil {
		onParticipantUpdate(p)
	}
	if onClaimsChanged != nil {
		onClaimsChanged(p)
	}
}

func (p *ParticipantImpl) ClaimGrants() *auth.ClaimGrants {
	p.lock.RLock()
	defer p.lock.RUnlock()

	return p.grants.Clone()
}

func (p *ParticipantImpl) SetPermission(permission *livekit.ParticipantPermission) bool {
	if permission == nil {
		return false
	}
	p.lock.Lock()
	video := p.grants.Video
	hasChanged := video.GetCanSubscribe() != permission.CanSubscribe ||
		video.GetCanPublish() != permission.CanPublish ||
		video.GetCanPublishData() != permission.CanPublishData ||
		video.Hidden != permission.Hidden ||
		video.Recorder != permission.Recorder

	if !hasChanged {
		p.lock.Unlock()
		return false
	}

	video.SetCanSubscribe(permission.CanSubscribe)
	video.SetCanPublish(permission.CanPublish)
	video.SetCanPublishData(permission.CanPublishData)
	video.Hidden = permission.Hidden
	video.Recorder = permission.Recorder

	canPublish := video.GetCanPublish()
	onParticipantUpdate := p.onParticipantUpdate
	onClaimsChanged := p.onClaimsChanged
	p.lock.Unlock()

	// publish permission has been revoked then remove all published tracks
	if !canPublish {
		for _, track := range p.GetPublishedTracks() {
			p.RemovePublishedTrack(track, false, false)
			if p.ProtocolVersion().SupportsUnpublish() {
				p.sendTrackUnpublished(track.ID())
			} else {
				// for older clients that don't support unpublish, mute to avoid them sending data
				p.sendTrackMuted(track.ID(), true)
			}
		}
	}
	// update isPublisher attribute
	p.isPublisher.Store(canPublish && p.TransportManager.IsPublisherEstablished())

	if onParticipantUpdate != nil {
		onParticipantUpdate(p)
	}
	if onClaimsChanged != nil {
		onClaimsChanged(p)
	}
	return true
}

func (p *ParticipantImpl) ToProto() *livekit.ParticipantInfo {
	p.lock.RLock()
	info := &livekit.ParticipantInfo{
		Sid:         string(p.params.SID),
		Identity:    string(p.params.Identity),
		Name:        p.grants.Name,
		State:       p.State(),
		JoinedAt:    p.ConnectedAt().Unix(),
		Version:     p.version.Inc(),
		Permission:  p.grants.Video.ToPermission(),
		Metadata:    p.grants.Metadata,
		Region:      p.params.Region,
		IsPublisher: p.IsPublisher(),
	}
	p.lock.RUnlock()
	info.Tracks = p.UpTrackManager.ToProto()

	return info
}

// callbacks for clients

func (p *ParticipantImpl) OnTrackPublished(callback func(types.LocalParticipant, types.MediaTrack)) {
	p.lock.Lock()
	p.onTrackPublished = callback
	p.lock.Unlock()
}

func (p *ParticipantImpl) OnStateChange(callback func(p types.LocalParticipant, oldState livekit.ParticipantInfo_State)) {
	p.lock.Lock()
	p.onStateChange = callback
	p.lock.Unlock()
}

func (p *ParticipantImpl) OnTrackUpdated(callback func(types.LocalParticipant, types.MediaTrack)) {
	p.lock.Lock()
	p.onTrackUpdated = callback
	p.lock.Unlock()
}

func (p *ParticipantImpl) OnParticipantUpdate(callback func(types.LocalParticipant)) {
	p.lock.Lock()
	p.onParticipantUpdate = callback
	p.lock.Unlock()
}

func (p *ParticipantImpl) OnDataPacket(callback func(types.LocalParticipant, *livekit.DataPacket)) {
	p.lock.Lock()
	p.onDataPacket = callback
	p.lock.Unlock()
}

func (p *ParticipantImpl) OnSubscribedTo(callback func(types.LocalParticipant, livekit.ParticipantID)) {
	p.lock.Lock()
	p.onSubscribedTo = callback
	p.lock.Unlock()
}

func (p *ParticipantImpl) OnClose(callback func(types.LocalParticipant, map[livekit.TrackID]livekit.ParticipantID)) {
	p.lock.Lock()
	p.onClose = callback
	p.lock.Unlock()
}

func (p *ParticipantImpl) OnClaimsChanged(callback func(types.LocalParticipant)) {
	p.lock.Lock()
	p.onClaimsChanged = callback
	p.lock.Unlock()
}

// HandleOffer an offer from remote participant, used when clients make the initial connection
func (p *ParticipantImpl) HandleOffer(offer webrtc.SessionDescription) {
	p.params.Logger.Infow("received offer", "transport", livekit.SignalTarget_PUBLISHER)
	shouldPend := false
	if p.MigrateState() == types.MigrateStateInit {
		shouldPend = true
	}

	offer = p.setCodecPreferencesForPublisher(offer)

	p.TransportManager.HandleOffer(offer, shouldPend)
}

// HandleAnswer handles a client answer response, with subscriber PC, server initiates the
// offer and client answers
func (p *ParticipantImpl) HandleAnswer(answer webrtc.SessionDescription) {
	p.params.Logger.Infow("received answer", "transport", livekit.SignalTarget_SUBSCRIBER)

	/* from server received join request to client answer
	 * 1. server send join response & offer
	 * ... swap candidates
	 * 2. client send answer
	 */
	signalConnCost := time.Since(p.ConnectedAt()).Milliseconds()
	p.TransportManager.UpdateRTT(uint32(signalConnCost), false)

	p.TransportManager.HandleAnswer(answer)
}

func (p *ParticipantImpl) onPublisherAnswer(answer webrtc.SessionDescription) error {
	p.params.Logger.Infow("sending answer", "transport", livekit.SignalTarget_PUBLISHER)
	answer = p.configurePublisherAnswer(answer)
	if err := p.writeMessage(&livekit.SignalResponse{
		Message: &livekit.SignalResponse_Answer{
			Answer: ToProtoSessionDescription(answer),
		},
	}); err != nil {
		return err
	}

	if p.isPublisher.Load() != p.CanPublish() {
		p.isPublisher.Store(p.CanPublish())
		// trigger update as well if participant is already fully connected
		if p.State() == livekit.ParticipantInfo_ACTIVE {
			p.lock.RLock()
			onParticipantUpdate := p.onParticipantUpdate
			p.lock.RUnlock()

			if onParticipantUpdate != nil {
				onParticipantUpdate(p)
			}
		}
	}

	if p.MigrateState() == types.MigrateStateSync {
		go p.handleMigrateMutedTrack()
	}
	return nil
}

func (p *ParticipantImpl) handleMigrateMutedTrack() {
	// muted track won't send rtp packet, so we add mediatrack manually
	var addedTracks []*MediaTrack
	p.pendingTracksLock.Lock()
	for cid, pti := range p.pendingTracks {
		if !pti.migrated {
			continue
		}

		if len(pti.trackInfos) > 1 {
			p.params.Logger.Warnw("too many pending migrated tracks", nil, "count", len(pti.trackInfos), "cid", cid)
		}

		ti := pti.trackInfos[0]
		if ti.Muted && ti.Type == livekit.TrackType_VIDEO {
			mt := p.addMigrateMutedTrack(cid, ti)
			if mt != nil {
				addedTracks = append(addedTracks, mt)
			} else {
				p.params.Logger.Warnw("could not find migrated muted track", nil, "cid", cid)
			}
		}
	}
	p.pendingTracksLock.Unlock()

	for _, t := range addedTracks {
		p.handleTrackPublished(t)
	}
}

// AddTrack is called when client intends to publish track.
// records track details and lets client know it's ok to proceed
func (p *ParticipantImpl) AddTrack(req *livekit.AddTrackRequest) {
	p.lock.Lock()
	defer p.lock.Unlock()

	if !p.grants.Video.GetCanPublish() {
		p.params.Logger.Warnw("no permission to publish track", nil)
		return
	}

	ti := p.addPendingTrackLocked(req)
	if ti == nil {
		return
	}

	p.sendTrackPublished(req.Cid, ti)
}

func (p *ParticipantImpl) SetMigrateInfo(
	previousOffer, previousAnswer *webrtc.SessionDescription,
	mediaTracks []*livekit.TrackPublishedResponse,
	dataChannels []*livekit.DataChannelInfo,
) {
	p.pendingTracksLock.Lock()
	for _, t := range mediaTracks {
		ti := t.GetTrack()

		p.supervisor.AddPublication(livekit.TrackID(ti.Sid))
		p.supervisor.SetPublicationMute(livekit.TrackID(ti.Sid), ti.Muted)

		p.pendingTracks[t.GetCid()] = &pendingTrackInfo{trackInfos: []*livekit.TrackInfo{ti}, migrated: true}
	}
	p.pendingTracksLock.Unlock()

	p.TransportManager.SetMigrateInfo(previousOffer, previousAnswer, dataChannels)
}

func (p *ParticipantImpl) Start() {
	p.once.Do(func() {
		p.UpTrackManager.Start()
	})
}

func (p *ParticipantImpl) Close(sendLeave bool, reason types.ParticipantCloseReason) error {
	if p.isClosed.Swap(true) {
		// already closed
		return nil
	}

	p.params.Logger.Infow("participant closing", "sendLeave", sendLeave, "reason", reason.String())
	p.clearDisconnectTimer()
	p.clearMigrationTimer()

	// send leave message
	if sendLeave {
		_ = p.writeMessage(&livekit.SignalResponse{
			Message: &livekit.SignalResponse_Leave{
				Leave: &livekit.LeaveRequest{
					Reason: reason.ToDisconnectReason(),
				},
			},
		})
	}

	p.supervisor.Stop()

	p.UpTrackManager.Close(!sendLeave)

	p.pendingTracksLock.Lock()
	p.pendingTracks = make(map[string]*pendingTrackInfo)
	p.pendingTracksLock.Unlock()

	p.lock.Lock()
	disallowedSubscriptions := make(map[livekit.TrackID]livekit.ParticipantID)
	for trackID, publisherID := range p.disallowedSubscriptions {
		disallowedSubscriptions[trackID] = publisherID
	}

	// remove all down tracks
	downTracksToClose := make([]*sfu.DownTrack, 0, len(p.subscribedTracks))
	for _, st := range p.subscribedTracks {
		downTracksToClose = append(downTracksToClose, st.DownTrack())
	}
	p.lock.Unlock()

	p.updateState(livekit.ParticipantInfo_DISCONNECTED)

	// ensure this is synchronized
	p.CloseSignalConnection()
	p.lock.RLock()
	onClose := p.onClose
	p.lock.RUnlock()
	if onClose != nil {
		onClose(p, disallowedSubscriptions)
	}

	// Close peer connections without blocking participant close. If peer connections are gathering candidates
	// Close will block.
	go func() {
		for _, dt := range downTracksToClose {
			dt.CloseWithFlush(sendLeave)
		}

		p.TransportManager.Close()
	}()

	p.dataChannelStats.Report()
	return nil
}

// Negotiate subscriber SDP with client, if force is true, will cencel pending
// negotiate task and negotiate immediately
func (p *ParticipantImpl) Negotiate(force bool) {
	if p.MigrateState() != types.MigrateStateInit {
		p.TransportManager.NegotiateSubscriber(force)
	}
}

func (p *ParticipantImpl) clearMigrationTimer() {
	p.lock.Lock()
	if p.migrationTimer != nil {
		p.migrationTimer.Stop()
		p.migrationTimer = nil
	}
	p.lock.Unlock()
}

func (p *ParticipantImpl) MaybeStartMigration(force bool, onStart func()) bool {
	if !force && !p.TransportManager.HaveAllTransportEverConnected() {
		return false
	}

	if onStart != nil {
		onStart()
	}

	p.CloseSignalConnection()

	//
	// On subscriber peer connection, remote side will try ICE on both
	// pre- and post-migration ICE candidates as the migrating out
	// peer connection leaves itself open to enable transition of
	// media with as less disruption as possible.
	//
	// But, sometimes clients could delay the migration because of
	// pinging the incorrect ICE candidates. Give the remote some time
	// to try and succeed. If not, close the subscriber peer connection
	// and help the remote side to narrow down its ICE candidate pool.
	//
	p.clearMigrationTimer()

	p.lock.Lock()
	p.migrationTimer = time.AfterFunc(migrationWaitDuration, func() {
		p.clearMigrationTimer()

		if p.isClosed.Load() || p.State() == livekit.ParticipantInfo_DISCONNECTED {
			return
		}
		// TODO: change to debug once we are confident
		p.params.Logger.Infow("closing subscriber peer connection to aid migration")

		//
		// Close all down tracks before closing subscriber peer connection.
		// Closing subscriber peer connection will call `Unbind` on all down tracks.
		// DownTrack close has checks to handle the case of closing before bind.
		// So, an `Unbind` before close would bypass that logic.
		//
		p.lock.Lock()
		downTracksToClose := make([]*sfu.DownTrack, 0, len(p.subscribedTracks))
		for _, st := range p.subscribedTracks {
			downTracksToClose = append(downTracksToClose, st.DownTrack())
		}
		p.lock.Unlock()

		for _, dt := range downTracksToClose {
			dt.CloseWithFlush(false)
		}

		p.TransportManager.SubscriberClose()
	})
	p.lock.Unlock()

	return true
}

func (p *ParticipantImpl) SetMigrateState(s types.MigrateState) {
	preState := p.MigrateState()
	if preState == types.MigrateStateComplete || preState == s {
		return
	}

	p.params.Logger.Debugw("SetMigrateState", "state", s)
	processPendingOffer := false
	p.migrateState.Store(s)
	if s == types.MigrateStateSync {
		processPendingOffer = true
	}

	if s == types.MigrateStateComplete {
		p.TransportManager.ProcessPendingPublisherDataChannels()
	}

	if processPendingOffer {
		p.TransportManager.ProcessPendingPublisherOffer()
	}
}

func (p *ParticipantImpl) MigrateState() types.MigrateState {
	return p.migrateState.Load().(types.MigrateState)
}

// ICERestart restarts subscriber ICE connections
func (p *ParticipantImpl) ICERestart(iceConfig *types.IceConfig) {
	p.clearDisconnectTimer()
	p.clearMigrationTimer()

	for _, t := range p.GetPublishedTracks() {
		t.(types.LocalMediaTrack).Restart()
	}

	p.TransportManager.ICERestart(iceConfig)
}

func (p *ParticipantImpl) OnICEConfigChanged(f func(participant types.LocalParticipant, iceConfig types.IceConfig)) {
	p.lock.Lock()
	p.onICEConfigChanged = f
	p.lock.Unlock()
}

//
// signal connection methods
//

func (p *ParticipantImpl) GetAudioLevel() (level float64, active bool) {
	level = 0
	for _, pt := range p.GetPublishedTracks() {
		mediaTrack := pt.(types.LocalMediaTrack)
		if mediaTrack.Source() == livekit.TrackSource_MICROPHONE {
			tl, ta := mediaTrack.GetAudioLevel()
			if ta {
				active = true
				if tl > level {
					level = tl
				}
			}
		}
	}
	return
}

func (p *ParticipantImpl) GetConnectionQuality() *livekit.ConnectionQualityInfo {
	publisherScores := p.getPublisherConnectionQuality()

	numTracks := len(publisherScores)
	totalScore := float32(0.0)
	for _, score := range publisherScores {
		totalScore += score
	}

	p.lock.RLock()
	subscriberScores := make(map[livekit.TrackID]float32, len(p.subscribedTracks))
	for _, subTrack := range p.subscribedTracks {
		if subTrack.IsMuted() || subTrack.MediaTrack().IsMuted() {
			continue
		}
		score := subTrack.DownTrack().GetConnectionScore()
		subscriberScores[subTrack.ID()] = score
		totalScore += score
		numTracks++
	}
	p.lock.RUnlock()

	avgScore := float32(5.0)
	if numTracks > 0 {
		avgScore = totalScore / float32(numTracks)
	}

	return &livekit.ConnectionQualityInfo{
		ParticipantSid: string(p.ID()),
		Quality:        connectionquality.Score2Rating(avgScore),
		Score:          avgScore,
	}
}

func (p *ParticipantImpl) GetSubscribedParticipants() []livekit.ParticipantID {
	p.lock.RLock()
	defer p.lock.RUnlock()

	var participantIDs []livekit.ParticipantID
	for pID := range p.subscribedTo {
		participantIDs = append(participantIDs, pID)
	}
	return participantIDs
}

func (p *ParticipantImpl) IsSubscribedTo(participantID livekit.ParticipantID) bool {
	p.lock.RLock()
	defer p.lock.RUnlock()

	_, ok := p.subscribedTo[participantID]
	return ok
}

func (p *ParticipantImpl) IsPublisher() bool {
	return p.isPublisher.Load()
}

func (p *ParticipantImpl) CanPublish() bool {
	p.lock.RLock()
	defer p.lock.RUnlock()

	return p.grants.Video.GetCanPublish()
}

func (p *ParticipantImpl) CanSubscribe() bool {
	p.lock.RLock()
	defer p.lock.RUnlock()

	return p.grants.Video.GetCanSubscribe()
}

func (p *ParticipantImpl) CanPublishData() bool {
	p.lock.RLock()
	defer p.lock.RUnlock()

	return p.grants.Video.GetCanPublishData()
}

func (p *ParticipantImpl) Hidden() bool {
	p.lock.RLock()
	defer p.lock.RUnlock()

	return p.grants.Video.Hidden
}

func (p *ParticipantImpl) IsRecorder() bool {
	p.lock.RLock()
	defer p.lock.RUnlock()

	return p.grants.Video.Recorder
}

func (p *ParticipantImpl) UpdateSubscribedTrackSettings(trackID livekit.TrackID, settings *livekit.UpdateTrackSettings) error {
	p.lock.Lock()
	p.subscribedTracksSettings[trackID] = settings

	subTrack := p.subscribedTracks[trackID]
	if subTrack == nil {
		// will get set when subscribed track is added
		p.lock.Unlock()
		p.params.Logger.Infow("could not find subscribed track", "trackID", trackID)
		return nil
	}
	p.lock.Unlock()

	subTrack.UpdateSubscriberSettings(settings)
	return nil
}

func (p *ParticipantImpl) VerifySubscribeParticipantInfo(pID livekit.ParticipantID, version uint32) {
	if v, ok := p.updateCache.Get(pID); ok && v.(uint32) >= version {
		return
	}

	if f := p.params.GetParticipantInfo; f != nil {
		if info := f(pID); info != nil {
			p.SendParticipantUpdate([]*livekit.ParticipantInfo{info})
		}
	}
}

// AddSubscribedTrack adds a track to the participant's subscribed list
func (p *ParticipantImpl) AddSubscribedTrack(subTrack types.SubscribedTrack) {
	p.lock.Lock()
	if v, ok := p.trackPublisherVersion[subTrack.ID()]; ok && v > subTrack.PublisherVersion() {
		p.lock.Unlock()
		p.params.Logger.Infow("ignoring add subscribedTrack from older version",
			"current", v,
			"requesting", subTrack.PublisherVersion(),
			"trackID", subTrack.ID(),
		)
		return
	}
	p.params.Logger.Infow("added subscribedTrack",
		"publisherID", subTrack.PublisherID(),
		"publisherIdentity", subTrack.PublisherIdentity(),
		"trackID", subTrack.ID())
	p.trackPublisherVersion[subTrack.ID()] = subTrack.PublisherVersion()

	onSubscribedTo := p.onSubscribedTo

	p.subscribedTracks[subTrack.ID()] = subTrack
	p.supervisor.SetSubscribedTrack(subTrack.ID(), subTrack)

	settings := p.subscribedTracksSettings[subTrack.ID()]
	p.lock.Unlock()

	subTrack.OnBind(func() {
		if p.TransportManager.HasSubscriberEverConnected() {
			subTrack.DownTrack().SetConnected()
		}
		p.TransportManager.AddSubscribedTrack(subTrack)
	})

	if settings != nil {
		subTrack.UpdateSubscriberSettings(settings)
	}

	publisherID := subTrack.PublisherID()
	p.lock.Lock()
	_, isAlreadySubscribed := p.subscribedTo[publisherID]
	p.subscribedTo[publisherID] = struct{}{}
	p.lock.Unlock()
	if !isAlreadySubscribed && onSubscribedTo != nil {
		onSubscribedTo(p, publisherID)
	}
}

// RemoveSubscribedTrack removes a track to the participant's subscribed list
func (p *ParticipantImpl) RemoveSubscribedTrack(subTrack types.SubscribedTrack) {
	p.lock.Lock()
	if v, ok := p.trackPublisherVersion[subTrack.ID()]; ok && v > subTrack.PublisherVersion() {
		p.lock.Unlock()
		p.params.Logger.Infow("ignoring remove subscribedTrack from older version",
			"current", v,
			"requesting", subTrack.PublisherVersion(),
			"trackID", subTrack.ID(),
		)
		return
	}
	p.params.Logger.Infow("removed subscribedTrack",
		"publisherID", subTrack.PublisherID(),
		"publisherIdentity", subTrack.PublisherIdentity(),
		"trackID", subTrack.ID(), "kind", subTrack.DownTrack().Kind())
	p.trackPublisherVersion[subTrack.ID()] = subTrack.PublisherVersion()

	delete(p.subscribedTracks, subTrack.ID())
	p.supervisor.ClearSubscribedTrack(subTrack.ID(), subTrack)

	// remove from subscribed map
	numRemaining := 0
	for _, st := range p.subscribedTracks {
		if st.PublisherID() == subTrack.PublisherID() {
			numRemaining++
		}
	}

	//
	// NOTE
	// subscribedTracksSettings should not be deleted on removal as it is needed if corresponding publisher migrated
	// LK-TODO: find a way to clean these up
	//

	if numRemaining == 0 {
		delete(p.subscribedTo, subTrack.PublisherID())
	}
	p.lock.Unlock()

	p.TransportManager.RemoveSubscribedTrack(subTrack)

	if numRemaining == 0 {
		//
		// When a participant leaves OR
		// this participant unsubscribes from all tracks of another participant,
		// have to send speaker update indicating that the participant speaker is no long active
		// so that clients can clean up their speaker state for the leaving/unsubscribed participant
		//
		if p.ProtocolVersion().SupportsSpeakerChanged() {
			_ = p.writeMessage(&livekit.SignalResponse{
				Message: &livekit.SignalResponse_SpeakersChanged{
					SpeakersChanged: &livekit.SpeakersChanged{
						Speakers: []*livekit.SpeakerInfo{
							{
								Sid:    string(subTrack.PublisherID()),
								Level:  0,
								Active: false,
							},
						},
					},
				},
			})
		}
	}
}

func (p *ParticipantImpl) SubscriptionPermissionUpdate(publisherID livekit.ParticipantID, trackID livekit.TrackID, allowed bool) {
	p.lock.Lock()
	if allowed {
		delete(p.disallowedSubscriptions, trackID)
	} else {
		p.disallowedSubscriptions[trackID] = publisherID
	}
	p.lock.Unlock()

	p.params.Logger.Debugw("sending subscription permission update", "publisherID", publisherID, "trackID", trackID, "allowed", allowed)
	err := p.writeMessage(&livekit.SignalResponse{
		Message: &livekit.SignalResponse_SubscriptionPermissionUpdate{
			SubscriptionPermissionUpdate: &livekit.SubscriptionPermissionUpdate{
				ParticipantSid: string(publisherID),
				TrackSid:       string(trackID),
				Allowed:        allowed,
			},
		},
	})
	if err != nil {
		p.params.Logger.Errorw("could not send subscription permission update", err)
	}
}

func (p *ParticipantImpl) UpdateRTT(rtt uint32) {
	now := time.Now()
	p.lock.Lock()
	if now.Sub(p.rttUpdatedAt) < rttUpdateInterval || p.lastRTT == rtt {
		p.lock.Unlock()
		return
	}
	p.rttUpdatedAt = now
	p.lastRTT = rtt
	p.lock.Unlock()
	p.TransportManager.UpdateRTT(rtt, true)

	for _, pt := range p.GetPublishedTracks() {
		pt.(types.LocalMediaTrack).SetRTT(rtt)
	}
}

func (p *ParticipantImpl) setupTransportManager() error {
	tm, err := NewTransportManager(TransportManagerParams{
		Identity: p.params.Identity,
		SID:      p.params.SID,
		// primary connection does not change, canSubscribe can change if permission was updated
		// after the participant has joined
		SubscriberAsPrimary:     p.ProtocolVersion().SubscriberAsPrimary() && p.CanSubscribe(),
		Config:                  p.params.Config,
		ProtocolVersion:         p.params.ProtocolVersion,
		Telemetry:               p.params.Telemetry,
		CongestionControlConfig: p.params.CongestionControlConfig,
		EnabledCodecs:           p.params.EnabledCodecs,
		SimTracks:               p.params.SimTracks,
		ClientConf:              p.params.ClientConf,
		ClientInfo:              p.params.ClientInfo,
		Migration:               p.params.Migration,
		AllowTCPFallback:        p.params.AllowTCPFallback,
		TURNSEnabled:            p.params.TURNSEnabled,
		Logger:                  p.params.Logger,
	})
	if err != nil {
		return err
	}

	tm.OnICEConfigChanged(func(iceConfig types.IceConfig) {
		p.lock.Lock()
		onICEConfigChanged := p.onICEConfigChanged

		if p.params.ClientConf == nil {
			p.params.ClientConf = &livekit.ClientConfiguration{}
		}
		if iceConfig.PreferSub == types.PreferTls {
			p.params.ClientConf.ForceRelay = livekit.ClientConfigSetting_ENABLED
		} else {
			// UNSET indicates that clients could override RTCConfiguration to forceRelay
			p.params.ClientConf.ForceRelay = livekit.ClientConfigSetting_UNSET
		}
		p.lock.Unlock()

		if onICEConfigChanged != nil {
			onICEConfigChanged(p, iceConfig)
		}
	})

	tm.OnPublisherICECandidate(func(c *webrtc.ICECandidate) error {
		return p.onICECandidate(c, livekit.SignalTarget_PUBLISHER)
	})
	tm.OnPublisherAnswer(p.onPublisherAnswer)
	tm.OnPublisherTrack(p.onMediaTrack)
	tm.OnPublisherInitialConnected(p.onPublisherInitialConnected)

	tm.OnSubscriberOffer(p.onSubscriberOffer)
	tm.OnSubscriberICECandidate(func(c *webrtc.ICECandidate) error {
		return p.onICECandidate(c, livekit.SignalTarget_SUBSCRIBER)
	})
	tm.OnSubscriberInitialConnected(p.onSubscriberInitialConnected)
	tm.OnSubscriberStreamStateChange(p.onStreamStateChange)

	tm.OnPrimaryTransportInitialConnected(p.onPrimaryTransportInitialConnected)
	tm.OnPrimaryTransportFullyEstablished(p.onPrimaryTransportFullyEstablished)
	tm.OnAnyTransportFailed(p.onAnyTransportFailed)
	tm.OnAnyTransportNegotiationFailed(p.onAnyTransportNegotiationFailed)

	tm.OnDataMessage(p.onDataMessage)
	p.TransportManager = tm
	return nil
}

func (p *ParticipantImpl) setupUpTrackManager() {
	p.UpTrackManager = NewUpTrackManager(UpTrackManagerParams{
		SID:    p.params.SID,
		Logger: p.params.Logger,
	})

	p.UpTrackManager.OnPublishedTrackUpdated(func(track types.MediaTrack, onlyIfReady bool) {
		if onlyIfReady && !p.IsReady() {
			return
		}

		p.lock.RLock()
		onTrackUpdated := p.onTrackUpdated
		p.lock.RUnlock()
		if onTrackUpdated != nil {
			onTrackUpdated(p, track)
		}
	})

	p.UpTrackManager.OnUpTrackManagerClose(p.onUpTrackManagerClose)
}

func (p *ParticipantImpl) updateState(state livekit.ParticipantInfo_State) {
	oldState := p.State()
	if state == oldState {
		return
	}
	p.state.Store(state)
	p.params.Logger.Debugw("updating participant state", "state", state.String())
	p.lock.RLock()
	onStateChange := p.onStateChange
	p.lock.RUnlock()
	if onStateChange != nil {
		go func() {
			defer Recover()
			onStateChange(p, oldState)
		}()
	}
}

// when the server has an offer for participant
func (p *ParticipantImpl) onSubscriberOffer(offer webrtc.SessionDescription) error {
	if p.State() == livekit.ParticipantInfo_DISCONNECTED {
		// skip when disconnected
		return nil
	}

	p.params.Logger.Infow("sending offer", "transport", livekit.SignalTarget_SUBSCRIBER)
	return p.writeMessage(&livekit.SignalResponse{
		Message: &livekit.SignalResponse_Offer{
			Offer: ToProtoSessionDescription(offer),
		},
	})
}

// when a new remoteTrack is created, creates a Track and adds it to room
func (p *ParticipantImpl) onMediaTrack(track *webrtc.TrackRemote, rtpReceiver *webrtc.RTPReceiver) {
	if p.State() == livekit.ParticipantInfo_DISCONNECTED {
		return
	}

	if !p.CanPublish() {
		p.params.Logger.Warnw("no permission to publish mediaTrack", nil)
		return
	}

	publishedTrack, isNewTrack := p.mediaTrackReceived(track, rtpReceiver)

	if publishedTrack != nil {
		p.params.Logger.Infow("mediaTrack published",
			"kind", track.Kind().String(),
			"trackID", publishedTrack.ID(),
			"rid", track.RID(),
			"SSRC", track.SSRC(),
			"mime", track.Codec().MimeType)
	} else {
		p.params.Logger.Warnw("webrtc Track published but can't find MediaTrack", nil,
			"kind", track.Kind().String(),
			"webrtcTrackID", track.ID(),
			"rid", track.RID(),
			"SSRC", track.SSRC(),
			"mime", track.Codec().MimeType)
	}

	if !isNewTrack && publishedTrack != nil && !publishedTrack.HasPendingCodec() && p.IsReady() {
		p.lock.RLock()
		onTrackUpdated := p.onTrackUpdated
		p.lock.RUnlock()
		if onTrackUpdated != nil {
			onTrackUpdated(p, publishedTrack)
		}
	}
}

func (p *ParticipantImpl) onDataMessage(kind livekit.DataPacket_Kind, data []byte) {
	if p.State() == livekit.ParticipantInfo_DISCONNECTED || !p.CanPublishData() {
		return
	}

	p.dataChannelStats.AddBytes(uint64(len(data)), false)

	dp := livekit.DataPacket{}
	if err := proto.Unmarshal(data, &dp); err != nil {
		p.params.Logger.Warnw("could not parse data packet", err)
		return
	}

	// trust the channel that it came in as the source of truth
	dp.Kind = kind

	// only forward on user payloads
	switch payload := dp.Value.(type) {
	case *livekit.DataPacket_User:
		p.lock.RLock()
		onDataPacket := p.onDataPacket
		p.lock.RUnlock()
		if onDataPacket != nil {
			payload.User.ParticipantSid = string(p.params.SID)
			onDataPacket(p, &dp)
		}
	default:
		p.params.Logger.Warnw("received unsupported data packet", nil, "payload", payload)
	}
}

func (p *ParticipantImpl) onICECandidate(c *webrtc.ICECandidate, target livekit.SignalTarget) error {
	if c == nil || p.State() == livekit.ParticipantInfo_DISCONNECTED {
		return nil
	}

	if target == livekit.SignalTarget_SUBSCRIBER && p.MigrateState() == types.MigrateStateInit {
		return nil
	}

	return p.sendICECandidate(c, target)
}

func (p *ParticipantImpl) onPublisherInitialConnected() {
	p.supervisor.SetPublisherPeerConnectionConnected(true)
	go p.publisherRTCPWorker()
}

func (p *ParticipantImpl) onSubscriberInitialConnected() {
	go p.subscriberRTCPWorker()

	p.setDowntracksConnected()
}

func (p *ParticipantImpl) onPrimaryTransportInitialConnected() {
	if !p.hasPendingMigratedTrack() && p.MigrateState() == types.MigrateStateSync {
		p.SetMigrateState(types.MigrateStateComplete)
	}
}

func (p *ParticipantImpl) onPrimaryTransportFullyEstablished() {
	p.updateState(livekit.ParticipantInfo_ACTIVE)
}

func (p *ParticipantImpl) clearDisconnectTimer() {
	p.lock.Lock()
	if p.disconnectTimer != nil {
		p.disconnectTimer.Stop()
		p.disconnectTimer = nil
	}
	p.lock.Unlock()
}

func (p *ParticipantImpl) setupDisconnectTimer() {
	p.clearDisconnectTimer()

	p.lock.Lock()
	p.disconnectTimer = time.AfterFunc(disconnectCleanupDuration, func() {
		p.clearDisconnectTimer()

		if p.isClosed.Load() || p.State() == livekit.ParticipantInfo_DISCONNECTED {
			return
		}
		p.params.Logger.Infow("closing disconnected participant")
		_ = p.Close(true, types.ParticipantCloseReasonPeerConnectionDisconnected)
	})
	p.lock.Unlock()
}

func (p *ParticipantImpl) onAnyTransportFailed() {
	// clients support resuming of connections when websocket becomes disconnected
	p.CloseSignalConnection()

	// detect when participant has actually left.
	p.setupDisconnectTimer()
}

// subscriberRTCPWorker sends SenderReports periodically when the participant is subscribed to
// other publishedTracks in the room.
func (p *ParticipantImpl) subscriberRTCPWorker() {
	defer Recover()
	for {
		if p.State() == livekit.ParticipantInfo_DISCONNECTED {
			return
		}

		var srs []rtcp.Packet
		var sd []rtcp.SourceDescriptionChunk
		p.lock.RLock()
		for _, subTrack := range p.subscribedTracks {
			sr := subTrack.DownTrack().CreateSenderReport()
			chunks := subTrack.DownTrack().CreateSourceDescriptionChunks()
			if sr == nil || chunks == nil {
				continue
			}
			srs = append(srs, sr)
			sd = append(sd, chunks...)
		}
		p.lock.RUnlock()

		// now send in batches of sdBatchSize
		var batch []rtcp.SourceDescriptionChunk
		var pkts []rtcp.Packet
		batchSize := 0
		for len(sd) > 0 || len(srs) > 0 {
			numSRs := len(srs)
			if numSRs > 0 {
				if numSRs > sdBatchSize {
					numSRs = sdBatchSize
				}
				pkts = append(pkts, srs[:numSRs]...)
				srs = srs[numSRs:]
			}

			size := len(sd)
			spaceRemain := sdBatchSize - batchSize
			if spaceRemain > 0 && size > 0 {
				if size > spaceRemain {
					size = spaceRemain
				}
				batch = sd[:size]
				sd = sd[size:]
				pkts = append(pkts, &rtcp.SourceDescription{Chunks: batch})
				if err := p.TransportManager.WriteSubscriberRTCP(pkts); err != nil {
					if err == io.EOF || err == io.ErrClosedPipe {
						return
					}
					p.params.Logger.Errorw("could not send down track reports", err)
				}
			}

			pkts = pkts[:0]
			batchSize = 0
		}

		time.Sleep(5 * time.Second)
	}
}

func (p *ParticipantImpl) onStreamStateChange(update *sfu.StreamStateUpdate) error {
	if len(update.StreamStates) == 0 {
		return nil
	}

	streamStateUpdate := &livekit.StreamStateUpdate{}
	for _, streamStateInfo := range update.StreamStates {
		state := livekit.StreamState_ACTIVE
		if streamStateInfo.State == sfu.StreamStatePaused {
			state = livekit.StreamState_PAUSED
		}
		streamStateUpdate.StreamStates = append(streamStateUpdate.StreamStates, &livekit.StreamStateInfo{
			ParticipantSid: string(streamStateInfo.ParticipantID),
			TrackSid:       string(streamStateInfo.TrackID),
			State:          state,
		})
	}

	return p.writeMessage(&livekit.SignalResponse{
		Message: &livekit.SignalResponse_StreamStateUpdate{
			StreamStateUpdate: streamStateUpdate,
		},
	})
}

func (p *ParticipantImpl) onSubscribedMaxQualityChange(trackID livekit.TrackID, subscribedQualities []*livekit.SubscribedCodec, maxSubscribedQualites []types.SubscribedCodecQuality) error {
	if len(subscribedQualities) == 0 {
		return nil
	}

	// normalize the codec name
	for _, subscribedQuality := range subscribedQualities {
		subscribedQuality.Codec = strings.ToLower(strings.TrimLeft(subscribedQuality.Codec, "video/"))
	}

	subscribedQualityUpdate := &livekit.SubscribedQualityUpdate{
		TrackSid:            string(trackID),
		SubscribedQualities: subscribedQualities[0].Qualities, // for compatible with old client
		SubscribedCodecs:    subscribedQualities,
	}

	// send layer info about max subscription changes to telemetry
	track := p.UpTrackManager.GetPublishedTrack(trackID)
	var layerInfo map[livekit.VideoQuality]*livekit.VideoLayer
	if track != nil {
		layers := track.ToProto().Layers
		layerInfo = make(map[livekit.VideoQuality]*livekit.VideoLayer, len(layers))
		for _, layer := range layers {
			layerInfo[layer.Quality] = layer
		}
	}

	for _, maxSubscribedQuality := range maxSubscribedQualites {
		ti := &livekit.TrackInfo{
			Sid:  string(trackID),
			Type: livekit.TrackType_VIDEO,
		}
		if info, ok := layerInfo[maxSubscribedQuality.Quality]; ok {
			ti.Width = info.Width
			ti.Height = info.Height
		}

		p.params.Telemetry.TrackMaxSubscribedVideoQuality(
			context.Background(),
			p.ID(),
			ti,
			maxSubscribedQuality.CodecMime,
			maxSubscribedQuality.Quality,
		)
	}

	p.params.Logger.Infow(
		"sending max subscribed quality",
		"trackID", trackID,
		"qualities", subscribedQualities,
		"max", maxSubscribedQualites,
	)
	return p.writeMessage(&livekit.SignalResponse{
		Message: &livekit.SignalResponse_SubscribedQualityUpdate{
			SubscribedQualityUpdate: subscribedQualityUpdate,
		},
	})
}

func (p *ParticipantImpl) addPendingTrackLocked(req *livekit.AddTrackRequest) *livekit.TrackInfo {
	p.pendingTracksLock.Lock()
	defer p.pendingTracksLock.Unlock()

	if req.Sid != "" {
		track := p.GetPublishedTrack(livekit.TrackID(req.Sid))
		if track == nil {
			p.params.Logger.Infow("could not find existing track for multi-codec simulcast", "trackID", req.Sid)
			return nil
		}

		track.(*MediaTrack).SetPendingCodecSid(req.SimulcastCodecs)
		ti := track.ToProto()
		return ti
	}

	ti := &livekit.TrackInfo{
		Type:       req.Type,
		Name:       req.Name,
		Width:      req.Width,
		Height:     req.Height,
		Muted:      req.Muted,
		DisableDtx: req.DisableDtx,
		Source:     req.Source,
		Layers:     req.Layers,
		DisableRed: req.DisableRed,
		Stereo:     req.Stereo,
	}
	p.setStableTrackID(req.Cid, ti)
	for _, codec := range req.SimulcastCodecs {
		mime := codec.Codec
		if req.Type == livekit.TrackType_VIDEO && !strings.HasPrefix(mime, "video/") {
			mime = "video/" + mime
		} else if req.Type == livekit.TrackType_AUDIO && !strings.HasPrefix(mime, "audio/") {
			mime = "audio/" + mime
		}
		ti.Codecs = append(ti.Codecs, &livekit.SimulcastCodecInfo{
			MimeType: mime,
			Cid:      codec.Cid,
		})
	}

	if p.getPublishedTrackBySignalCid(req.Cid) != nil || p.getPublishedTrackBySdpCid(req.Cid) != nil || p.pendingTracks[req.Cid] != nil {
		p.supervisor.AddPublication(livekit.TrackID(ti.Sid))
		p.supervisor.SetPublicationMute(livekit.TrackID(ti.Sid), ti.Muted)

		if p.pendingTracks[req.Cid] == nil {
			p.pendingTracks[req.Cid] = &pendingTrackInfo{trackInfos: []*livekit.TrackInfo{ti}}
		} else {
			p.pendingTracks[req.Cid].trackInfos = append(p.pendingTracks[req.Cid].trackInfos, ti)
		}
		p.params.Logger.Debugw("pending track queued", "trackID", ti.Sid, "track", ti.String(), "request", req.String())
		return nil
	}

	p.supervisor.AddPublication(livekit.TrackID(ti.Sid))
	p.supervisor.SetPublicationMute(livekit.TrackID(ti.Sid), ti.Muted)

	p.pendingTracks[req.Cid] = &pendingTrackInfo{trackInfos: []*livekit.TrackInfo{ti}}
	p.params.Logger.Debugw("pending track added", "trackID", ti.Sid, "track", ti.String(), "request", req.String())
	return ti
}

func (p *ParticipantImpl) sendTrackPublished(cid string, ti *livekit.TrackInfo) {
	p.params.Logger.Debugw("sending track published", "cid", cid, "trackInfo", ti.String())
	_ = p.writeMessage(&livekit.SignalResponse{
		Message: &livekit.SignalResponse_TrackPublished{
			TrackPublished: &livekit.TrackPublishedResponse{
				Cid:   cid,
				Track: ti,
			},
		},
	})
}

func (p *ParticipantImpl) SetTrackMuted(trackID livekit.TrackID, muted bool, fromAdmin bool) {
	// when request is coming from admin, send message to current participant
	if fromAdmin {
		p.sendTrackMuted(trackID, muted)
	}

	p.setTrackMuted(trackID, muted)
}

func (p *ParticipantImpl) setTrackMuted(trackID livekit.TrackID, muted bool) {
	p.supervisor.SetPublicationMute(trackID, muted)

	track := p.UpTrackManager.SetPublishedTrackMuted(trackID, muted)

	isPending := false
	p.pendingTracksLock.RLock()
	for _, pti := range p.pendingTracks {
		for _, ti := range pti.trackInfos {
			if livekit.TrackID(ti.Sid) == trackID {
				ti.Muted = muted
				isPending = true
			}
		}
	}
	p.pendingTracksLock.RUnlock()

	if !isPending && track == nil {
		p.params.Logger.Warnw("could not locate track", nil, "trackID", trackID)
	}
}

func (p *ParticipantImpl) getPublisherConnectionQuality() map[livekit.TrackID]float32 {
	publishedTracks := p.GetPublishedTracks()
	scores := make(map[livekit.TrackID]float32, len(publishedTracks))
	for _, pt := range publishedTracks {
		if pt.IsMuted() {
			continue
		}
		scores[pt.ID()] = pt.(types.LocalMediaTrack).GetConnectionScore()
	}

	return scores
}

func (p *ParticipantImpl) mediaTrackReceived(track *webrtc.TrackRemote, rtpReceiver *webrtc.RTPReceiver) (*MediaTrack, bool) {
	p.pendingTracksLock.Lock()
	newTrack := false

	p.params.Logger.Debugw("media track received", "trackID", track.ID(), "kind", track.Kind())
	mid := p.TransportManager.GetPublisherMid(rtpReceiver)
	if mid == "" {
		p.params.Logger.Warnw("could not get mid for track", nil, "trackID", track.ID())
		return nil, false
	}

	// use existing media track to handle simulcast
	mt, ok := p.getPublishedTrackBySdpCid(track.ID()).(*MediaTrack)
	if !ok {
		signalCid, ti := p.getPendingTrack(track.ID(), ToProtoTrackKind(track.Kind()))
		if ti == nil {
			p.pendingTracksLock.Unlock()
			return nil, false
		}

		ti.MimeType = track.Codec().MimeType
		mt = p.addMediaTrack(signalCid, track.ID(), ti)
		newTrack = true
	}

	ssrc := uint32(track.SSRC())
	if p.twcc == nil {
		p.twcc = twcc.NewTransportWideCCResponder(ssrc)
		p.twcc.OnFeedback(func(pkt rtcp.RawPacket) {
			p.postRtcp([]rtcp.Packet{&pkt})
		})
	}
	p.pendingTracksLock.Unlock()

	if mt.AddReceiver(rtpReceiver, track, p.twcc, mid) && newTrack {
		p.handleTrackPublished(mt)
	}

	return mt, newTrack
}

func (p *ParticipantImpl) addMigrateMutedTrack(cid string, ti *livekit.TrackInfo) *MediaTrack {
	p.params.Logger.Debugw("add migrate muted track", "cid", cid, "track", ti.String())
	rtpReceiver := p.TransportManager.GetPublisherRTPReceiver(ti.Mid)
	if rtpReceiver == nil {
		p.params.Logger.Errorw("could not find receiver for migrated track", nil, "track", ti.Sid)
		return nil
	}

	mt := p.addMediaTrack(cid, cid, ti)

	potentialCodecs := make([]webrtc.RTPCodecParameters, 0, len(ti.Codecs))
	parameters := rtpReceiver.GetParameters()
	for _, c := range ti.Codecs {
		for _, nc := range parameters.Codecs {
			if strings.EqualFold(nc.MimeType, c.MimeType) {
				potentialCodecs = append(potentialCodecs, nc)
				break
			}
		}
	}
	mt.SetPotentialCodecs(potentialCodecs, parameters.HeaderExtensions)

	for _, codec := range ti.Codecs {
		for ssrc, info := range p.params.SimTracks {
			if info.Mid == codec.Mid {
				mt.MediaTrackReceiver.SetLayerSsrc(codec.MimeType, info.Rid, ssrc)
			}
		}
	}
	mt.SetSimulcast(ti.Simulcast)
	mt.SetMuted(true)

	return mt
}

func (p *ParticipantImpl) addMediaTrack(signalCid string, sdpCid string, ti *livekit.TrackInfo) *MediaTrack {
	mt := NewMediaTrack(MediaTrackParams{
		TrackInfo:           proto.Clone(ti).(*livekit.TrackInfo),
		SignalCid:           signalCid,
		SdpCid:              sdpCid,
		ParticipantID:       p.params.SID,
		ParticipantIdentity: p.params.Identity,
		ParticipantVersion:  p.version.Load(),
		RTCPChan:            p.rtcpCh,
		BufferFactory:       p.params.Config.BufferFactory,
		ReceiverConfig:      p.params.Config.Receiver,
		AudioConfig:         p.params.AudioConfig,
		VideoConfig:         p.params.VideoConfig,
		Telemetry:           p.params.Telemetry,
		Logger:              LoggerWithTrack(p.params.Logger, livekit.TrackID(ti.Sid), false),
		SubscriberConfig:    p.params.Config.Subscriber,
		PLIThrottleConfig:   p.params.PLIThrottleConfig,
		SimTracks:           p.params.SimTracks,
	})

	mt.OnSubscribedMaxQualityChange(p.onSubscribedMaxQualityChange)

	// add to published and clean up pending
	p.supervisor.SetPublishedTrack(livekit.TrackID(ti.Sid), mt)
	p.UpTrackManager.AddPublishedTrack(mt)

	p.pendingTracks[signalCid].trackInfos = p.pendingTracks[signalCid].trackInfos[1:]
	if len(p.pendingTracks[signalCid].trackInfos) == 0 {
		delete(p.pendingTracks, signalCid)
	}

	mt.AddOnClose(func() {
		p.supervisor.ClearPublishedTrack(livekit.TrackID(ti.Sid), mt)

		// re-use track sid
		p.pendingTracksLock.Lock()
		if pti := p.pendingTracks[signalCid]; pti != nil {
			p.sendTrackPublished(signalCid, pti.trackInfos[0])
		} else {
			p.unpublishedTracks = append(p.unpublishedTracks, ti)
		}
		p.pendingTracksLock.Unlock()
	})

	return mt
}

func (p *ParticipantImpl) handleTrackPublished(track types.MediaTrack) {
	if !p.hasPendingMigratedTrack() {
		p.SetMigrateState(types.MigrateStateComplete)
	}

	p.lock.RLock()
	onTrackPublished := p.onTrackPublished
	p.lock.RUnlock()
	if onTrackPublished != nil {
		onTrackPublished(p, track)
	}
}

func (p *ParticipantImpl) hasPendingMigratedTrack() bool {
	p.pendingTracksLock.RLock()
	defer p.pendingTracksLock.RUnlock()

	for _, t := range p.pendingTracks {
		if t.migrated {
			return true
		}
	}

	return false
}

func (p *ParticipantImpl) onUpTrackManagerClose() {
	p.postRtcp(nil)
}

func (p *ParticipantImpl) getPendingTrack(clientId string, kind livekit.TrackType) (string, *livekit.TrackInfo) {
	signalCid := clientId
	pendingInfo := p.pendingTracks[clientId]
	if pendingInfo == nil {
	track_loop:
		for cid, pti := range p.pendingTracks {
			if cid == clientId {
				pendingInfo = pti
				signalCid = cid
				break
			}

			ti := pti.trackInfos[0]
			for _, c := range ti.Codecs {
				if c.Cid == clientId {
					pendingInfo = pti
					signalCid = cid
					break track_loop
				}
			}
		}

		if pendingInfo == nil {
			//
			// If no match on client id, find first one matching type
			// as MediaStreamTrack can change client id when transceiver
			// is added to peer connection.
			//
			for cid, pti := range p.pendingTracks {
				ti := pti.trackInfos[0]
				if ti.Type == kind {
					pendingInfo = pti
					signalCid = cid
					break
				}
			}
		}
	}

	// if still not found, we are done
	if pendingInfo == nil {
		p.params.Logger.Errorw("track info not published prior to track", nil, "clientId", clientId)
		return signalCid, nil
	}

	return signalCid, pendingInfo.trackInfos[0]
}

// setStableTrackID either generates a new TrackID or reuses a previously used one
// for
func (p *ParticipantImpl) setStableTrackID(cid string, info *livekit.TrackInfo) {
	var trackID string
	// if already pending, use the same SID
	// should not happen as this means multiple `AddTrack` requests have been called, but check anyway
	if pti := p.pendingTracks[cid]; pti != nil {
		trackID = pti.trackInfos[0].Sid
	}

	// check against published tracks as re-publish could be happening
	if trackID == "" {
		if pt := p.getPublishedTrackBySignalCid(cid); pt != nil {
			ti := pt.ToProto()
			if ti.Type == info.Type && ti.Source == info.Source && ti.Name == info.Name {
				trackID = ti.Sid
			}
		}
	}

	if trackID == "" {
		// check a previously published matching track
		for i, ti := range p.unpublishedTracks {
			if ti.Type == info.Type && ti.Source == info.Source && ti.Name == info.Name {
				trackID = ti.Sid
				if i < len(p.unpublishedTracks)-1 {
					p.unpublishedTracks = append(p.unpublishedTracks[:i], p.unpublishedTracks[i+1:]...)
				} else {
					p.unpublishedTracks = p.unpublishedTracks[:i]
				}
				break
			}
		}
	}

	// otherwise generate
	if trackID == "" {
		trackPrefix := utils.TrackPrefix
		if info.Type == livekit.TrackType_VIDEO {
			trackPrefix += "V"
		} else if info.Type == livekit.TrackType_AUDIO {
			trackPrefix += "A"
		}
		switch info.Source {
		case livekit.TrackSource_CAMERA:
			trackPrefix += "C"
		case livekit.TrackSource_MICROPHONE:
			trackPrefix += "M"
		case livekit.TrackSource_SCREEN_SHARE:
			trackPrefix += "S"
		case livekit.TrackSource_SCREEN_SHARE_AUDIO:
			trackPrefix += "s"
		}
		trackID = utils.NewGuid(trackPrefix)
	}
	info.Sid = trackID
}

func (p *ParticipantImpl) getPublishedTrackBySignalCid(clientId string) types.MediaTrack {
	for _, publishedTrack := range p.GetPublishedTracks() {
		if publishedTrack.(types.LocalMediaTrack).SignalCid() == clientId {
			return publishedTrack
		}
	}

	return nil
}

func (p *ParticipantImpl) getPublishedTrackBySdpCid(clientId string) types.MediaTrack {
	for _, publishedTrack := range p.GetPublishedTracks() {
		if publishedTrack.(types.LocalMediaTrack).HasSdpCid(clientId) {
			p.params.Logger.Debugw("found track by sdp cid", "sdpCid", clientId, "trackID", publishedTrack.ID())
			return publishedTrack
		}
	}

	return nil
}

func (p *ParticipantImpl) publisherRTCPWorker() {
	defer Recover()

	// read from rtcpChan
	for pkts := range p.rtcpCh {
		if pkts == nil {
			p.params.Logger.Infow("exiting publisher RTCP worker")
			return
		}

		if err := p.TransportManager.WritePublisherRTCP(pkts); err != nil {
			p.params.Logger.Errorw("could not write RTCP to participant", err)
		}
	}
}

func (p *ParticipantImpl) DebugInfo() map[string]interface{} {
	info := map[string]interface{}{
		"ID":    p.params.SID,
		"State": p.State().String(),
	}

	pendingTrackInfo := make(map[string]interface{})
	p.pendingTracksLock.RLock()
	for clientID, pti := range p.pendingTracks {
		var trackInfos []string
		for _, ti := range pti.trackInfos {
			trackInfos = append(trackInfos, ti.String())
		}

		pendingTrackInfo[clientID] = map[string]interface{}{
			"TrackInfos": trackInfos,
			"Migrated":   pti.migrated,
		}
	}
	p.pendingTracksLock.RUnlock()
	info["PendingTracks"] = pendingTrackInfo

	info["UpTrackManager"] = p.UpTrackManager.DebugInfo()

	subscribedTrackInfo := make(map[livekit.TrackID]interface{})
	p.lock.RLock()
	for _, track := range p.subscribedTracks {
		dt := track.DownTrack().DebugInfo()
		dt["SubMuted"] = track.IsMuted()
		subscribedTrackInfo[track.ID()] = dt
	}
	p.lock.RUnlock()
	info["SubscribedTracks"] = subscribedTrackInfo

	return info
}

func (p *ParticipantImpl) GetSubscribedTracks() []types.SubscribedTrack {
	p.lock.RLock()
	defer p.lock.RUnlock()

	tracks := make([]types.SubscribedTrack, 0, len(p.subscribedTracks))
	for _, t := range p.subscribedTracks {
		tracks = append(tracks, t)
	}
	return tracks
}

func (p *ParticipantImpl) postRtcp(pkts []rtcp.Packet) {
	select {
	case p.rtcpCh <- pkts:
	default:
		p.params.Logger.Warnw("rtcp channel full", nil)
	}
}

func (p *ParticipantImpl) setDowntracksConnected() {
	p.lock.RLock()
	defer p.lock.RUnlock()

	for _, t := range p.subscribedTracks {
		if dt := t.DownTrack(); dt != nil {
			dt.SetConnected()
		}
	}
}

func (p *ParticipantImpl) CacheDownTrack(trackID livekit.TrackID, rtpTransceiver *webrtc.RTPTransceiver, downTrack sfu.DownTrackState) {
	p.lock.Lock()
	if existing := p.cachedDownTracks[trackID]; existing != nil && existing.transceiver != rtpTransceiver {
		p.params.Logger.Infow("cached transceiver changed", "trackID", trackID)
	}
	p.cachedDownTracks[trackID] = &downTrackState{transceiver: rtpTransceiver, downTrack: downTrack}
	p.lock.Unlock()
}

func (p *ParticipantImpl) UncacheDownTrack(rtpTransceiver *webrtc.RTPTransceiver) {
	p.lock.Lock()
	for trackID, dts := range p.cachedDownTracks {
		if dts.transceiver == rtpTransceiver {
			delete(p.cachedDownTracks, trackID)
			break
		}
	}
	p.lock.Unlock()
}

func (p *ParticipantImpl) GetCachedDownTrack(trackID livekit.TrackID) (*webrtc.RTPTransceiver, sfu.DownTrackState) {
	p.lock.RLock()
	defer p.lock.RUnlock()

	dts := p.cachedDownTracks[trackID]
	if dts != nil {
		return dts.transceiver, dts.downTrack
	}

	return nil, sfu.DownTrackState{}
}

func (p *ParticipantImpl) onAnyTransportNegotiationFailed() {
	p.params.Logger.Infow("negotiation failed, starting full reconnect")
	_ = p.writeMessage(&livekit.SignalResponse{
		Message: &livekit.SignalResponse_Leave{
			Leave: &livekit.LeaveRequest{
				CanReconnect: true,
				Reason:       types.ParticipantCloseReasonNegotiateFailed.ToDisconnectReason(),
			},
		},
	})
	p.CloseSignalConnection()

	// on a full reconnect, no need to supervise this participant anymore
	p.supervisor.Stop()
}

func (p *ParticipantImpl) EnqueueSubscribeTrack(trackID livekit.TrackID, isRelayed bool, f func(sub types.LocalParticipant) error) bool {
	// do not queue subscription is participant is already closed/disconnected
	if p.isClosed.Load() || p.State() == livekit.ParticipantInfo_DISCONNECTED {
		return false
	}

	p.params.Logger.Debugw("queuing subscribe", "trackID", trackID, "relayed", isRelayed)

	p.supervisor.UpdateSubscription(trackID, true)

	p.lock.Lock()
	p.subscriptionRequestsQueue[trackID] = append(p.subscriptionRequestsQueue[trackID], SubscribeRequest{
		requestType: SubscribeRequestTypeAdd,
		addCb:       f,
	})
	p.lock.Unlock()

	go p.ProcessSubscriptionRequestsQueue(trackID)
	return true
}

func (p *ParticipantImpl) EnqueueUnsubscribeTrack(
	trackID livekit.TrackID,
	isRelayed bool,
	willBeResumed bool,
	f func(subscriberID livekit.ParticipantID, willBeResumed bool) error,
) bool {
	p.params.Logger.Debugw("queuing unsubscribe", "trackID", trackID, "relayed", isRelayed)

	p.supervisor.UpdateSubscription(trackID, false)

	p.lock.Lock()
	p.subscriptionRequestsQueue[trackID] = append(p.subscriptionRequestsQueue[trackID], SubscribeRequest{
		requestType:   SubscribeRequestTypeRemove,
		willBeResumed: willBeResumed,
		removeCb:      f,
	})
	p.lock.Unlock()

	go p.ProcessSubscriptionRequestsQueue(trackID)
	return true
}

func (p *ParticipantImpl) ProcessSubscriptionRequestsQueue(trackID livekit.TrackID) {
	p.lock.Lock()
	if p.subscriptionInProgress[trackID] || len(p.subscriptionRequestsQueue[trackID]) == 0 {
		p.lock.Unlock()
		return
	}

	request := p.subscriptionRequestsQueue[trackID][0]
	p.subscriptionRequestsQueue[trackID] = p.subscriptionRequestsQueue[trackID][1:]
	if len(p.subscriptionRequestsQueue[trackID]) == 0 {
		delete(p.subscriptionRequestsQueue, trackID)
	}

	p.subscriptionInProgress[trackID] = true
	p.lock.Unlock()

	switch request.requestType {
	case SubscribeRequestTypeAdd:
		err := request.addCb(p)
		if err != nil {
			if err != errAlreadySubscribed {
				p.params.Logger.Errorw("error adding subscriber", err, "trackID", trackID)
			}

			// process pending request even if adding errors out
			p.ClearInProgressAndProcessSubscriptionRequestsQueue(trackID)
		}

	case SubscribeRequestTypeRemove:
		err := request.removeCb(p.ID(), request.willBeResumed)
		if err != nil {
			p.ClearInProgressAndProcessSubscriptionRequestsQueue(trackID)
		}

	default:
		p.params.Logger.Warnw("unknown request type", nil,
			"requestType", request.requestType)

		// let the queue move forward
		p.ClearInProgressAndProcessSubscriptionRequestsQueue(trackID)
	}
}

func (p *ParticipantImpl) ClearInProgressAndProcessSubscriptionRequestsQueue(trackID livekit.TrackID) {
	p.lock.Lock()
	delete(p.subscriptionInProgress, trackID)
	p.lock.Unlock()

	go p.ProcessSubscriptionRequestsQueue(trackID)
}

func (p *ParticipantImpl) UpdateSubscribedQuality(nodeID livekit.NodeID, trackID livekit.TrackID, maxQualities []types.SubscribedCodecQuality) error {
	track := p.GetPublishedTrack(trackID)
	if track == nil {
		p.params.Logger.Warnw("could not find track", nil, "trackID", trackID)
		return errors.New("could not find published track")
	}

	track.(types.LocalMediaTrack).NotifySubscriberNodeMaxQuality(nodeID, maxQualities)
	return nil
}

func (p *ParticipantImpl) UpdateMediaLoss(nodeID livekit.NodeID, trackID livekit.TrackID, fractionalLoss uint32) error {
	track := p.GetPublishedTrack(trackID)
	if track == nil {
		p.params.Logger.Warnw("could not find track", nil, "trackID", trackID)
		return errors.New("could not find published track")
	}

	track.(types.LocalMediaTrack).NotifySubscriberNodeMediaLoss(nodeID, uint8(fractionalLoss))
	return nil
}

func codecsFromMediaDescription(m *sdp.MediaDescription) (out []sdp.Codec, err error) {
	s := &sdp.SessionDescription{
		MediaDescriptions: []*sdp.MediaDescription{m},
	}

	for _, payloadStr := range m.MediaName.Formats {
		payloadType, err := strconv.ParseUint(payloadStr, 10, 8)
		if err != nil {
			return nil, err
		}

		codec, err := s.GetCodecForPayloadType(uint8(payloadType))
		if err != nil {
			if payloadType == 0 {
				continue
			}
			return nil, err
		}

		out = append(out, codec)
	}

	return out, nil
}<|MERGE_RESOLUTION|>--- conflicted
+++ resolved
@@ -257,7 +257,7 @@
 	return p.TransportManager.GetICEConnectionType()
 }
 
-<<<<<<< HEAD
+
 // SetName attaches name to the participant
 func (p *ParticipantImpl) SetName(name string) {
 	p.lock.Lock()
@@ -277,10 +277,11 @@
 	if onClaimsChanged != nil {
 		onClaimsChanged(p)
 	}
-=======
+}
+
 func (p *ParticipantImpl) GetBufferFactory() *buffer.Factory {
 	return p.params.Config.BufferFactory
->>>>>>> 6f27d683
+
 }
 
 // SetMetadata attaches metadata to the participant
