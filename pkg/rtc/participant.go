// Copyright 2023 LiveKit, Inc.
//
// Licensed under the Apache License, Version 2.0 (the "License");
// you may not use this file except in compliance with the License.
// You may obtain a copy of the License at
//
//     http://www.apache.org/licenses/LICENSE-2.0
//
// Unless required by applicable law or agreed to in writing, software
// distributed under the License is distributed on an "AS IS" BASIS,
// WITHOUT WARRANTIES OR CONDITIONS OF ANY KIND, either express or implied.
// See the License for the specific language governing permissions and
// limitations under the License.

package rtc

import (
	"context"
	"fmt"
	"os"
	"slices"
	"strconv"
	"strings"
	"sync"
	"time"

	lru "github.com/hashicorp/golang-lru/v2"
	"github.com/pion/rtcp"
	"github.com/pion/sdp/v3"
	"github.com/pion/webrtc/v3"
	"github.com/pkg/errors"
	"go.uber.org/atomic"
	"google.golang.org/protobuf/proto"

	"github.com/livekit/mediatransportutil/pkg/twcc"
	"github.com/livekit/protocol/auth"
	"github.com/livekit/protocol/livekit"
	"github.com/livekit/protocol/logger"
	"github.com/livekit/protocol/utils"
	"github.com/livekit/protocol/utils/guid"

	"github.com/livekit/livekit-server/pkg/config"
	"github.com/livekit/livekit-server/pkg/metric"
	"github.com/livekit/livekit-server/pkg/routing"
	"github.com/livekit/livekit-server/pkg/rtc/supervisor"
	"github.com/livekit/livekit-server/pkg/rtc/transport"
	"github.com/livekit/livekit-server/pkg/rtc/types"
	"github.com/livekit/livekit-server/pkg/sfu"
	"github.com/livekit/livekit-server/pkg/sfu/buffer"
	"github.com/livekit/livekit-server/pkg/sfu/connectionquality"
	"github.com/livekit/livekit-server/pkg/sfu/pacer"
	"github.com/livekit/livekit-server/pkg/sfu/streamallocator"
	"github.com/livekit/livekit-server/pkg/telemetry"
	"github.com/livekit/livekit-server/pkg/telemetry/prometheus"
	sutils "github.com/livekit/livekit-server/pkg/utils"
)

const (
	sdBatchSize       = 30
	rttUpdateInterval = 5 * time.Second

	disconnectCleanupDuration = 5 * time.Second
	migrationWaitDuration     = 3 * time.Second

	PingIntervalSeconds = 5
	PingTimeoutSeconds  = 15
)

type pendingTrackInfo struct {
	trackInfos []*livekit.TrackInfo
	migrated   bool
	createdAt  time.Time

	// indicates if this track is queued for publishing to avoid a track has been published
	// before the previous track is unpublished(closed) because client is allowed to neogtiate
	// webrtc track before AddTrackRequest return to speed up the publishing process
	queued bool
}

type pendingRemoteTrack struct {
	track    *webrtc.TrackRemote
	receiver *webrtc.RTPReceiver
}

type downTrackState struct {
	transceiver *webrtc.RTPTransceiver
	downTrack   sfu.DownTrackState
}

type postRtcpOp struct {
	*ParticipantImpl
	pkts []rtcp.Packet
}

// ---------------------------------------------------------------

type participantUpdateInfo struct {
	identity  livekit.ParticipantIdentity
	version   uint32
	state     livekit.ParticipantInfo_State
	updatedAt time.Time
}

func (p participantUpdateInfo) String() string {
	return fmt.Sprintf("identity: %s, version: %d, state: %s, updatedAt: %s", p.identity, p.version, p.state.String(), p.updatedAt.String())
}

// ---------------------------------------------------------------

type ParticipantParams struct {
	Identity                livekit.ParticipantIdentity
	Name                    livekit.ParticipantName
	SID                     livekit.ParticipantID
	Config                  *WebRTCConfig
	Sink                    routing.MessageSink
	AudioConfig             sfu.AudioConfig
	VideoConfig             config.VideoConfig
	LimitConfig             config.LimitConfig
	ProtocolVersion         types.ProtocolVersion
	SessionStartTime        time.Time
	Telemetry               telemetry.TelemetryService
	Trailer                 []byte
	PLIThrottleConfig       sfu.PLIThrottleConfig
	CongestionControlConfig config.CongestionControlConfig
	// codecs that are enabled for this room
	PublishEnabledCodecs           []*livekit.Codec
	SubscribeEnabledCodecs         []*livekit.Codec
	Logger                         logger.Logger
	SimTracks                      map[uint32]SimulcastTrackInfo
	Grants                         *auth.ClaimGrants
	InitialVersion                 uint32
	ClientConf                     *livekit.ClientConfiguration
	ClientInfo                     ClientInfo
	Region                         string
	Migration                      bool
	Reconnect                      bool
	AdaptiveStream                 bool
	AllowTCPFallback               bool
	TCPFallbackRTTThreshold        int
	AllowUDPUnstableFallback       bool
	TURNSEnabled                   bool
	GetParticipantInfo             func(pID livekit.ParticipantID) *livekit.ParticipantInfo
	GetRegionSettings              func(ip string) *livekit.RegionSettings
	GetSubscriberForwarderState    func(p types.LocalParticipant) (map[livekit.TrackID]*livekit.RTPForwarderState, error)
	DisableSupervisor              bool
	ReconnectOnPublicationError    bool
	ReconnectOnSubscriptionError   bool
	ReconnectOnDataChannelError    bool
	DataChannelMaxBufferedAmount   uint64
	VersionGenerator               utils.TimedVersionGenerator
	TrackResolver                  types.MediaTrackResolver
	DisableDynacast                bool
	SubscriberAllowPause           bool
	SubscriptionLimitAudio         int32
	SubscriptionLimitVideo         int32
	PlayoutDelay                   *livekit.PlayoutDelay
	SyncStreams                    bool
	ForwardStats                   *sfu.ForwardStats
	DisableSenderReportPassThrough bool
	MetricConfig                   metric.MetricConfig
	UseSendSideBWEInterceptor      bool
	UseSendSideBWE                 bool
	UseOneShotSignallingMode       bool
	EnableMetrics                  bool
}

type ParticipantImpl struct {
	// utils.TimedVersion is a atomic. To be correctly aligned also on 32bit archs
	// 64it atomics need to be at the front of a struct
	timedVersion utils.TimedVersion

	params ParticipantParams

	isClosed    atomic.Bool
	closeReason atomic.Value // types.ParticipantCloseReason

	state        atomic.Value // livekit.ParticipantInfo_State
	disconnected chan struct{}

	resSinkMu sync.Mutex
	resSink   routing.MessageSink

	grants      atomic.Pointer[auth.ClaimGrants]
	isPublisher atomic.Bool

	sessionStartRecorded atomic.Bool
	lastActiveAt         atomic.Pointer[time.Time]
	// when first connected
	connectedAt time.Time
	// timer that's set when disconnect is detected on primary PC
	disconnectTimer *time.Timer
	migrationTimer  *time.Timer

	pubRTCPQueue *sutils.TypedOpsQueue[postRtcpOp]

	// hold reference for MediaTrack
	twcc *twcc.Responder

	// client intended to publish, yet to be reconciled
	pendingTracksLock       utils.RWMutex
	pendingTracks           map[string]*pendingTrackInfo
	pendingPublishingTracks map[livekit.TrackID]*pendingTrackInfo
	pendingRemoteTracks     []*pendingRemoteTrack

	// supported codecs
	enabledPublishCodecs   []*livekit.Codec
	enabledSubscribeCodecs []*livekit.Codec

	*TransportManager
	*UpTrackManager
	*SubscriptionManager

	icQueue [2]atomic.Pointer[webrtc.ICECandidate]

	requireBroadcast bool
	// queued participant updates before join response is sent
	// guarded by updateLock
	queuedUpdates []*livekit.ParticipantInfo
	// cache of recently sent updates, to ensuring ordering by version
	// guarded by updateLock
	updateCache *lru.Cache[livekit.ParticipantID, participantUpdateInfo]
	updateLock  utils.Mutex

	dataChannelStats *telemetry.BytesTrackStats

	rttUpdatedAt time.Time
	lastRTT      uint32

	lock utils.RWMutex

	dirty   atomic.Bool
	version atomic.Uint32

	// callbacks & handlers
	onTrackPublished     func(types.LocalParticipant, types.MediaTrack)
	onTrackUpdated       func(types.LocalParticipant, types.MediaTrack)
	onTrackUnpublished   func(types.LocalParticipant, types.MediaTrack)
	onStateChange        func(p types.LocalParticipant, state livekit.ParticipantInfo_State)
	onMigrateStateChange func(p types.LocalParticipant, migrateState types.MigrateState)
	onParticipantUpdate  func(types.LocalParticipant)
	onDataPacket         func(types.LocalParticipant, livekit.DataPacket_Kind, *livekit.DataPacket)
	onMetrics            func(types.Participant, *livekit.DataPacket)

	migrateState atomic.Value // types.MigrateState

	onClose            func(types.LocalParticipant)
	onClaimsChanged    func(participant types.LocalParticipant)
	onICEConfigChanged func(participant types.LocalParticipant, iceConfig *livekit.ICEConfig)

	cachedDownTracks map[livekit.TrackID]*downTrackState
	forwarderState   map[livekit.TrackID]*livekit.RTPForwarderState

	supervisor *supervisor.ParticipantSupervisor

	tracksQuality map[livekit.TrackID]livekit.ConnectionQuality

	metricTimestamper *metric.MetricTimestamper
	metricsCollector  *metric.MetricsCollector
	metricsReporter   *metric.MetricsReporter

	// loggers for publisher and subscriber
	pubLogger logger.Logger
	subLogger logger.Logger
}

func NewParticipant(params ParticipantParams) (*ParticipantImpl, error) {
	if params.Identity == "" {
		return nil, ErrEmptyIdentity
	}
	if params.SID == "" {
		return nil, ErrEmptyParticipantID
	}
	if params.Grants == nil || params.Grants.Video == nil {
		return nil, ErrMissingGrants
	}
	p := &ParticipantImpl{
		params:       params,
		disconnected: make(chan struct{}),
		pubRTCPQueue: sutils.NewTypedOpsQueue[postRtcpOp](sutils.OpsQueueParams{
			Name:    "pub-rtcp",
			MinSize: 64,
			Logger:  params.Logger,
		}),
		pendingTracks:           make(map[string]*pendingTrackInfo),
		pendingPublishingTracks: make(map[livekit.TrackID]*pendingTrackInfo),
		connectedAt:             time.Now(),
		rttUpdatedAt:            time.Now(),
		cachedDownTracks:        make(map[livekit.TrackID]*downTrackState),
		dataChannelStats: telemetry.NewBytesTrackStats(
			telemetry.BytesTrackIDForParticipantID(telemetry.BytesTrackTypeData, params.SID),
			params.SID,
			params.Telemetry,
		),
		tracksQuality: make(map[livekit.TrackID]livekit.ConnectionQuality),
		pubLogger:     params.Logger.WithComponent(sutils.ComponentPub),
		subLogger:     params.Logger.WithComponent(sutils.ComponentSub),
	}
	if !params.DisableSupervisor {
		p.supervisor = supervisor.NewParticipantSupervisor(supervisor.ParticipantSupervisorParams{Logger: params.Logger})
	}
	p.closeReason.Store(types.ParticipantCloseReasonNone)
	p.version.Store(params.InitialVersion)
	p.timedVersion.Update(params.VersionGenerator.Next())
	p.migrateState.Store(types.MigrateStateInit)
	p.state.Store(livekit.ParticipantInfo_JOINING)
	p.grants.Store(params.Grants.Clone())
	p.SetResponseSink(params.Sink)
	p.setupEnabledCodecs(params.PublishEnabledCodecs, params.SubscribeEnabledCodecs, params.ClientConf.GetDisabledCodecs())

	if p.supervisor != nil {
		p.supervisor.OnPublicationError(p.onPublicationError)
	}

	var err error
	// keep last participants and when updates were sent
	if p.updateCache, err = lru.New[livekit.ParticipantID, participantUpdateInfo](128); err != nil {
		return nil, err
	}

	err = p.setupTransportManager()
	if err != nil {
		return nil, err
	}

	p.setupUpTrackManager()
	p.setupSubscriptionManager()
	p.setupMetrics()

	return p, nil
}

func (p *ParticipantImpl) GetTrailer() []byte {
	trailer := make([]byte, len(p.params.Trailer))
	copy(trailer, p.params.Trailer)
	return trailer
}

func (p *ParticipantImpl) GetLogger() logger.Logger {
	return p.params.Logger
}

func (p *ParticipantImpl) GetAdaptiveStream() bool {
	return p.params.AdaptiveStream
}

func (p *ParticipantImpl) GetPacer() pacer.Pacer {
	return p.TransportManager.GetSubscriberPacer()
}

func (p *ParticipantImpl) GetDisableSenderReportPassThrough() bool {
	return p.params.DisableSenderReportPassThrough
}

func (p *ParticipantImpl) ID() livekit.ParticipantID {
	return p.params.SID
}

func (p *ParticipantImpl) Identity() livekit.ParticipantIdentity {
	return p.params.Identity
}

func (p *ParticipantImpl) State() livekit.ParticipantInfo_State {
	return p.state.Load().(livekit.ParticipantInfo_State)
}

func (p *ParticipantImpl) Kind() livekit.ParticipantInfo_Kind {
	return p.grants.Load().GetParticipantKind()
}

func (p *ParticipantImpl) IsRecorder() bool {
	grants := p.grants.Load()
	return grants.GetParticipantKind() == livekit.ParticipantInfo_EGRESS || grants.Video.Recorder
}

func (p *ParticipantImpl) IsAgent() bool {
	grants := p.grants.Load()
	return grants.GetParticipantKind() == livekit.ParticipantInfo_AGENT || grants.Video.Agent
}

func (p *ParticipantImpl) IsDependent() bool {
	grants := p.grants.Load()
	switch grants.GetParticipantKind() {
	case livekit.ParticipantInfo_AGENT, livekit.ParticipantInfo_EGRESS:
		return true
	default:
		return grants.Video.Agent || grants.Video.Recorder
	}
}

func (p *ParticipantImpl) ProtocolVersion() types.ProtocolVersion {
	return p.params.ProtocolVersion
}

func (p *ParticipantImpl) IsReady() bool {
	state := p.State()

	// when migrating, there is no JoinResponse, state transitions from JOINING -> ACTIVE -> DISCONNECTED
	// so JOINING is considered ready.
	if p.params.Migration {
		return state != livekit.ParticipantInfo_DISCONNECTED
	}

	// when not migrating, there is a JoinResponse, state transitions from JOINING -> JOINED -> ACTIVE -> DISCONNECTED
	return state == livekit.ParticipantInfo_JOINED || state == livekit.ParticipantInfo_ACTIVE
}

func (p *ParticipantImpl) IsDisconnected() bool {
	return p.State() == livekit.ParticipantInfo_DISCONNECTED
}

func (p *ParticipantImpl) Disconnected() <-chan struct{} {
	return p.disconnected
}

func (p *ParticipantImpl) IsIdle() bool {
	// check if there are any published tracks that are subscribed
	for _, t := range p.GetPublishedTracks() {
		if t.GetNumSubscribers() > 0 {
			return false
		}
	}

	return !p.SubscriptionManager.HasSubscriptions()
}

func (p *ParticipantImpl) ConnectedAt() time.Time {
	return p.connectedAt
}

func (p *ParticipantImpl) GetClientInfo() *livekit.ClientInfo {
	p.lock.RLock()
	defer p.lock.RUnlock()
	return p.params.ClientInfo.ClientInfo
}

func (p *ParticipantImpl) GetClientConfiguration() *livekit.ClientConfiguration {
	p.lock.RLock()
	defer p.lock.RUnlock()
	return p.params.ClientConf
}

func (p *ParticipantImpl) GetBufferFactory() *buffer.Factory {
	return p.params.Config.BufferFactory
}

// CheckMetadataLimits check if name/metadata/attributes of a participant is within configured limits
func (p *ParticipantImpl) CheckMetadataLimits(
	name string,
	metadata string,
	attributes map[string]string,
) error {
	if !p.params.LimitConfig.CheckParticipantNameLength(name) {
		return ErrNameExceedsLimits
	}

	if !p.params.LimitConfig.CheckMetadataSize(metadata) {
		return ErrMetadataExceedsLimits
	}

	if !p.params.LimitConfig.CheckAttributesSize(attributes) {
		return ErrAttributesExceedsLimits
	}

	return nil
}

// SetName attaches name to the participant
func (p *ParticipantImpl) SetName(name string) {
	p.lock.Lock()
	grants := p.grants.Load()
	if grants.Name == name {
		p.lock.Unlock()
		return
	}

	grants = grants.Clone()
	grants.Name = name
	p.grants.Store(grants)
	p.dirty.Store(true)

	onParticipantUpdate := p.onParticipantUpdate
	onClaimsChanged := p.onClaimsChanged
	p.lock.Unlock()

	if onParticipantUpdate != nil {
		onParticipantUpdate(p)
	}
	if onClaimsChanged != nil {
		onClaimsChanged(p)
	}
}

// SetMetadata attaches metadata to the participant
func (p *ParticipantImpl) SetMetadata(metadata string) {
	p.lock.Lock()
	grants := p.grants.Load()
	if grants.Metadata == metadata {
		p.lock.Unlock()
		return
	}

	grants = grants.Clone()
	grants.Metadata = metadata
	p.grants.Store(grants)
	p.requireBroadcast = p.requireBroadcast || metadata != ""
	p.dirty.Store(true)

	onParticipantUpdate := p.onParticipantUpdate
	onClaimsChanged := p.onClaimsChanged
	p.lock.Unlock()

	if onParticipantUpdate != nil {
		onParticipantUpdate(p)
	}
	if onClaimsChanged != nil {
		onClaimsChanged(p)
	}
}

func (p *ParticipantImpl) SetAttributes(attrs map[string]string) {
	if len(attrs) == 0 {
		return
	}
	p.lock.Lock()
	grants := p.grants.Load().Clone()
	if grants.Attributes == nil {
		grants.Attributes = make(map[string]string)
	}
	var keysToDelete []string
	for k, v := range attrs {
		if v == "" {
			keysToDelete = append(keysToDelete, k)
		} else {
			grants.Attributes[k] = v
		}
	}
	for _, k := range keysToDelete {
		delete(grants.Attributes, k)
	}

	p.grants.Store(grants)
	p.requireBroadcast = true // already checked above
	p.dirty.Store(true)

	onParticipantUpdate := p.onParticipantUpdate
	onClaimsChanged := p.onClaimsChanged
	p.lock.Unlock()

	if onParticipantUpdate != nil {
		onParticipantUpdate(p)
	}
	if onClaimsChanged != nil {
		onClaimsChanged(p)
	}
}

func (p *ParticipantImpl) ClaimGrants() *auth.ClaimGrants {
	return p.grants.Load()
}

func (p *ParticipantImpl) SetPermission(permission *livekit.ParticipantPermission) bool {
	if permission == nil {
		return false
	}
	p.lock.Lock()
	grants := p.grants.Load()

	if grants.Video.MatchesPermission(permission) {
		p.lock.Unlock()
		return false
	}

	p.params.Logger.Infow("updating participant permission", "permission", permission)

	grants = grants.Clone()
	grants.Video.UpdateFromPermission(permission)
	p.grants.Store(grants)
	p.dirty.Store(true)

	canPublish := grants.Video.GetCanPublish()
	canSubscribe := grants.Video.GetCanSubscribe()

	onParticipantUpdate := p.onParticipantUpdate
	onClaimsChanged := p.onClaimsChanged

	isPublisher := canPublish && p.TransportManager.IsPublisherEstablished()
	p.requireBroadcast = p.requireBroadcast || isPublisher
	p.lock.Unlock()

	// publish permission has been revoked then remove offending tracks
	for _, track := range p.GetPublishedTracks() {
		if !grants.Video.GetCanPublishSource(track.Source()) {
			p.removePublishedTrack(track)
		}
	}

	if canSubscribe {
		// reconcile everything
		p.SubscriptionManager.ReconcileAll()
	} else {
		// revoke all subscriptions
		for _, st := range p.SubscriptionManager.GetSubscribedTracks() {
			st.MediaTrack().RemoveSubscriber(p.ID(), false)
		}
	}

	// update isPublisher attribute
	p.isPublisher.Store(isPublisher)

	if onParticipantUpdate != nil {
		onParticipantUpdate(p)
	}
	if onClaimsChanged != nil {
		onClaimsChanged(p)
	}
	return true
}

func (p *ParticipantImpl) CanSkipBroadcast() bool {
	p.lock.RLock()
	defer p.lock.RUnlock()
	return !p.requireBroadcast
}

func (p *ParticipantImpl) maybeIncVersion() {
	if p.dirty.Load() {
		p.lock.Lock()
		if p.dirty.Swap(false) {
			p.version.Inc()
			p.timedVersion.Update(p.params.VersionGenerator.Next())
		}
		p.lock.Unlock()
	}
}

func (p *ParticipantImpl) Version() utils.TimedVersion {
	p.maybeIncVersion()

	p.lock.RLock()
	defer p.lock.RUnlock()
	return p.timedVersion
}

func (p *ParticipantImpl) ToProtoWithVersion() (*livekit.ParticipantInfo, utils.TimedVersion) {
	p.maybeIncVersion()

	p.lock.RLock()
	grants := p.grants.Load()
	v := p.version.Load()
	piv := p.timedVersion

	pi := &livekit.ParticipantInfo{
		Sid:              string(p.params.SID),
		Identity:         string(p.params.Identity),
		Name:             grants.Name,
		State:            p.State(),
		JoinedAt:         p.ConnectedAt().Unix(),
		Version:          v,
		Permission:       grants.Video.ToPermission(),
		Metadata:         grants.Metadata,
		Attributes:       grants.Attributes,
		Region:           p.params.Region,
		IsPublisher:      p.IsPublisher(),
		Kind:             grants.GetParticipantKind(),
		DisconnectReason: p.CloseReason().ToDisconnectReason(),
	}
	p.lock.RUnlock()

	p.pendingTracksLock.RLock()
	pi.Tracks = p.UpTrackManager.ToProto()

	// add any pending migrating tracks, else an update could delete/unsubscribe from yet to be published, migrating tracks
	maybeAdd := func(pti *pendingTrackInfo) {
		if !pti.migrated {
			return
		}

		found := false
		for _, ti := range pi.Tracks {
			if ti.Sid == pti.trackInfos[0].Sid {
				found = true
				break
			}
		}

		if !found {
			pi.Tracks = append(pi.Tracks, pti.trackInfos[0])
		}
	}

	for _, pt := range p.pendingTracks {
		maybeAdd(pt)
	}
	for _, ppt := range p.pendingPublishingTracks {
		maybeAdd(ppt)
	}
	p.pendingTracksLock.RUnlock()

	return pi, piv
}

func (p *ParticipantImpl) ToProto() *livekit.ParticipantInfo {
	pi, _ := p.ToProtoWithVersion()
	return pi
}

// callbacks for clients

func (p *ParticipantImpl) OnTrackPublished(callback func(types.LocalParticipant, types.MediaTrack)) {
	p.lock.Lock()
	p.onTrackPublished = callback
	p.lock.Unlock()
}

func (p *ParticipantImpl) getOnTrackPublished() func(types.LocalParticipant, types.MediaTrack) {
	p.lock.RLock()
	defer p.lock.RUnlock()
	return p.onTrackPublished
}

func (p *ParticipantImpl) OnTrackUnpublished(callback func(types.LocalParticipant, types.MediaTrack)) {
	p.lock.Lock()
	p.onTrackUnpublished = callback
	p.lock.Unlock()
}

func (p *ParticipantImpl) getOnTrackUnpublished() func(types.LocalParticipant, types.MediaTrack) {
	p.lock.RLock()
	defer p.lock.RUnlock()
	return p.onTrackUnpublished
}

func (p *ParticipantImpl) OnStateChange(callback func(p types.LocalParticipant, state livekit.ParticipantInfo_State)) {
	p.lock.Lock()
	p.onStateChange = callback
	p.lock.Unlock()
}

func (p *ParticipantImpl) getOnStateChange() func(p types.LocalParticipant, state livekit.ParticipantInfo_State) {
	p.lock.RLock()
	defer p.lock.RUnlock()
	return p.onStateChange
}

func (p *ParticipantImpl) OnMigrateStateChange(callback func(p types.LocalParticipant, state types.MigrateState)) {
	p.lock.Lock()
	p.onMigrateStateChange = callback
	p.lock.Unlock()
}

func (p *ParticipantImpl) getOnMigrateStateChange() func(p types.LocalParticipant, state types.MigrateState) {
	p.lock.RLock()
	defer p.lock.RUnlock()
	return p.onMigrateStateChange
}

func (p *ParticipantImpl) OnTrackUpdated(callback func(types.LocalParticipant, types.MediaTrack)) {
	p.lock.Lock()
	p.onTrackUpdated = callback
	p.lock.Unlock()
}

func (p *ParticipantImpl) getOnTrackUpdated() func(types.LocalParticipant, types.MediaTrack) {
	p.lock.RLock()
	defer p.lock.RUnlock()
	return p.onTrackUpdated
}

func (p *ParticipantImpl) OnParticipantUpdate(callback func(types.LocalParticipant)) {
	p.lock.Lock()
	p.onParticipantUpdate = callback
	p.lock.Unlock()
}

func (p *ParticipantImpl) OnDataPacket(callback func(types.LocalParticipant, livekit.DataPacket_Kind, *livekit.DataPacket)) {
	p.lock.Lock()
	p.onDataPacket = callback
	p.lock.Unlock()
}

func (p *ParticipantImpl) getOnDataPacket() func(types.LocalParticipant, livekit.DataPacket_Kind, *livekit.DataPacket) {
	p.lock.RLock()
	defer p.lock.RUnlock()
	return p.onDataPacket
}

func (p *ParticipantImpl) OnMetrics(callback func(types.Participant, *livekit.DataPacket)) {
	p.lock.Lock()
	p.onMetrics = callback
	p.lock.Unlock()
}

func (p *ParticipantImpl) getOnMetrics() func(types.Participant, *livekit.DataPacket) {
	p.lock.RLock()
	defer p.lock.RUnlock()
	return p.onMetrics
}

func (p *ParticipantImpl) OnClose(callback func(types.LocalParticipant)) {
	p.lock.Lock()
	p.onClose = callback
	p.lock.Unlock()
}

func (p *ParticipantImpl) OnClaimsChanged(callback func(types.LocalParticipant)) {
	p.lock.Lock()
	p.onClaimsChanged = callback
	p.lock.Unlock()
}

func (p *ParticipantImpl) HandleSignalSourceClose() {
	p.TransportManager.SetSignalSourceValid(false)

	if !p.HasConnected() {
		_ = p.Close(false, types.ParticipantCloseReasonSignalSourceClose, false)
	}
}

func (p *ParticipantImpl) synthesizeAddTrackRequests(offer webrtc.SessionDescription) error {
	parsed, err := offer.Unmarshal()
	if err != nil {
		return err
	}

	for _, m := range parsed.MediaDescriptions {
		if !strings.EqualFold(m.MediaName.Media, "audio") {
			// ONE-SHOT-SIGNALLING-MODE-TODO: support video
			continue
		}

		trackID := ""

		msid, ok := m.Attribute(sdp.AttrKeyMsid)
		if ok {
			if split := strings.Split(msid, " "); len(split) == 2 {
				trackID = split[1]
			}
		}

		if trackID == "" {
			attr, ok := m.Attribute(sdp.AttrKeySSRC)
			if ok {
				split := strings.Split(attr, " ")
				if len(split) == 3 && strings.HasPrefix(split[1], "msid:") {
					trackID = split[2]
				}
			}
		}

		if trackID == "" {
			trackID = guid.New(utils.TrackPrefix)
		}

		req := &livekit.AddTrackRequest{
			Cid:        trackID,
			Name:       "synthesized-microphone",
			Source:     livekit.TrackSource_MICROPHONE,
			Type:       livekit.TrackType_AUDIO,
			DisableDtx: true,
			Stereo:     false,
			Stream:     "camera",
		}
		p.AddTrack(req)
	}
	return nil
}

// HandleOffer an offer from remote participant, used when clients make the initial connection
func (p *ParticipantImpl) HandleOffer(offer webrtc.SessionDescription) error {
	p.pubLogger.Debugw("received offer", "transport", livekit.SignalTarget_PUBLISHER, "offer", offer)

	if p.params.UseOneShotSignallingMode {
		if err := p.synthesizeAddTrackRequests(offer); err != nil {
			return err
		}
	}

	shouldPend := false
	if p.MigrateState() == types.MigrateStateInit {
		shouldPend = true
	}

	offer = p.setCodecPreferencesForPublisher(offer)
	err := p.TransportManager.HandleOffer(offer, shouldPend)
	if p.params.UseOneShotSignallingMode {
		p.updateState(livekit.ParticipantInfo_ACTIVE)
	}
	return err
}

func (p *ParticipantImpl) onPublisherAnswer(answer webrtc.SessionDescription) error {
	if p.IsClosed() || p.IsDisconnected() {
		return nil
	}

	answer = p.configurePublisherAnswer(answer)
	p.pubLogger.Debugw("sending answer", "transport", livekit.SignalTarget_PUBLISHER, "answer", answer)
	return p.writeMessage(&livekit.SignalResponse{
		Message: &livekit.SignalResponse_Answer{
			Answer: ToProtoSessionDescription(answer),
		},
	})
}

func (p *ParticipantImpl) GetAnswer() (webrtc.SessionDescription, error) {
	if p.IsClosed() || p.IsDisconnected() {
		return webrtc.SessionDescription{}, ErrParticipantSessionClosed
	}

	answer, err := p.TransportManager.GetAnswer()
	if err != nil {
		return answer, err
	}

	answer = p.configurePublisherAnswer(answer)
	p.pubLogger.Debugw("returning answer", "transport", livekit.SignalTarget_PUBLISHER, "answer", answer)
	return answer, nil
}

// HandleAnswer handles a client answer response, with subscriber PC, server initiates the
// offer and client answers
func (p *ParticipantImpl) HandleAnswer(answer webrtc.SessionDescription) {
	p.subLogger.Debugw("received answer", "transport", livekit.SignalTarget_SUBSCRIBER, "answer", answer)

	/* from server received join request to client answer
	 * 1. server send join response & offer
	 * ... swap candidates
	 * 2. client send answer
	 */
	signalConnCost := time.Since(p.ConnectedAt()).Milliseconds()
	p.TransportManager.UpdateSignalingRTT(uint32(signalConnCost))

	p.TransportManager.HandleAnswer(answer)
}

func (p *ParticipantImpl) handleMigrateTracks() {
	// muted track won't send rtp packet, so it is required to add mediatrack manually.
	// But, synthesising track publish for unmuted tracks keeps a consistent path.
	// In both cases (muted and unmuted), when publisher sends media packets, OnTrack would register and go from there.
	var addedTracks []*MediaTrack
	p.pendingTracksLock.Lock()
	for cid, pti := range p.pendingTracks {
		if !pti.migrated {
			continue
		}

		if len(pti.trackInfos) > 1 {
			p.pubLogger.Warnw("too many pending migrated tracks", nil, "trackID", pti.trackInfos[0].Sid, "count", len(pti.trackInfos), "cid", cid)
		}

		mt := p.addMigratedTrack(cid, pti.trackInfos[0])
		if mt != nil {
			addedTracks = append(addedTracks, mt)
		} else {
			p.pubLogger.Warnw("could not find migrated track, migration failed", nil, "cid", cid)
			p.pendingTracksLock.Unlock()
			p.IssueFullReconnect(types.ParticipantCloseReasonMigrateCodecMismatch)
			return
		}
	}

	if len(addedTracks) != 0 {
		p.dirty.Store(true)
	}
	p.pendingTracksLock.Unlock()

	// launch callbacks in goroutine since they could block.
	// callbacks handle webhooks as well as db persistence
	go func() {
		for _, t := range addedTracks {
			p.handleTrackPublished(t)
		}
	}()
}

// AddTrack is called when client intends to publish track.
// records track details and lets client know it's ok to proceed
func (p *ParticipantImpl) AddTrack(req *livekit.AddTrackRequest) {
	if !p.CanPublishSource(req.Source) {
		p.pubLogger.Warnw("no permission to publish track", nil)
		return
	}

	p.pendingTracksLock.Lock()
	ti := p.addPendingTrackLocked(req)
	p.pendingTracksLock.Unlock()
	if ti == nil {
		return
	}

	p.sendTrackPublished(req.Cid, ti)

	p.handlePendingRemoteTracks()
}

func (p *ParticipantImpl) SetMigrateInfo(
	previousOffer, previousAnswer *webrtc.SessionDescription,
	mediaTracks []*livekit.TrackPublishedResponse,
	dataChannels []*livekit.DataChannelInfo,
) {
	p.pendingTracksLock.Lock()
	for _, t := range mediaTracks {
		ti := t.GetTrack()

		if p.supervisor != nil {
			p.supervisor.AddPublication(livekit.TrackID(ti.Sid))
			p.supervisor.SetPublicationMute(livekit.TrackID(ti.Sid), ti.Muted)
		}

		p.pendingTracks[t.GetCid()] = &pendingTrackInfo{trackInfos: []*livekit.TrackInfo{ti}, migrated: true, createdAt: time.Now()}
		p.pubLogger.Infow("pending track added (migration)", "trackID", ti.Sid, "track", logger.Proto(ti))
	}
	p.pendingTracksLock.Unlock()

	if len(mediaTracks) != 0 {
		p.setIsPublisher(true)
	}

	p.TransportManager.SetMigrateInfo(previousOffer, previousAnswer, dataChannels)
}

func (p *ParticipantImpl) IsReconnect() bool {
	return p.params.Reconnect
}

func (p *ParticipantImpl) Close(sendLeave bool, reason types.ParticipantCloseReason, isExpectedToResume bool) error {
	if p.isClosed.Swap(true) {
		// already closed
		return nil
	}

	p.params.Logger.Infow(
		"participant closing",
		"sendLeave", sendLeave,
		"reason", reason.String(),
		"isExpectedToResume", isExpectedToResume,
	)
	p.closeReason.Store(reason)
	p.clearDisconnectTimer()
	p.clearMigrationTimer()

	if sendLeave {
		p.sendLeaveRequest(
			reason,
			isExpectedToResume,
			false, // isExpectedToReconnect
			false, // sendOnlyIfSupportingLeaveRequestWithAction
		)
	}

	if p.supervisor != nil {
		p.supervisor.Stop()
	}

	p.pendingTracksLock.Lock()
	p.pendingTracks = make(map[string]*pendingTrackInfo)
	p.pendingPublishingTracks = make(map[livekit.TrackID]*pendingTrackInfo)
	p.pendingTracksLock.Unlock()

	p.UpTrackManager.Close(isExpectedToResume)

	p.updateState(livekit.ParticipantInfo_DISCONNECTED)
	close(p.disconnected)

	// ensure this is synchronized
	p.CloseSignalConnection(types.SignallingCloseReasonParticipantClose)
	p.lock.RLock()
	onClose := p.onClose
	p.lock.RUnlock()
	if onClose != nil {
		onClose(p)
	}

	// Close peer connections without blocking participant Close. If peer connections are gathering candidates
	// Close will block.
	go func() {
		p.SubscriptionManager.Close(isExpectedToResume)
		p.TransportManager.Close()

		p.metricsCollector.Stop()
		p.metricsReporter.Stop()
	}()

	p.dataChannelStats.Stop()
	return nil
}

func (p *ParticipantImpl) IsClosed() bool {
	return p.isClosed.Load()
}

func (p *ParticipantImpl) CloseReason() types.ParticipantCloseReason {
	return p.closeReason.Load().(types.ParticipantCloseReason)
}

// Negotiate subscriber SDP with client, if force is true, will cancel pending
// negotiate task and negotiate immediately
func (p *ParticipantImpl) Negotiate(force bool) {
	if p.params.UseOneShotSignallingMode {
		return
	}

	if p.MigrateState() != types.MigrateStateInit {
		p.TransportManager.NegotiateSubscriber(force)
	}
}

func (p *ParticipantImpl) clearMigrationTimer() {
	p.lock.Lock()
	if p.migrationTimer != nil {
		p.migrationTimer.Stop()
		p.migrationTimer = nil
	}
	p.lock.Unlock()
}

func (p *ParticipantImpl) setupMigrationTimerLocked() {
	//
	// On subscriber peer connection, remote side will try ICE on both
	// pre- and post-migration ICE candidates as the migrating out
	// peer connection leaves itself open to enable transition of
	// media with as less disruption as possible.
	//
	// But, sometimes clients could delay the migration because of
	// pinging the incorrect ICE candidates. Give the remote some time
	// to try and succeed. If not, close the subscriber peer connection
	// and help the remote side to narrow down its ICE candidate pool.
	//
	p.migrationTimer = time.AfterFunc(migrationWaitDuration, func() {
		p.clearMigrationTimer()

		if p.IsClosed() || p.IsDisconnected() {
			return
		}
		p.subLogger.Debugw("closing subscriber peer connection to aid migration")

		//
		// Close all down tracks before closing subscriber peer connection.
		// Closing subscriber peer connection will call `Unbind` on all down tracks.
		// DownTrack close has checks to handle the case of closing before bind.
		// So, an `Unbind` before close would bypass that logic.
		//
		p.SubscriptionManager.Close(true)

		p.TransportManager.SubscriberClose()
	})
}

func (p *ParticipantImpl) MaybeStartMigration(force bool, onStart func()) bool {
	if p.params.UseOneShotSignallingMode {
		return false
	}

	allTransportConnected := p.TransportManager.HasSubscriberEverConnected()
	if p.IsPublisher() {
		allTransportConnected = allTransportConnected && p.TransportManager.HasPublisherEverConnected()
	}
	if !force && !allTransportConnected {
		return false
	}

	if onStart != nil {
		onStart()
	}

	p.sendLeaveRequest(
		types.ParticipantCloseReasonMigrationRequested,
		true,  // isExpectedToResume
		false, // isExpectedToReconnect
		true,  // sendOnlyIfSupportingLeaveRequestWithAction
	)
	p.CloseSignalConnection(types.SignallingCloseReasonMigration)

	p.clearMigrationTimer()

	p.lock.Lock()
	p.setupMigrationTimerLocked()
	p.lock.Unlock()

	return true
}

func (p *ParticipantImpl) NotifyMigration() {
	p.lock.Lock()
	defer p.lock.Unlock()

	if p.migrationTimer != nil {
		// already set up
		return
	}

	p.setupMigrationTimerLocked()
}

func (p *ParticipantImpl) SetMigrateState(s types.MigrateState) {
	preState := p.MigrateState()
	if preState == types.MigrateStateComplete || preState == s {
		return
	}

	p.params.Logger.Debugw("SetMigrateState", "state", s)
	if s == types.MigrateStateComplete {
		p.handleMigrateTracks()
	}
	p.migrateState.Store(s)
	p.dirty.Store(true)

	switch s {
	case types.MigrateStateSync:
		p.TransportManager.ProcessPendingPublisherOffer()

	case types.MigrateStateComplete:
		p.TransportManager.ProcessPendingPublisherDataChannels()
		p.cacheForwarderState()
	}

	if onMigrateStateChange := p.getOnMigrateStateChange(); onMigrateStateChange != nil {
		go onMigrateStateChange(p, s)
	}
}

func (p *ParticipantImpl) MigrateState() types.MigrateState {
	return p.migrateState.Load().(types.MigrateState)
}

// ICERestart restarts subscriber ICE connections
func (p *ParticipantImpl) ICERestart(iceConfig *livekit.ICEConfig) {
	if p.params.UseOneShotSignallingMode {
		return
	}

	p.clearDisconnectTimer()
	p.clearMigrationTimer()

	for _, t := range p.GetPublishedTracks() {
		t.(types.LocalMediaTrack).Restart()
	}

	if err := p.TransportManager.ICERestart(iceConfig); err != nil {
		p.IssueFullReconnect(types.ParticipantCloseReasonNegotiateFailed)
	}
}

func (p *ParticipantImpl) OnICEConfigChanged(f func(participant types.LocalParticipant, iceConfig *livekit.ICEConfig)) {
	p.lock.Lock()
	p.onICEConfigChanged = f
	p.lock.Unlock()
}

func (p *ParticipantImpl) GetConnectionQuality() *livekit.ConnectionQualityInfo {
	numTracks := 0
	minQuality := livekit.ConnectionQuality_EXCELLENT
	minScore := connectionquality.MaxMOS
	numUpDrops := 0
	numDownDrops := 0

	availableTracks := make(map[livekit.TrackID]bool)

	for _, pt := range p.GetPublishedTracks() {
		numTracks++

		score, quality := pt.(types.LocalMediaTrack).GetConnectionScoreAndQuality()
		if utils.IsConnectionQualityLower(minQuality, quality) {
			minQuality = quality
			minScore = score
		} else if quality == minQuality && score < minScore {
			minScore = score
		}

		p.lock.Lock()
		trackID := pt.ID()
		if prevQuality, ok := p.tracksQuality[trackID]; ok {
			if utils.IsConnectionQualityLower(prevQuality, quality) {
				numUpDrops++
			}
		}
		p.tracksQuality[trackID] = quality
		p.lock.Unlock()

		availableTracks[trackID] = true
	}

	subscribedTracks := p.SubscriptionManager.GetSubscribedTracks()
	for _, subTrack := range subscribedTracks {
		numTracks++

		score, quality := subTrack.DownTrack().GetConnectionScoreAndQuality()
		if utils.IsConnectionQualityLower(minQuality, quality) {
			minQuality = quality
			minScore = score
		} else if quality == minQuality && score < minScore {
			minScore = score
		}

		p.lock.Lock()
		trackID := subTrack.ID()
		if prevQuality, ok := p.tracksQuality[trackID]; ok {
			if utils.IsConnectionQualityLower(prevQuality, quality) {
				numDownDrops++
			}
		}
		p.tracksQuality[trackID] = quality
		p.lock.Unlock()

		availableTracks[trackID] = true
	}

	prometheus.RecordQuality(minQuality, minScore, numUpDrops, numDownDrops)

	// remove unavailable tracks from track quality cache
	p.lock.Lock()
	for trackID := range p.tracksQuality {
		if !availableTracks[trackID] {
			delete(p.tracksQuality, trackID)
		}
	}
	p.lock.Unlock()

	if minQuality == livekit.ConnectionQuality_LOST && !p.ProtocolVersion().SupportsConnectionQualityLost() {
		minQuality = livekit.ConnectionQuality_POOR
	}

	return &livekit.ConnectionQualityInfo{
		ParticipantSid: string(p.ID()),
		Quality:        minQuality,
		Score:          minScore,
	}
}

func (p *ParticipantImpl) IsPublisher() bool {
	return p.isPublisher.Load()
}

func (p *ParticipantImpl) CanPublish() bool {
	return p.grants.Load().Video.GetCanPublish()
}

func (p *ParticipantImpl) CanPublishSource(source livekit.TrackSource) bool {
	return p.grants.Load().Video.GetCanPublishSource(source)
}

func (p *ParticipantImpl) CanSubscribe() bool {
	return p.grants.Load().Video.GetCanSubscribe()
}

func (p *ParticipantImpl) CanPublishData() bool {
	return p.grants.Load().Video.GetCanPublishData()
}

func (p *ParticipantImpl) Hidden() bool {
	return p.grants.Load().Video.Hidden
}

func (p *ParticipantImpl) CanSubscribeMetrics() bool {
	return p.grants.Load().Video.GetCanSubscribeMetrics()
}

func (p *ParticipantImpl) Verify() bool {
	state := p.State()
	isActive := state != livekit.ParticipantInfo_JOINING && state != livekit.ParticipantInfo_JOINED
	if p.params.UseOneShotSignallingMode {
		isActive = isActive && p.TransportManager.HasPublisherEverConnected()
	}

	return isActive
}

func (p *ParticipantImpl) VerifySubscribeParticipantInfo(pID livekit.ParticipantID, version uint32) {
	if !p.IsReady() {
		// we have not sent a JoinResponse yet. metadata would be covered in JoinResponse
		return
	}
	if info, ok := p.updateCache.Get(pID); ok && info.version >= version {
		return
	}

	if f := p.params.GetParticipantInfo; f != nil {
		if info := f(pID); info != nil {
			_ = p.SendParticipantUpdate([]*livekit.ParticipantInfo{info})
		}
	}
}

// onTrackSubscribed handles post-processing after a track is subscribed
func (p *ParticipantImpl) onTrackSubscribed(subTrack types.SubscribedTrack) {
	if p.params.ClientInfo.FireTrackByRTPPacket() {
		subTrack.DownTrack().SetActivePaddingOnMuteUpTrack()
	}

	subTrack.AddOnBind(func(err error) {
		if err != nil {
			return
		}
		if p.params.UseOneShotSignallingMode {
			if p.TransportManager.HasPublisherEverConnected() {
				dt := subTrack.DownTrack()
				dt.SeedState(sfu.DownTrackState{ForwarderState: p.getAndDeleteForwarderState(subTrack.ID())})
				dt.SetConnected()
			}
			// ONE-SHOT-SIGNALLING-MODE-TODO: video support should add to publisher PC for congestion control
		} else {
			if p.TransportManager.HasSubscriberEverConnected() {
				dt := subTrack.DownTrack()
				dt.SeedState(sfu.DownTrackState{ForwarderState: p.getAndDeleteForwarderState(subTrack.ID())})
				dt.SetConnected()
			}
			p.TransportManager.AddSubscribedTrack(subTrack)
		}
	})
}

// onTrackUnsubscribed handles post-processing after a track is unsubscribed
func (p *ParticipantImpl) onTrackUnsubscribed(subTrack types.SubscribedTrack) {
	p.TransportManager.RemoveSubscribedTrack(subTrack)
}

func (p *ParticipantImpl) SubscriptionPermissionUpdate(publisherID livekit.ParticipantID, trackID livekit.TrackID, allowed bool) {
	p.subLogger.Debugw("sending subscription permission update", "publisherID", publisherID, "trackID", trackID, "allowed", allowed)
	err := p.writeMessage(&livekit.SignalResponse{
		Message: &livekit.SignalResponse_SubscriptionPermissionUpdate{
			SubscriptionPermissionUpdate: &livekit.SubscriptionPermissionUpdate{
				ParticipantSid: string(publisherID),
				TrackSid:       string(trackID),
				Allowed:        allowed,
			},
		},
	})
	if err != nil {
		p.subLogger.Errorw("could not send subscription permission update", err)
	}
}

func (p *ParticipantImpl) UpdateMediaRTT(rtt uint32) {
	now := time.Now()
	p.lock.Lock()
	if now.Sub(p.rttUpdatedAt) < rttUpdateInterval || p.lastRTT == rtt {
		p.lock.Unlock()
		return
	}
	p.rttUpdatedAt = now
	p.lastRTT = rtt
	p.lock.Unlock()
	p.TransportManager.UpdateMediaRTT(rtt)

	for _, pt := range p.GetPublishedTracks() {
		pt.(types.LocalMediaTrack).SetRTT(rtt)
	}
}

// ----------------------------------------------------------

type AnyTransportHandler struct {
	transport.UnimplementedHandler
	p *ParticipantImpl
}

func (h AnyTransportHandler) OnFailed(_isShortLived bool, _ici *types.ICEConnectionInfo) {
	h.p.onAnyTransportFailed()
}

func (h AnyTransportHandler) OnNegotiationFailed() {
	h.p.onAnyTransportNegotiationFailed()
}

func (h AnyTransportHandler) OnICECandidate(c *webrtc.ICECandidate, target livekit.SignalTarget) error {
	return h.p.onICECandidate(c, target)
}

// ----------------------------------------------------------

type PublisherTransportHandler struct {
	AnyTransportHandler
}

func (h PublisherTransportHandler) OnAnswer(sd webrtc.SessionDescription) error {
	return h.p.onPublisherAnswer(sd)
}

func (h PublisherTransportHandler) OnTrack(track *webrtc.TrackRemote, rtpReceiver *webrtc.RTPReceiver) {
	h.p.onMediaTrack(track, rtpReceiver)
}

func (h PublisherTransportHandler) OnInitialConnected() {
	h.p.onPublisherInitialConnected()
}

func (h PublisherTransportHandler) OnDataPacket(kind livekit.DataPacket_Kind, data []byte) {
	h.p.onDataMessage(kind, data)
}

// ----------------------------------------------------------

type SubscriberTransportHandler struct {
	AnyTransportHandler
}

func (h SubscriberTransportHandler) OnOffer(sd webrtc.SessionDescription) error {
	return h.p.onSubscriberOffer(sd)
}

func (h SubscriberTransportHandler) OnStreamStateChange(update *streamallocator.StreamStateUpdate) error {
	return h.p.onStreamStateChange(update)
}

func (h SubscriberTransportHandler) OnInitialConnected() {
	h.p.onSubscriberInitialConnected()
}

func (h SubscriberTransportHandler) OnDataSendError(err error) {
	h.p.onDataSendError(err)
}

// ----------------------------------------------------------

type PrimaryTransportHandler struct {
	transport.Handler
	p *ParticipantImpl
}

func (h PrimaryTransportHandler) OnInitialConnected() {
	h.Handler.OnInitialConnected()
	h.p.onPrimaryTransportInitialConnected()
}

func (h PrimaryTransportHandler) OnFullyEstablished() {
	h.p.onPrimaryTransportFullyEstablished()
}

// ----------------------------------------------------------

func (p *ParticipantImpl) setupTransportManager() error {
	p.twcc = twcc.NewTransportWideCCResponder()
	p.twcc.OnFeedback(func(pkts []rtcp.Packet) {
		p.postRtcp(pkts)
	})
	ath := AnyTransportHandler{p: p}
	var pth transport.Handler = PublisherTransportHandler{ath}
	var sth transport.Handler = SubscriberTransportHandler{ath}

	subscriberAsPrimary := p.ProtocolVersion().SubscriberAsPrimary() && p.CanSubscribe() && !p.params.UseOneShotSignallingMode
	if subscriberAsPrimary {
		sth = PrimaryTransportHandler{sth, p}
	} else {
		pth = PrimaryTransportHandler{pth, p}
	}

	params := TransportManagerParams{
		Identity: p.params.Identity,
		SID:      p.params.SID,
		// primary connection does not change, canSubscribe can change if permission was updated
		// after the participant has joined
		SubscriberAsPrimary:          subscriberAsPrimary,
		Config:                       p.params.Config,
		Twcc:                         p.twcc,
		ProtocolVersion:              p.params.ProtocolVersion,
		CongestionControlConfig:      p.params.CongestionControlConfig,
		EnabledPublishCodecs:         p.enabledPublishCodecs,
		EnabledSubscribeCodecs:       p.enabledSubscribeCodecs,
		SimTracks:                    p.params.SimTracks,
		ClientInfo:                   p.params.ClientInfo,
		Migration:                    p.params.Migration,
		AllowTCPFallback:             p.params.AllowTCPFallback,
		TCPFallbackRTTThreshold:      p.params.TCPFallbackRTTThreshold,
		AllowUDPUnstableFallback:     p.params.AllowUDPUnstableFallback,
		TURNSEnabled:                 p.params.TURNSEnabled,
		AllowPlayoutDelay:            p.params.PlayoutDelay.GetEnabled(),
		DataChannelMaxBufferedAmount: p.params.DataChannelMaxBufferedAmount,
		Logger:                       p.params.Logger.WithComponent(sutils.ComponentTransport),
		PublisherHandler:             pth,
		SubscriberHandler:            sth,
		DataChannelStats:             p.dataChannelStats,
		UseSendSideBWEInterceptor:    p.params.UseSendSideBWEInterceptor,
		UseSendSideBWE:               p.params.UseSendSideBWE,
		UseOneShotSignallingMode:     p.params.UseOneShotSignallingMode,
	}
	if p.params.SyncStreams && p.params.PlayoutDelay.GetEnabled() && p.params.ClientInfo.isFirefox() {
		// we will disable playout delay for Firefox if the user is expecting
		// the streams to be synced. Firefox doesn't support SyncStreams
		params.AllowPlayoutDelay = false
	}
	tm, err := NewTransportManager(params)
	if err != nil {
		return err
	}

	tm.OnICEConfigChanged(func(iceConfig *livekit.ICEConfig) {
		p.lock.Lock()
		onICEConfigChanged := p.onICEConfigChanged

		if p.params.ClientConf == nil {
			p.params.ClientConf = &livekit.ClientConfiguration{}
		}
		if iceConfig.PreferenceSubscriber == livekit.ICECandidateType_ICT_TLS {
			p.params.ClientConf.ForceRelay = livekit.ClientConfigSetting_ENABLED
		} else {
			// UNSET indicates that clients could override RTCConfiguration to forceRelay
			p.params.ClientConf.ForceRelay = livekit.ClientConfigSetting_UNSET
		}
		p.lock.Unlock()

		if onICEConfigChanged != nil {
			onICEConfigChanged(p, iceConfig)
		}
	})

	tm.SetSubscriberAllowPause(p.params.SubscriberAllowPause)
	p.TransportManager = tm
	return nil
}

func (p *ParticipantImpl) setupUpTrackManager() {
	p.UpTrackManager = NewUpTrackManager(UpTrackManagerParams{
		Logger:           p.pubLogger,
		VersionGenerator: p.params.VersionGenerator,
	})

	p.UpTrackManager.OnPublishedTrackUpdated(func(track types.MediaTrack) {
		p.dirty.Store(true)
		if onTrackUpdated := p.getOnTrackUpdated(); onTrackUpdated != nil {
			onTrackUpdated(p, track)
		}
	})

	p.UpTrackManager.OnUpTrackManagerClose(p.onUpTrackManagerClose)
}

func (p *ParticipantImpl) setupSubscriptionManager() {
	p.SubscriptionManager = NewSubscriptionManager(SubscriptionManagerParams{
		Participant:              p,
		Logger:                   p.subLogger.WithoutSampler(),
		TrackResolver:            p.params.TrackResolver,
		Telemetry:                p.params.Telemetry,
		OnTrackSubscribed:        p.onTrackSubscribed,
		OnTrackUnsubscribed:      p.onTrackUnsubscribed,
		OnSubscriptionError:      p.onSubscriptionError,
		SubscriptionLimitVideo:   p.params.SubscriptionLimitVideo,
		SubscriptionLimitAudio:   p.params.SubscriptionLimitAudio,
		UseOneShotSignallingMode: p.params.UseOneShotSignallingMode,
	})
}

func (p *ParticipantImpl) MetricsCollectorTimeToCollectMetrics() {
	publisherRTT, ok := p.TransportManager.GetPublisherRTT()
	if ok {
		p.metricsCollector.AddPublisherRTT(p.Identity(), float32(publisherRTT))
	}

	subscriberRTT, ok := p.TransportManager.GetSubscriberRTT()
	if ok {
		p.metricsCollector.AddSubscriberRTT(float32(subscriberRTT))
	}
}

func (p *ParticipantImpl) MetricsCollectorBatchReady(mb *livekit.MetricsBatch) {
	if onMetrics := p.getOnMetrics(); onMetrics != nil {
		onMetrics(p, &livekit.DataPacket{
			ParticipantIdentity: string(p.Identity()),
			Value: &livekit.DataPacket_Metrics{
				Metrics: mb,
			},
		})
	}
}

func (p *ParticipantImpl) MetricsReporterBatchReady(mb *livekit.MetricsBatch) {
	dpData, err := proto.Marshal(&livekit.DataPacket{
		ParticipantIdentity: string(p.Identity()),
		Value: &livekit.DataPacket_Metrics{
			Metrics: mb,
		},
	})
	if err != nil {
		p.params.Logger.Errorw("failed to marshal data packet", err)
		return
	}

	p.TransportManager.SendDataPacket(livekit.DataPacket_RELIABLE, dpData)
}

func (p *ParticipantImpl) setupMetrics() {
	if !p.params.EnableMetrics {
		return
	}

	p.metricTimestamper = metric.NewMetricTimestamper(metric.MetricTimestamperParams{
		Config: p.params.MetricConfig.Timestamper,
		Logger: p.params.Logger,
	})
	p.metricsCollector = metric.NewMetricsCollector(metric.MetricsCollectorParams{
		ParticipantIdentity: p.Identity(),
		Config:              p.params.MetricConfig.Collector,
		Provider:            p,
		Logger:              p.params.Logger,
	})
	p.metricsReporter = metric.NewMetricsReporter(metric.MetricsReporterParams{
		ParticipantIdentity: p.Identity(),
		Config:              p.params.MetricConfig.Reporter,
		Consumer:            p,
		Logger:              p.params.Logger,
	})
}

func (p *ParticipantImpl) updateState(state livekit.ParticipantInfo_State) {
	if state == livekit.ParticipantInfo_ACTIVE {
		t := time.Now()
		p.lastActiveAt.CompareAndSwap(nil, &t)
	}
	oldState := p.state.Swap(state).(livekit.ParticipantInfo_State)
	if oldState == state {
		return
	}

	if state == livekit.ParticipantInfo_DISCONNECTED && oldState == livekit.ParticipantInfo_ACTIVE {
		prometheus.RecordSessionDuration(int(p.ProtocolVersion()), time.Since(*p.lastActiveAt.Load()))
	}
	p.params.Logger.Debugw("updating participant state", "state", state.String())
	p.dirty.Store(true)

	if onStateChange := p.getOnStateChange(); onStateChange != nil {
		go onStateChange(p, state)
	}
}

func (p *ParticipantImpl) setIsPublisher(isPublisher bool) {
	if p.isPublisher.Swap(isPublisher) == isPublisher {
		return
	}

	p.lock.Lock()
	p.requireBroadcast = true
	p.lock.Unlock()

	p.dirty.Store(true)

	// trigger update as well if participant is already fully connected
	if p.State() == livekit.ParticipantInfo_ACTIVE {
		p.lock.RLock()
		onParticipantUpdate := p.onParticipantUpdate
		p.lock.RUnlock()

		if onParticipantUpdate != nil {
			onParticipantUpdate(p)
		}
	}
}

// when the server has an offer for participant
func (p *ParticipantImpl) onSubscriberOffer(offer webrtc.SessionDescription) error {
	p.subLogger.Debugw("sending offer", "transport", livekit.SignalTarget_SUBSCRIBER, "offer", offer)
	return p.writeMessage(&livekit.SignalResponse{
		Message: &livekit.SignalResponse_Offer{
			Offer: ToProtoSessionDescription(offer),
		},
	})
}

func (p *ParticipantImpl) removePublishedTrack(track types.MediaTrack) {
	p.RemovePublishedTrack(track, false, true)
	if p.ProtocolVersion().SupportsUnpublish() {
		p.sendTrackUnpublished(track.ID())
	} else {
		// for older clients that don't support unpublish, mute to avoid them sending data
		p.sendTrackMuted(track.ID(), true)
	}
}

// when a new remoteTrack is created, creates a Track and adds it to room
func (p *ParticipantImpl) onMediaTrack(track *webrtc.TrackRemote, rtpReceiver *webrtc.RTPReceiver) {
	if p.IsDisconnected() {
		return
	}

	publishedTrack, isNewTrack := p.mediaTrackReceived(track, rtpReceiver)
	if publishedTrack == nil {
		p.pendingTracksLock.Lock()
		p.pendingRemoteTracks = append(p.pendingRemoteTracks, &pendingRemoteTrack{track: track, receiver: rtpReceiver})
		p.pendingTracksLock.Unlock()
		p.pubLogger.Debugw("webrtc Track published but can't find MediaTrack, add to pendingTracks",
			"kind", track.Kind().String(),
			"webrtcTrackID", track.ID(),
			"rid", track.RID(),
			"SSRC", track.SSRC(),
			"mime", track.Codec().MimeType,
		)
		return
	}

	if !p.CanPublishSource(publishedTrack.Source()) {
		p.pubLogger.Warnw("no permission to publish mediaTrack", nil,
			"source", publishedTrack.Source(),
		)
		p.removePublishedTrack(publishedTrack)
		return
	}

	p.setIsPublisher(true)
	p.dirty.Store(true)

	p.pubLogger.Infow("mediaTrack published",
		"kind", track.Kind().String(),
		"trackID", publishedTrack.ID(),
		"webrtcTrackID", track.ID(),
		"rid", track.RID(),
		"SSRC", track.SSRC(),
		"mime", track.Codec().MimeType,
		"trackInfo", logger.Proto(publishedTrack.ToProto()),
	)

	if !isNewTrack && !publishedTrack.HasPendingCodec() && p.IsReady() {
		if onTrackUpdated := p.getOnTrackUpdated(); onTrackUpdated != nil {
			onTrackUpdated(p, publishedTrack)
		}
	}
}

func (p *ParticipantImpl) handlePendingRemoteTracks() {
	p.pendingTracksLock.Lock()
	pendingTracks := p.pendingRemoteTracks
	p.pendingRemoteTracks = nil
	p.pendingTracksLock.Unlock()
	for _, rt := range pendingTracks {
		p.onMediaTrack(rt.track, rt.receiver)
	}
}

func (p *ParticipantImpl) onDataMessage(kind livekit.DataPacket_Kind, data []byte) {
	if p.IsDisconnected() || !p.CanPublishData() {
		return
	}

	p.dataChannelStats.AddBytes(uint64(len(data)), false)

	dp := &livekit.DataPacket{}
	if err := proto.Unmarshal(data, dp); err != nil {
		p.pubLogger.Warnw("could not parse data packet", err)
		return
	}

	// trust the channel that it came in as the source of truth
	dp.Kind = kind

	shouldForwardData := true
	shouldForwardMetrics := false
	overrideSenderIdentity := true
	// only forward on user payloads
	switch payload := dp.Value.(type) {
	case *livekit.DataPacket_User:
		if payload.User == nil {
			return
		}
		u := payload.User
		if p.Hidden() {
			u.ParticipantSid = ""
			u.ParticipantIdentity = ""
		} else {
			u.ParticipantSid = string(p.params.SID)
			u.ParticipantIdentity = string(p.params.Identity)
		}
		if len(dp.DestinationIdentities) != 0 {
			u.DestinationIdentities = dp.DestinationIdentities
		} else {
			dp.DestinationIdentities = u.DestinationIdentities
		}
	case *livekit.DataPacket_SipDtmf:
		if payload.SipDtmf == nil {
			return
		}
	case *livekit.DataPacket_Transcription:
		if payload.Transcription == nil {
			return
		}
		if !p.IsAgent() {
			shouldForwardData = false
		}
	case *livekit.DataPacket_ChatMessage:
		if payload.ChatMessage == nil {
			return
		}
		if p.IsAgent() && dp.ParticipantIdentity != "" && string(p.params.Identity) != dp.ParticipantIdentity {
			overrideSenderIdentity = false
			payload.ChatMessage.Generated = true
		}
	case *livekit.DataPacket_Metrics:
		if payload.Metrics == nil {
			return
		}
		shouldForwardData = false
		shouldForwardMetrics = true
<<<<<<< HEAD
		isPublisher = false
=======
		// METRICS-TODO-QUESTIONS:
		// 1. Should this record (and do processing/batching) metrics (i. e. publisher side) rather
		//    than forwarding and recording/processing/batching at every subscriber (in this case
		//    subscriber is defined as the other participants pushing this to edge client).
		// 2. If the above is done, there could be two cadences, publisher side recording/processing/batching
		//    and pushing it to all subscribers on some cadence and subscribers have their own cadence of
		//    processing/batching and sending to edge clients.
>>>>>>> c0d20885
		p.metricTimestamper.Process(payload.Metrics)
	case *livekit.DataPacket_RpcRequest:
		if payload.RpcRequest == nil {
			return
		}
		p.pubLogger.Infow("received RPC request data packet", "method", payload.RpcRequest.Method, "rpc_request_id", payload.RpcRequest.Id)
	case *livekit.DataPacket_RpcResponse:
		if payload.RpcResponse == nil {
			return
		}
	case *livekit.DataPacket_RpcAck:
		if payload.RpcAck == nil {
			return
		}
	default:
		p.pubLogger.Warnw("received unsupported data packet", nil, "payload", payload)
	}

	if p.Hidden() {
		dp.ParticipantIdentity = ""
	} else if overrideSenderIdentity {
		dp.ParticipantIdentity = string(p.params.Identity)
	}

	if shouldForwardData {
		if onDataPacket := p.getOnDataPacket(); onDataPacket != nil {
			onDataPacket(p, kind, dp)
		}
	}
	if shouldForwardMetrics {
		if onMetrics := p.getOnMetrics(); onMetrics != nil {
			onMetrics(p, dp)
		}
	}
}

func (p *ParticipantImpl) onICECandidate(c *webrtc.ICECandidate, target livekit.SignalTarget) error {
	if p.IsDisconnected() || p.IsClosed() {
		return nil
	}

	if target == livekit.SignalTarget_SUBSCRIBER && p.MigrateState() == types.MigrateStateInit {
		return nil
	}

	return p.sendICECandidate(c, target)
}

func (p *ParticipantImpl) onPublisherInitialConnected() {
	p.SetMigrateState(types.MigrateStateComplete)

	if p.supervisor != nil {
		p.supervisor.SetPublisherPeerConnectionConnected(true)
	}

	if p.params.UseOneShotSignallingMode {
		go p.subscriberRTCPWorker()

		p.setDownTracksConnected()
	}

	p.pubRTCPQueue.Start()
}

func (p *ParticipantImpl) onSubscriberInitialConnected() {
	go p.subscriberRTCPWorker()

	p.setDownTracksConnected()
}

func (p *ParticipantImpl) onPrimaryTransportInitialConnected() {
	if !p.hasPendingMigratedTrack() && len(p.GetPublishedTracks()) == 0 {
		// if there are no published tracks, declare migration complete on primary transport initial connect,
		// else, wait for all tracks to be published and publisher peer connection established
		p.SetMigrateState(types.MigrateStateComplete)
	}
}

func (p *ParticipantImpl) onPrimaryTransportFullyEstablished() {
	if !p.sessionStartRecorded.Swap(true) {
		prometheus.RecordSessionStartTime(int(p.ProtocolVersion()), time.Since(p.params.SessionStartTime))
	}
	p.updateState(livekit.ParticipantInfo_ACTIVE)
}

func (p *ParticipantImpl) clearDisconnectTimer() {
	p.lock.Lock()
	if p.disconnectTimer != nil {
		p.disconnectTimer.Stop()
		p.disconnectTimer = nil
	}
	p.lock.Unlock()
}

func (p *ParticipantImpl) setupDisconnectTimer() {
	p.clearDisconnectTimer()

	p.lock.Lock()
	p.disconnectTimer = time.AfterFunc(disconnectCleanupDuration, func() {
		p.clearDisconnectTimer()

		if p.IsClosed() || p.IsDisconnected() {
			return
		}
		_ = p.Close(true, types.ParticipantCloseReasonPeerConnectionDisconnected, false)
	})
	p.lock.Unlock()
}

func (p *ParticipantImpl) onAnyTransportFailed() {
	if p.params.UseOneShotSignallingMode {
		// as there is no way to notify participant, close the participant on transport failure
		_ = p.Close(false, types.ParticipantCloseReasonPeerConnectionDisconnected, false)
		return
	}

	p.sendLeaveRequest(
		types.ParticipantCloseReasonPeerConnectionDisconnected,
		true,  // isExpectedToResume
		false, // isExpectedToReconnect
		true,  // sendOnlyIfSupportingLeaveRequestWithAction
	)

	// clients support resuming of connections when signalling becomes disconnected
	p.CloseSignalConnection(types.SignallingCloseReasonTransportFailure)

	// detect when participant has actually left.
	p.setupDisconnectTimer()
}

// subscriberRTCPWorker sends SenderReports periodically when the participant is subscribed to
// other publishedTracks in the room.
func (p *ParticipantImpl) subscriberRTCPWorker() {
	defer func() {
		if r := Recover(p.GetLogger()); r != nil {
			os.Exit(1)
		}
	}()
	for {
		if p.IsDisconnected() {
			return
		}

		subscribedTracks := p.SubscriptionManager.GetSubscribedTracks()

		// send in batches of sdBatchSize
		batchSize := 0
		var pkts []rtcp.Packet
		var sd []rtcp.SourceDescriptionChunk
		for _, subTrack := range subscribedTracks {
			sr := subTrack.DownTrack().CreateSenderReport()
			chunks := subTrack.DownTrack().CreateSourceDescriptionChunks()
			if sr == nil || chunks == nil {
				continue
			}

			pkts = append(pkts, sr)
			sd = append(sd, chunks...)
			numItems := 0
			for _, chunk := range chunks {
				numItems += len(chunk.Items)
			}
			batchSize = batchSize + 1 + numItems
			if batchSize >= sdBatchSize {
				if len(sd) != 0 {
					pkts = append(pkts, &rtcp.SourceDescription{Chunks: sd})
				}
				if err := p.TransportManager.WriteSubscriberRTCP(pkts); err != nil {
					if IsEOF(err) {
						return
					}
					p.subLogger.Errorw("could not send down track reports", err)
				}

				pkts = pkts[:0]
				sd = sd[:0]
				batchSize = 0
			}
		}

		if len(pkts) != 0 || len(sd) != 0 {
			if len(sd) != 0 {
				pkts = append(pkts, &rtcp.SourceDescription{Chunks: sd})
			}
			if err := p.TransportManager.WriteSubscriberRTCP(pkts); err != nil {
				if IsEOF(err) {
					return
				}
				p.subLogger.Errorw("could not send down track reports", err)
			}
		}

		time.Sleep(3 * time.Second)
	}
}

func (p *ParticipantImpl) onStreamStateChange(update *streamallocator.StreamStateUpdate) error {
	if len(update.StreamStates) == 0 {
		return nil
	}

	streamStateUpdate := &livekit.StreamStateUpdate{}
	for _, streamStateInfo := range update.StreamStates {
		state := livekit.StreamState_ACTIVE
		if streamStateInfo.State == streamallocator.StreamStatePaused {
			state = livekit.StreamState_PAUSED
		}
		streamStateUpdate.StreamStates = append(streamStateUpdate.StreamStates, &livekit.StreamStateInfo{
			ParticipantSid: string(streamStateInfo.ParticipantID),
			TrackSid:       string(streamStateInfo.TrackID),
			State:          state,
		})
	}

	return p.writeMessage(&livekit.SignalResponse{
		Message: &livekit.SignalResponse_StreamStateUpdate{
			StreamStateUpdate: streamStateUpdate,
		},
	})
}

func (p *ParticipantImpl) onSubscribedMaxQualityChange(
	trackID livekit.TrackID,
	trackInfo *livekit.TrackInfo,
	subscribedQualities []*livekit.SubscribedCodec,
	maxSubscribedQualities []types.SubscribedCodecQuality,
) error {
	if p.params.DisableDynacast {
		return nil
	}

	if len(subscribedQualities) == 0 {
		return nil
	}

	// send layer info about max subscription changes to telemetry
	for _, maxSubscribedQuality := range maxSubscribedQualities {
		ti := &livekit.TrackInfo{
			Sid:  trackInfo.Sid,
			Type: trackInfo.Type,
		}
		for _, layer := range trackInfo.Layers {
			if layer.Quality == maxSubscribedQuality.Quality {
				ti.Width = layer.Width
				ti.Height = layer.Height
				break
			}
		}
		p.params.Telemetry.TrackMaxSubscribedVideoQuality(
			context.Background(),
			p.ID(),
			ti,
			maxSubscribedQuality.CodecMime,
			maxSubscribedQuality.Quality,
		)
	}

	// normalize the codec name
	for _, subscribedQuality := range subscribedQualities {
		subscribedQuality.Codec = strings.ToLower(strings.TrimPrefix(subscribedQuality.Codec, "video/"))
	}

	subscribedQualityUpdate := &livekit.SubscribedQualityUpdate{
		TrackSid:            string(trackID),
		SubscribedQualities: subscribedQualities[0].Qualities, // for compatible with old client
		SubscribedCodecs:    subscribedQualities,
	}

	p.pubLogger.Debugw(
		"sending max subscribed quality",
		"trackID", trackID,
		"qualities", subscribedQualities,
		"max", maxSubscribedQualities,
	)
	return p.writeMessage(&livekit.SignalResponse{
		Message: &livekit.SignalResponse_SubscribedQualityUpdate{
			SubscribedQualityUpdate: subscribedQualityUpdate,
		},
	})
}

func (p *ParticipantImpl) addPendingTrackLocked(req *livekit.AddTrackRequest) *livekit.TrackInfo {
	if req.Sid != "" {
		track := p.GetPublishedTrack(livekit.TrackID(req.Sid))
		if track == nil {
			p.pubLogger.Infow("could not find existing track for multi-codec simulcast", "trackID", req.Sid)
			return nil
		}

		track.(*MediaTrack).UpdateCodecCid(req.SimulcastCodecs)
		ti := track.ToProto()
		return ti
	}

	ti := &livekit.TrackInfo{
		Type:       req.Type,
		Name:       req.Name,
		Width:      req.Width,
		Height:     req.Height,
		Muted:      req.Muted,
		DisableDtx: req.DisableDtx,
		Source:     req.Source,
		Layers:     req.Layers,
		DisableRed: req.DisableRed,
		Stereo:     req.Stereo,
		Encryption: req.Encryption,
		Stream:     req.Stream,
	}
	if req.Stereo {
		ti.AudioFeatures = append(ti.AudioFeatures, livekit.AudioTrackFeature_TF_STEREO)
	}
	if req.DisableDtx {
		ti.AudioFeatures = append(ti.AudioFeatures, livekit.AudioTrackFeature_TF_NO_DTX)
	}
	if ti.Stream == "" {
		ti.Stream = StreamFromTrackSource(ti.Source)
	}
	p.setTrackID(req.Cid, ti)

	if len(req.SimulcastCodecs) == 0 {
		if req.Type == livekit.TrackType_VIDEO {
			// clients not supporting simulcast codecs, synthesise a codec
			ti.Codecs = append(ti.Codecs, &livekit.SimulcastCodecInfo{
				Cid:    req.Cid,
				Layers: req.Layers,
			})
		}
	} else {
		seenCodecs := make(map[string]struct{})
		for _, codec := range req.SimulcastCodecs {
			mime := codec.Codec
			if req.Type == livekit.TrackType_VIDEO {
				if !strings.HasPrefix(mime, "video/") {
					mime = "video/" + mime
				}
				if !IsCodecEnabled(p.enabledPublishCodecs, webrtc.RTPCodecCapability{MimeType: mime}) {
					altCodec := selectAlternativeVideoCodec(p.enabledPublishCodecs)
					p.pubLogger.Infow("falling back to alternative codec",
						"codec", mime,
						"altCodec", altCodec,
						"trackID", ti.Sid,
					)
					// select an alternative MIME type that's generally supported
					mime = altCodec
				}
			} else if req.Type == livekit.TrackType_AUDIO && !strings.HasPrefix(mime, "audio/") {
				mime = "audio/" + mime
			}

			if _, ok := seenCodecs[mime]; ok || mime == "" {
				continue
			}
			seenCodecs[mime] = struct{}{}

			clonedLayers := make([]*livekit.VideoLayer, 0, len(req.Layers))
			for _, l := range req.Layers {
				clonedLayers = append(clonedLayers, utils.CloneProto(l))
			}
			ti.Codecs = append(ti.Codecs, &livekit.SimulcastCodecInfo{
				MimeType: mime,
				Cid:      codec.Cid,
				Layers:   clonedLayers,
			})
		}
	}

	p.params.Telemetry.TrackPublishRequested(context.Background(), p.ID(), p.Identity(), ti)
	if p.supervisor != nil {
		p.supervisor.AddPublication(livekit.TrackID(ti.Sid))
		p.supervisor.SetPublicationMute(livekit.TrackID(ti.Sid), ti.Muted)
	}
	if p.getPublishedTrackBySignalCid(req.Cid) != nil || p.getPublishedTrackBySdpCid(req.Cid) != nil || p.pendingTracks[req.Cid] != nil {
		if p.pendingTracks[req.Cid] == nil {
			p.pendingTracks[req.Cid] = &pendingTrackInfo{trackInfos: []*livekit.TrackInfo{ti}, createdAt: time.Now(), queued: true}
		} else {
			p.pendingTracks[req.Cid].trackInfos = append(p.pendingTracks[req.Cid].trackInfos, ti)
		}
		p.pubLogger.Infow("pending track queued", "trackID", ti.Sid, "track", logger.Proto(ti), "request", logger.Proto(req))
		return nil
	}

	p.pendingTracks[req.Cid] = &pendingTrackInfo{trackInfos: []*livekit.TrackInfo{ti}, createdAt: time.Now()}
	p.pubLogger.Debugw("pending track added", "trackID", ti.Sid, "track", logger.Proto(ti), "request", logger.Proto(req))
	return ti
}

func (p *ParticipantImpl) GetPendingTrack(trackID livekit.TrackID) *livekit.TrackInfo {
	p.pendingTracksLock.RLock()
	defer p.pendingTracksLock.RUnlock()

	for _, t := range p.pendingTracks {
		if livekit.TrackID(t.trackInfos[0].Sid) == trackID {
			return t.trackInfos[0]
		}
	}

	return nil
}

func (p *ParticipantImpl) HasConnected() bool {
	return p.TransportManager.HasSubscriberEverConnected() || p.TransportManager.HasPublisherEverConnected()
}

func (p *ParticipantImpl) sendTrackPublished(cid string, ti *livekit.TrackInfo) {
	p.pubLogger.Debugw("sending track published", "cid", cid, "trackInfo", logger.Proto(ti))
	_ = p.writeMessage(&livekit.SignalResponse{
		Message: &livekit.SignalResponse_TrackPublished{
			TrackPublished: &livekit.TrackPublishedResponse{
				Cid:   cid,
				Track: ti,
			},
		},
	})
}

func (p *ParticipantImpl) SetTrackMuted(trackID livekit.TrackID, muted bool, fromAdmin bool) *livekit.TrackInfo {
	// when request is coming from admin, send message to current participant
	if fromAdmin {
		p.sendTrackMuted(trackID, muted)
	}

	return p.setTrackMuted(trackID, muted)
}

func (p *ParticipantImpl) setTrackMuted(trackID livekit.TrackID, muted bool) *livekit.TrackInfo {
	p.dirty.Store(true)
	if p.supervisor != nil {
		p.supervisor.SetPublicationMute(trackID, muted)
	}

	track := p.UpTrackManager.SetPublishedTrackMuted(trackID, muted)
	var trackInfo *livekit.TrackInfo
	if track != nil {
		trackInfo = track.ToProto()
	}

	isPending := false
	p.pendingTracksLock.RLock()
	for _, pti := range p.pendingTracks {
		for _, ti := range pti.trackInfos {
			if livekit.TrackID(ti.Sid) == trackID {
				ti.Muted = muted
				isPending = true
				trackInfo = ti
			}
		}
	}
	p.pendingTracksLock.RUnlock()

	if trackInfo != nil {
		if muted {
			p.params.Telemetry.TrackMuted(context.Background(), p.ID(), trackInfo)
		} else {
			p.params.Telemetry.TrackUnmuted(context.Background(), p.ID(), trackInfo)
		}
	}

	if !isPending && track == nil {
		p.pubLogger.Debugw("could not locate track", "trackID", trackID)
	}

	return trackInfo
}

func (p *ParticipantImpl) mediaTrackReceived(track *webrtc.TrackRemote, rtpReceiver *webrtc.RTPReceiver) (*MediaTrack, bool) {
	p.pendingTracksLock.Lock()
	newTrack := false

	mid := p.TransportManager.GetPublisherMid(rtpReceiver)
	p.pubLogger.Debugw(
		"media track received",
		"kind", track.Kind().String(),
		"trackID", track.ID(),
		"rid", track.RID(),
		"SSRC", track.SSRC(),
		"mime", track.Codec().MimeType,
		"mid", mid,
	)
	if mid == "" {
		p.pendingTracksLock.Unlock()
		p.pubLogger.Warnw("could not get mid for track", nil, "trackID", track.ID())
		return nil, false
	}

	// use existing media track to handle simulcast
	var pubTime time.Duration
	mt, ok := p.getPublishedTrackBySdpCid(track.ID()).(*MediaTrack)
	if !ok {
		signalCid, ti, migrated, createdAt := p.getPendingTrack(track.ID(), ToProtoTrackKind(track.Kind()), true)
		if ti == nil {
			p.pendingTracksLock.Unlock()
			return nil, false
		}

		// check if the migrated track has correct codec
		if migrated && len(ti.Codecs) > 0 {
			parameters := rtpReceiver.GetParameters()
			var codecFound int
			for _, c := range ti.Codecs {
				for _, nc := range parameters.Codecs {
					if strings.EqualFold(nc.MimeType, c.MimeType) {
						codecFound++
						break
					}
				}
			}
			if codecFound != len(ti.Codecs) {
				p.pubLogger.Warnw("migrated track codec mismatched", nil, "track", logger.Proto(ti), "webrtcCodec", parameters)
				p.pendingTracksLock.Unlock()
				p.IssueFullReconnect(types.ParticipantCloseReasonMigrateCodecMismatch)
				return nil, false
			}
		}

		ti.MimeType = track.Codec().MimeType
		// set mime_type for tracks that the AddTrackRequest do not have simulcast_codecs set
		if len(ti.Codecs) == 1 && ti.Codecs[0].MimeType == "" {
			ti.Codecs[0].MimeType = track.Codec().MimeType
		}
		if utils.TimedVersionFromProto(ti.Version).IsZero() {
			// only assign version on a fresh publish, i. e. avoid updating version in scenarios like migration
			ti.Version = p.params.VersionGenerator.Next().ToProto()
		}
		mt = p.addMediaTrack(signalCid, track.ID(), ti)
		newTrack = true

		// if the addTrackRequest is sent before participant active then it means the client tries to publish
		// before fully connected, in this case we only record the time when the participant is active since
		// we want this metric to represent the time cost by pubilshing.
		if activeAt := p.lastActiveAt.Load(); activeAt != nil && createdAt.Before(*activeAt) {
			createdAt = *activeAt
		}
		pubTime = time.Since(createdAt)
		p.dirty.Store(true)
	}

	p.pendingTracksLock.Unlock()

	mt.AddReceiver(rtpReceiver, track, mid)

	if newTrack {
		go func() {
			// TODO: remove this after we know where the high delay is coming from
			if pubTime > 3*time.Second {
				p.pubLogger.Infow(
					"track published with high delay",
					"trackID", mt.ID(),
					"track", logger.Proto(mt.ToProto()),
					"cost", pubTime.Milliseconds(),
					"rid", track.RID(),
					"mime", track.Codec().MimeType,
				)
			} else {
				p.pubLogger.Debugw(
					"track published",
					"trackID", mt.ID(),
					"track", logger.Proto(mt.ToProto()),
					"cost", pubTime.Milliseconds(),
				)
			}

			prometheus.RecordPublishTime(mt.Source(), mt.Kind(), pubTime, p.GetClientInfo().GetSdk(), p.Kind())
			p.handleTrackPublished(mt)
		}()
	}

	return mt, newTrack
}

func (p *ParticipantImpl) addMigratedTrack(cid string, ti *livekit.TrackInfo) *MediaTrack {
	p.pubLogger.Infow("add migrated track", "cid", cid, "trackID", ti.Sid, "track", logger.Proto(ti))
	rtpReceiver := p.TransportManager.GetPublisherRTPReceiver(ti.Mid)
	if rtpReceiver == nil {
		p.pubLogger.Errorw("could not find receiver for migrated track", nil, "trackID", ti.Sid, "mid", ti.Mid)
		return nil
	}

	mt := p.addMediaTrack(cid, cid, ti)

	potentialCodecs := make([]webrtc.RTPCodecParameters, 0, len(ti.Codecs))
	parameters := rtpReceiver.GetParameters()
	for _, c := range ti.Codecs {
		for _, nc := range parameters.Codecs {
			if strings.EqualFold(nc.MimeType, c.MimeType) {
				potentialCodecs = append(potentialCodecs, nc)
				break
			}
		}
	}
	// check for mime_type for tracks that do not have simulcast_codecs set
	if ti.MimeType != "" {
		for _, nc := range parameters.Codecs {
			if strings.EqualFold(nc.MimeType, ti.MimeType) {
				alreadyAdded := false
				for _, pc := range potentialCodecs {
					if strings.EqualFold(pc.MimeType, ti.MimeType) {
						alreadyAdded = true
						break
					}
				}
				if !alreadyAdded {
					potentialCodecs = append(potentialCodecs, nc)
				}
				break
			}
		}
	}
	mt.SetPotentialCodecs(potentialCodecs, parameters.HeaderExtensions)

	for _, codec := range ti.Codecs {
		for ssrc, info := range p.params.SimTracks {
			if info.Mid == codec.Mid {
				mt.SetLayerSsrc(codec.MimeType, info.Rid, ssrc)
			}
		}
	}
	mt.SetSimulcast(ti.Simulcast)
	mt.SetMuted(ti.Muted)

	return mt
}

func (p *ParticipantImpl) addMediaTrack(signalCid string, sdpCid string, ti *livekit.TrackInfo) *MediaTrack {
	mt := NewMediaTrack(MediaTrackParams{
		SignalCid:             signalCid,
		SdpCid:                sdpCid,
		ParticipantID:         p.params.SID,
		ParticipantIdentity:   p.params.Identity,
		ParticipantVersion:    p.version.Load(),
		BufferFactory:         p.params.Config.BufferFactory,
		ReceiverConfig:        p.params.Config.Receiver,
		AudioConfig:           p.params.AudioConfig,
		VideoConfig:           p.params.VideoConfig,
		Telemetry:             p.params.Telemetry,
		Logger:                LoggerWithTrack(p.pubLogger, livekit.TrackID(ti.Sid), false),
		SubscriberConfig:      p.params.Config.Subscriber,
		PLIThrottleConfig:     p.params.PLIThrottleConfig,
		SimTracks:             p.params.SimTracks,
		OnRTCP:                p.postRtcp,
		ForwardStats:          p.params.ForwardStats,
		OnTrackEverSubscribed: p.sendTrackHasBeenSubscribed,
	}, ti)

	mt.OnSubscribedMaxQualityChange(p.onSubscribedMaxQualityChange)

	// add to published and clean up pending
	if p.supervisor != nil {
		p.supervisor.SetPublishedTrack(livekit.TrackID(ti.Sid), mt)
	}
	p.UpTrackManager.AddPublishedTrack(mt)

	pti := p.pendingTracks[signalCid]
	if pti != nil {
		if p.pendingPublishingTracks[livekit.TrackID(ti.Sid)] != nil {
			p.pubLogger.Infow("unexpected pending publish track", "trackID", ti.Sid)
		}
		p.pendingPublishingTracks[livekit.TrackID(ti.Sid)] = &pendingTrackInfo{
			trackInfos: []*livekit.TrackInfo{pti.trackInfos[0]},
			migrated:   pti.migrated,
		}
	}

	p.pendingTracks[signalCid].trackInfos = p.pendingTracks[signalCid].trackInfos[1:]
	if len(p.pendingTracks[signalCid].trackInfos) == 0 {
		delete(p.pendingTracks, signalCid)
	} else {
		p.pendingTracks[signalCid].queued = true
		p.pendingTracks[signalCid].createdAt = time.Now()
	}

	trackID := livekit.TrackID(ti.Sid)
	mt.AddOnClose(func(_isExpectedToRsume bool) {
		if p.supervisor != nil {
			p.supervisor.ClearPublishedTrack(trackID, mt)
		}

		p.params.Telemetry.TrackUnpublished(
			context.Background(),
			p.ID(),
			p.Identity(),
			mt.ToProto(),
			true,
		)

		p.pendingTracksLock.Lock()
		if pti := p.pendingTracks[signalCid]; pti != nil {
			p.sendTrackPublished(signalCid, pti.trackInfos[0])
			pti.queued = false
		}
		p.pendingTracksLock.Unlock()
		p.handlePendingRemoteTracks()

		p.dirty.Store(true)

		p.pubLogger.Debugw("track unpublished", "trackID", ti.Sid, "track", logger.Proto(ti))
		if onTrackUnpublished := p.getOnTrackUnpublished(); onTrackUnpublished != nil {
			onTrackUnpublished(p, mt)
		}
	})

	return mt
}

func (p *ParticipantImpl) handleTrackPublished(track types.MediaTrack) {
	if onTrackPublished := p.getOnTrackPublished(); onTrackPublished != nil {
		onTrackPublished(p, track)
	}

	// send webhook after callbacks are complete, persistence and state handling happens
	// in `onTrackPublished` cb
	p.params.Telemetry.TrackPublished(
		context.Background(),
		p.ID(),
		p.Identity(),
		track.ToProto(),
	)

	p.pendingTracksLock.Lock()
	delete(p.pendingPublishingTracks, track.ID())
	p.pendingTracksLock.Unlock()
}

func (p *ParticipantImpl) hasPendingMigratedTrack() bool {
	p.pendingTracksLock.RLock()
	defer p.pendingTracksLock.RUnlock()

	for _, t := range p.pendingTracks {
		if t.migrated {
			return true
		}
	}

	for _, t := range p.pendingPublishingTracks {
		if t.migrated {
			return true
		}
	}

	return false
}

func (p *ParticipantImpl) onUpTrackManagerClose() {
	p.pubRTCPQueue.Stop()
}

func (p *ParticipantImpl) getPendingTrack(clientId string, kind livekit.TrackType, skipQueued bool) (string, *livekit.TrackInfo, bool, time.Time) {
	signalCid := clientId
	pendingInfo := p.pendingTracks[clientId]
	if pendingInfo == nil {
	track_loop:
		for cid, pti := range p.pendingTracks {
			ti := pti.trackInfos[0]
			for _, c := range ti.Codecs {
				if c.Cid == clientId {
					pendingInfo = pti
					signalCid = cid
					break track_loop
				}
			}
		}

		if pendingInfo == nil {
			//
			// If no match on client id, find first one matching type
			// as MediaStreamTrack can change client id when transceiver
			// is added to peer connection.
			//
			for cid, pti := range p.pendingTracks {
				ti := pti.trackInfos[0]
				if ti.Type == kind {
					pendingInfo = pti
					signalCid = cid
					break
				}
			}
		}
	}

	// if still not found, we are done
	if pendingInfo == nil || (skipQueued && pendingInfo.queued) {
		return signalCid, nil, false, time.Time{}
	}

	return signalCid, pendingInfo.trackInfos[0], pendingInfo.migrated, pendingInfo.createdAt
}

// setTrackID either generates a new TrackID for an AddTrackRequest
func (p *ParticipantImpl) setTrackID(cid string, info *livekit.TrackInfo) {
	var trackID string
	// if already pending, use the same SID
	// should not happen as this means multiple `AddTrack` requests have been called, but check anyway
	if pti := p.pendingTracks[cid]; pti != nil {
		trackID = pti.trackInfos[0].Sid
	}

	// otherwise generate
	if trackID == "" {
		trackPrefix := utils.TrackPrefix
		if info.Type == livekit.TrackType_VIDEO {
			trackPrefix += "V"
		} else if info.Type == livekit.TrackType_AUDIO {
			trackPrefix += "A"
		}
		switch info.Source {
		case livekit.TrackSource_CAMERA:
			trackPrefix += "C"
		case livekit.TrackSource_MICROPHONE:
			trackPrefix += "M"
		case livekit.TrackSource_SCREEN_SHARE:
			trackPrefix += "S"
		case livekit.TrackSource_SCREEN_SHARE_AUDIO:
			trackPrefix += "s"
		}
		trackID = guid.New(trackPrefix)
	}
	info.Sid = trackID
}

func (p *ParticipantImpl) getPublishedTrackBySignalCid(clientId string) types.MediaTrack {
	for _, publishedTrack := range p.GetPublishedTracks() {
		if publishedTrack.(types.LocalMediaTrack).SignalCid() == clientId {
			return publishedTrack
		}
	}

	return nil
}

func (p *ParticipantImpl) getPublishedTrackBySdpCid(clientId string) types.MediaTrack {
	for _, publishedTrack := range p.GetPublishedTracks() {
		if publishedTrack.(types.LocalMediaTrack).HasSdpCid(clientId) {
			p.pubLogger.Debugw("found track by SDP cid", "sdpCid", clientId, "trackID", publishedTrack.ID())
			return publishedTrack
		}
	}

	return nil
}

func (p *ParticipantImpl) DebugInfo() map[string]interface{} {
	info := map[string]interface{}{
		"ID":    p.params.SID,
		"State": p.State().String(),
	}

	pendingTrackInfo := make(map[string]interface{})
	p.pendingTracksLock.RLock()
	for clientID, pti := range p.pendingTracks {
		var trackInfos []string
		for _, ti := range pti.trackInfos {
			trackInfos = append(trackInfos, ti.String())
		}

		pendingTrackInfo[clientID] = map[string]interface{}{
			"TrackInfos": trackInfos,
			"Migrated":   pti.migrated,
		}
	}
	p.pendingTracksLock.RUnlock()
	info["PendingTracks"] = pendingTrackInfo

	info["UpTrackManager"] = p.UpTrackManager.DebugInfo()

	return info
}

func (p *ParticipantImpl) postRtcp(pkts []rtcp.Packet) {
	p.lock.RLock()
	migrationTimer := p.migrationTimer
	p.lock.RUnlock()

	// Once migration out is active, layers getting added would not be communicated to
	// where the publisher is migrating to. Without SSRC, `UnhandleSimulcastInterceptor`
	// cannot be set up on the migrating in node. Without that interceptor, simulcast
	// probing will fail.
	//
	// Clients usually send `rid` RTP header extension till they get an RTCP Receiver Report
	// from the remote side. So, by curbing RTCP when migration is active, even if a new layer
	// get published to this node, client should continue to send `rid` to the new node
	// post migration and the new node can do regular simulcast probing (without the
	// `UnhandleSimulcastInterceptor`) to fire `OnTrack` on that layer. And when the new node
	// sends RTCP Receiver Report back to the client, client will stop `rid`.
	if migrationTimer != nil {
		return
	}

	p.pubRTCPQueue.Enqueue(func(op postRtcpOp) {
		if err := op.TransportManager.WritePublisherRTCP(op.pkts); err != nil && !IsEOF(err) {
			op.pubLogger.Errorw("could not write RTCP to participant", err)
		}
	}, postRtcpOp{p, pkts})
}

func (p *ParticipantImpl) setDownTracksConnected() {
	for _, t := range p.SubscriptionManager.GetSubscribedTracks() {
		if dt := t.DownTrack(); dt != nil {
			dt.SeedState(sfu.DownTrackState{ForwarderState: p.getAndDeleteForwarderState(t.ID())})
			dt.SetConnected()
		}
	}
}

func (p *ParticipantImpl) cacheForwarderState() {
	// if migrating in, get forwarder state from migrating out node to facilitate resume
	if f := p.params.GetSubscriberForwarderState; f != nil {
		if fs, err := f(p); err == nil {
			p.lock.Lock()
			p.forwarderState = fs
			p.lock.Unlock()
		}
	}
}

func (p *ParticipantImpl) getAndDeleteForwarderState(trackID livekit.TrackID) *livekit.RTPForwarderState {
	p.lock.Lock()
	fs := p.forwarderState[trackID]
	delete(p.forwarderState, trackID)
	p.lock.Unlock()

	return fs
}

func (p *ParticipantImpl) CacheDownTrack(trackID livekit.TrackID, rtpTransceiver *webrtc.RTPTransceiver, downTrack sfu.DownTrackState) {
	p.lock.Lock()
	if existing := p.cachedDownTracks[trackID]; existing != nil && existing.transceiver != rtpTransceiver {
		p.subLogger.Warnw("cached transceiver changed", nil, "trackID", trackID)
	}
	p.cachedDownTracks[trackID] = &downTrackState{transceiver: rtpTransceiver, downTrack: downTrack}
	p.subLogger.Debugw("caching downtrack", "trackID", trackID)
	p.lock.Unlock()
}

func (p *ParticipantImpl) UncacheDownTrack(rtpTransceiver *webrtc.RTPTransceiver) {
	p.lock.Lock()
	for trackID, dts := range p.cachedDownTracks {
		if dts.transceiver == rtpTransceiver {
			if dts := p.cachedDownTracks[trackID]; dts != nil {
				p.subLogger.Debugw("uncaching downtrack", "trackID", trackID)
			}
			delete(p.cachedDownTracks, trackID)
			break
		}
	}
	p.lock.Unlock()
}

func (p *ParticipantImpl) GetCachedDownTrack(trackID livekit.TrackID) (*webrtc.RTPTransceiver, sfu.DownTrackState) {
	p.lock.RLock()
	defer p.lock.RUnlock()

	if dts := p.cachedDownTracks[trackID]; dts != nil {
		return dts.transceiver, dts.downTrack
	}

	return nil, sfu.DownTrackState{}
}

func (p *ParticipantImpl) IssueFullReconnect(reason types.ParticipantCloseReason) {
	p.sendLeaveRequest(
		reason,
		false, // isExpectedToResume
		true,  // isExpectedToReconnect
		false, // sendOnlyIfSupportingLeaveRequestWithAction
	)

	scr := types.SignallingCloseReasonUnknown
	switch reason {
	case types.ParticipantCloseReasonPublicationError, types.ParticipantCloseReasonMigrateCodecMismatch:
		scr = types.SignallingCloseReasonFullReconnectPublicationError
	case types.ParticipantCloseReasonSubscriptionError:
		scr = types.SignallingCloseReasonFullReconnectSubscriptionError
	case types.ParticipantCloseReasonDataChannelError:
		scr = types.SignallingCloseReasonFullReconnectDataChannelError
	case types.ParticipantCloseReasonNegotiateFailed:
		scr = types.SignallingCloseReasonFullReconnectNegotiateFailed
	}
	p.CloseSignalConnection(scr)

	// a full reconnect == client should connect back with a new session, close current one
	p.Close(false, reason, false)
}

func (p *ParticipantImpl) onPublicationError(trackID livekit.TrackID) {
	if p.params.ReconnectOnPublicationError {
		p.pubLogger.Infow("issuing full reconnect on publication error", "trackID", trackID)
		p.IssueFullReconnect(types.ParticipantCloseReasonPublicationError)
	}
}

func (p *ParticipantImpl) onSubscriptionError(trackID livekit.TrackID, fatal bool, err error) {
	signalErr := livekit.SubscriptionError_SE_UNKNOWN
	switch {
	case errors.Is(err, webrtc.ErrUnsupportedCodec):
		signalErr = livekit.SubscriptionError_SE_CODEC_UNSUPPORTED
	case errors.Is(err, ErrTrackNotFound):
		signalErr = livekit.SubscriptionError_SE_TRACK_NOTFOUND
	}

	_ = p.writeMessage(&livekit.SignalResponse{
		Message: &livekit.SignalResponse_SubscriptionResponse{
			SubscriptionResponse: &livekit.SubscriptionResponse{
				TrackSid: string(trackID),
				Err:      signalErr,
			},
		},
	})

	if p.params.ReconnectOnSubscriptionError && fatal {
		p.subLogger.Infow("issuing full reconnect on subscription error", "trackID", trackID)
		p.IssueFullReconnect(types.ParticipantCloseReasonSubscriptionError)
	}
}

func (p *ParticipantImpl) onAnyTransportNegotiationFailed() {
	if p.TransportManager.SinceLastSignal() < negotiationFailedTimeout/2 {
		p.params.Logger.Infow("negotiation failed, starting full reconnect")
	}
	p.IssueFullReconnect(types.ParticipantCloseReasonNegotiateFailed)
}

func (p *ParticipantImpl) UpdateSubscribedQuality(nodeID livekit.NodeID, trackID livekit.TrackID, maxQualities []types.SubscribedCodecQuality) error {
	track := p.GetPublishedTrack(trackID)
	if track == nil {
		p.pubLogger.Debugw("could not find track", "trackID", trackID)
		return errors.New("could not find published track")
	}

	track.(types.LocalMediaTrack).NotifySubscriberNodeMaxQuality(nodeID, maxQualities)
	return nil
}

func (p *ParticipantImpl) UpdateMediaLoss(nodeID livekit.NodeID, trackID livekit.TrackID, fractionalLoss uint32) error {
	track := p.GetPublishedTrack(trackID)
	if track == nil {
		p.pubLogger.Debugw("could not find track", "trackID", trackID)
		return errors.New("could not find published track")
	}

	track.(types.LocalMediaTrack).NotifySubscriberNodeMediaLoss(nodeID, uint8(fractionalLoss))
	return nil
}

func (p *ParticipantImpl) GetPlayoutDelayConfig() *livekit.PlayoutDelay {
	return p.params.PlayoutDelay
}

func (p *ParticipantImpl) SupportsSyncStreamID() bool {
	return p.ProtocolVersion().SupportSyncStreamID() && !p.params.ClientInfo.isFirefox() && p.params.SyncStreams
}

func (p *ParticipantImpl) SupportsTransceiverReuse() bool {
	return p.ProtocolVersion().SupportsTransceiverReuse() && !p.SupportsSyncStreamID()
}

func (p *ParticipantImpl) SendDataPacket(kind livekit.DataPacket_Kind, encoded []byte) error {
	if p.State() != livekit.ParticipantInfo_ACTIVE {
		return ErrDataChannelUnavailable
	}

	return p.TransportManager.SendDataPacket(kind, encoded)
}

func (p *ParticipantImpl) onDataSendError(err error) {
	if p.params.ReconnectOnDataChannelError {
		p.params.Logger.Infow("issuing full reconnect on data channel error", "error", err)
		p.IssueFullReconnect(types.ParticipantCloseReasonDataChannelError)
	}
}

func (p *ParticipantImpl) setupEnabledCodecs(publishEnabledCodecs []*livekit.Codec, subscribeEnabledCodecs []*livekit.Codec, disabledCodecs *livekit.DisabledCodecs) {
	shouldDisable := func(c *livekit.Codec, disabled []*livekit.Codec) bool {
		for _, disableCodec := range disabled {
			// disable codec's fmtp is empty means disable this codec entirely
			if strings.EqualFold(c.Mime, disableCodec.Mime) {
				return true
			}
		}
		return false
	}

	publishCodecs := make([]*livekit.Codec, 0, len(publishEnabledCodecs))
	for _, c := range publishEnabledCodecs {
		if shouldDisable(c, disabledCodecs.GetCodecs()) || shouldDisable(c, disabledCodecs.GetPublish()) {
			continue
		}

		// sort by compatibility, since we will look for backups in these.
		if strings.EqualFold(c.Mime, webrtc.MimeTypeVP8) {
			if len(p.enabledPublishCodecs) > 0 {
				p.enabledPublishCodecs = slices.Insert(p.enabledPublishCodecs, 0, c)
			} else {
				p.enabledPublishCodecs = append(p.enabledPublishCodecs, c)
			}
		} else if strings.EqualFold(c.Mime, webrtc.MimeTypeH264) {
			p.enabledPublishCodecs = append(p.enabledPublishCodecs, c)
		} else {
			publishCodecs = append(publishCodecs, c)
		}
	}
	p.enabledPublishCodecs = append(p.enabledPublishCodecs, publishCodecs...)

	subscribeCodecs := make([]*livekit.Codec, 0, len(subscribeEnabledCodecs))
	for _, c := range subscribeEnabledCodecs {
		if shouldDisable(c, disabledCodecs.GetCodecs()) {
			continue
		}
		subscribeCodecs = append(subscribeCodecs, c)
	}
	p.enabledSubscribeCodecs = subscribeCodecs
}

func (p *ParticipantImpl) GetEnabledPublishCodecs() []*livekit.Codec {
	codecs := make([]*livekit.Codec, 0, len(p.enabledPublishCodecs))
	for _, c := range p.enabledPublishCodecs {
		if c.Mime == "video/rtx" {
			continue
		}
		codecs = append(codecs, c)
	}
	return codecs
}

func (p *ParticipantImpl) UpdateAudioTrack(update *livekit.UpdateLocalAudioTrack) error {
	if track := p.UpTrackManager.UpdatePublishedAudioTrack(update); track != nil {
		return nil
	}

	isPending := false
	p.pendingTracksLock.RLock()
	for _, pti := range p.pendingTracks {
		for _, ti := range pti.trackInfos {
			if ti.Sid == update.TrackSid {
				isPending = true

				ti.AudioFeatures = update.Features
				ti.Stereo = false
				ti.DisableDtx = false
				for _, feature := range update.Features {
					switch feature {
					case livekit.AudioTrackFeature_TF_STEREO:
						ti.Stereo = true
					case livekit.AudioTrackFeature_TF_NO_DTX:
						ti.DisableDtx = true
					}
				}

				p.pubLogger.Debugw("updated pending track", "trackID", ti.Sid, "trackInfo", logger.Proto(ti))
			}
		}
	}
	p.pendingTracksLock.RUnlock()
	if isPending {
		return nil
	}

	p.pubLogger.Debugw("could not locate track", "trackID", update.TrackSid)
	return errors.New("could not find track")
}

func (p *ParticipantImpl) UpdateVideoTrack(update *livekit.UpdateLocalVideoTrack) error {
	if track := p.UpTrackManager.UpdatePublishedVideoTrack(update); track != nil {
		return nil
	}

	isPending := false
	p.pendingTracksLock.RLock()
	for _, pti := range p.pendingTracks {
		for _, ti := range pti.trackInfos {
			if ti.Sid == update.TrackSid {
				isPending = true

				ti.Width = update.Width
				ti.Height = update.Height
			}
		}
	}
	p.pendingTracksLock.RUnlock()
	if isPending {
		return nil
	}

	p.pubLogger.Debugw("could not locate track", "trackID", update.TrackSid)
	return errors.New("could not find track")
}

func (p *ParticipantImpl) HandleMetrics(senderParticipantID livekit.ParticipantID, metrics *livekit.MetricsBatch) error {
	if p.State() != livekit.ParticipantInfo_ACTIVE {
		return ErrDataChannelUnavailable
	}

	if !p.CanSubscribeMetrics() {
		return ErrNoSubscribeMetricsPermission
	}

	if senderParticipantID != p.ID() && !p.SubscriptionManager.IsSubscribedTo(senderParticipantID) {
		return nil
	}

	p.metricsReporter.Merge(metrics)
	return nil
}

// ----------------------------------------------

func codecsFromMediaDescription(m *sdp.MediaDescription) (out []sdp.Codec, err error) {
	s := &sdp.SessionDescription{
		MediaDescriptions: []*sdp.MediaDescription{m},
	}

	for _, payloadStr := range m.MediaName.Formats {
		payloadType, err := strconv.ParseUint(payloadStr, 10, 8)
		if err != nil {
			return nil, err
		}

		codec, err := s.GetCodecForPayloadType(uint8(payloadType))
		if err != nil {
			if payloadType == 0 {
				continue
			}
			return nil, err
		}

		out = append(out, codec)
	}

	return out, nil
}<|MERGE_RESOLUTION|>--- conflicted
+++ resolved
@@ -1886,17 +1886,6 @@
 		}
 		shouldForwardData = false
 		shouldForwardMetrics = true
-<<<<<<< HEAD
-		isPublisher = false
-=======
-		// METRICS-TODO-QUESTIONS:
-		// 1. Should this record (and do processing/batching) metrics (i. e. publisher side) rather
-		//    than forwarding and recording/processing/batching at every subscriber (in this case
-		//    subscriber is defined as the other participants pushing this to edge client).
-		// 2. If the above is done, there could be two cadences, publisher side recording/processing/batching
-		//    and pushing it to all subscribers on some cadence and subscribers have their own cadence of
-		//    processing/batching and sending to edge clients.
->>>>>>> c0d20885
 		p.metricTimestamper.Process(payload.Metrics)
 	case *livekit.DataPacket_RpcRequest:
 		if payload.RpcRequest == nil {
