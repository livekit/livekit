--- conflicted
+++ resolved
@@ -1668,9 +1668,10 @@
 	case *livekit.DataPacket_SipDtmf:
 	case *livekit.DataPacket_Transcription:
 		if p.Kind() == livekit.ParticipantInfo_AGENT {
-<<<<<<< HEAD
 			shouldForwardData = false
 		}
+	case *livekit.DataPacket_ChatMessage:
+		shouldForwardData = true
 	case *livekit.DataPacket_Metrics:
 		shouldForwardData = false
 		shouldForwardMetrics = true
@@ -1683,12 +1684,6 @@
 		//    and pushing it to all subscribers on some cadence and subscribers have their own cadence of
 		//    processing/batching and sending to edge clients.
 		p.metricTimestamper.Process(payload.Metrics)
-=======
-			shouldForward = true
-		}
-	case *livekit.DataPacket_ChatMessage:
-		shouldForward = true
->>>>>>> 2e7bcbc5
 	default:
 		p.pubLogger.Warnw("received unsupported data packet", nil, "payload", payload)
 	}
