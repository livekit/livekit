--- conflicted
+++ resolved
@@ -136,7 +136,6 @@
 			go dt.CloseWithFlush(true)
 		}
 	}
-<<<<<<< HEAD
 
 	m.lock.Lock()
 	for _, sub := range m.dataTrackSubscriptions {
@@ -155,9 +154,6 @@
 	}
 	m.lock.Unlock()
 	m.notifyDataTrackSubscriberHandles()
-	downTracksClosed.Store(true)
-=======
->>>>>>> 7158d983
 }
 
 func (m *SubscriptionManager) isClosed() bool {
@@ -1024,30 +1020,8 @@
 	}
 }
 
-<<<<<<< HEAD
 func (m *SubscriptionManager) subscribeDataTrack(sub *dataTrackSubscription) error {
 	sub.logger.Debugw("executing subscribe")
-=======
-func (m *SubscriptionManager) getNumCancellations() int {
-	m.lock.RLock()
-	defer m.lock.RUnlock()
-
-	numCancellations := 0
-	for _, sub := range m.subscriptions {
-		if sub.isCanceled() {
-			numCancellations++
-		}
-	}
-	return numCancellations
-}
-
-// --------------------------------------------------------------------------------------
-
-type trackSubscription struct {
-	subscriberID livekit.ParticipantID
-	trackID      livekit.TrackID
-	logger       logger.Logger
->>>>>>> 7158d983
 
 	if !m.params.Participant.CanSubscribe() {
 		return ErrNoSubscribePermission
@@ -1184,6 +1158,19 @@
 	if changedCB != nil && lastSubscription {
 		go changedCB(publisherID, false)
 	}
+}
+
+func (m *SubscriptionManager) getNumCancellations() int {
+	m.lock.RLock()
+	defer m.lock.RUnlock()
+
+	numCancellations := 0
+	for _, sub := range m.subscriptions {
+		if sub.isCanceled() {
+			numCancellations++
+		}
+	}
+	return numCancellations
 }
 
 // --------------------------------------------------------------------------------------
@@ -1487,23 +1474,11 @@
 	ts.TrackSubscribed(context.Background(), pID, mediaTrack.ToProto(), pi, !eventSent)
 }
 
-<<<<<<< HEAD
+func (s *mediaTrackSubscription) isCanceled() bool {
+	return !s.eventSent.Load() && s.isDesired()
+}
+
 func (s *mediaTrackSubscription) needsSubscribe() bool {
-=======
-func (s *trackSubscription) isCanceled() bool {
-	return !s.eventSent.Load() && s.isDesired()
-}
-
-func (s *trackSubscription) durationSinceStart() time.Duration {
-	t := s.subStartedAt.Load()
-	if t == nil {
-		return 0
-	}
-	return time.Since(*t)
-}
-
-func (s *trackSubscription) needsSubscribe() bool {
->>>>>>> 7158d983
 	s.lock.RLock()
 	defer s.lock.RUnlock()
 	return s.desired && s.subscribedTrack == nil
