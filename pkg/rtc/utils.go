package rtc

import (
	"encoding/json"
	"errors"
	"io"
	"strings"

	"github.com/go-logr/logr"
	"github.com/pion/webrtc/v3"

	"github.com/livekit/protocol/livekit"
	"github.com/livekit/protocol/logger"

	"github.com/livekit/livekit-server/pkg/rtc/types"
)

const (
	trackIdSeparator = "|"
)

func UnpackStreamID(packed string) (participantID livekit.ParticipantID, trackID livekit.TrackID) {
	parts := strings.Split(packed, trackIdSeparator)
	if len(parts) > 1 {
		return livekit.ParticipantID(parts[0]), livekit.TrackID(packed[len(parts[0])+1:])
	}
	return livekit.ParticipantID(packed), ""
}

func PackStreamID(participantID livekit.ParticipantID, trackID livekit.TrackID) string {
	return string(participantID) + trackIdSeparator + string(trackID)
}

func PackDataTrackLabel(participantID livekit.ParticipantID, trackID livekit.TrackID, label string) string {
	return string(participantID) + trackIdSeparator + string(trackID) + trackIdSeparator + label
}

func UnpackDataTrackLabel(packed string) (peerID livekit.ParticipantID, trackID livekit.TrackID, label string) {
	parts := strings.Split(packed, trackIdSeparator)
	if len(parts) != 3 {
		return "", livekit.TrackID(packed), ""
	}
	peerID = livekit.ParticipantID(parts[0])
	trackID = livekit.TrackID(parts[1])
	label = parts[2]
	return
}

func ToProtoParticipants(participants []types.LocalParticipant) []*livekit.ParticipantInfo {
	infos := make([]*livekit.ParticipantInfo, 0, len(participants))
	for _, op := range participants {
		infos = append(infos, op.ToProto())
	}
	return infos
}

func ToProtoSessionDescription(sd webrtc.SessionDescription) *livekit.SessionDescription {
	sdp := sd.SDP
	// enable mixed of one-byte and two-byte rtp extension
<<<<<<< HEAD
=======
	// TODO : should move this to pion's option
>>>>>>> 081b9714
	sdp = strings.Replace(sdp, "m=", "a=extmap-allow-mixed\r\nm=", 1)
	return &livekit.SessionDescription{
		Type: sd.Type.String(),
		Sdp:  sdp,
	}
}

func FromProtoSessionDescription(sd *livekit.SessionDescription) webrtc.SessionDescription {
	var sdType webrtc.SDPType
	switch sd.Type {
	case webrtc.SDPTypeOffer.String():
		sdType = webrtc.SDPTypeOffer
	case webrtc.SDPTypeAnswer.String():
		sdType = webrtc.SDPTypeAnswer
	case webrtc.SDPTypePranswer.String():
		sdType = webrtc.SDPTypePranswer
	case webrtc.SDPTypeRollback.String():
		sdType = webrtc.SDPTypeRollback
	}
	return webrtc.SessionDescription{
		Type: sdType,
		SDP:  sd.Sdp,
	}
}

func ToProtoTrickle(candidateInit webrtc.ICECandidateInit) *livekit.TrickleRequest {
	data, _ := json.Marshal(candidateInit)
	return &livekit.TrickleRequest{
		CandidateInit: string(data),
	}
}

func FromProtoTrickle(trickle *livekit.TrickleRequest) (webrtc.ICECandidateInit, error) {
	ci := webrtc.ICECandidateInit{}
	err := json.Unmarshal([]byte(trickle.CandidateInit), &ci)
	if err != nil {
		return webrtc.ICECandidateInit{}, err
	}
	return ci, nil
}

func ToProtoTrackKind(kind webrtc.RTPCodecType) livekit.TrackType {
	switch kind {
	case webrtc.RTPCodecTypeVideo:
		return livekit.TrackType_VIDEO
	case webrtc.RTPCodecTypeAudio:
		return livekit.TrackType_AUDIO
	}
	panic("unsupported track direction")
}

func IsEOF(err error) bool {
	return err == io.ErrClosedPipe || err == io.EOF
}

func RecoverSilent() {
	recover()
}

func Recover() {
	if r := recover(); r != nil {
		var err error
		switch e := r.(type) {
		case string:
			err = errors.New(e)
		case error:
			err = e
		default:
			err = errors.New("unknown panic")
		}
		logger.Errorw("recovered panic", err, "panic", r)
	}
}

// logger helpers
func LoggerWithParticipant(l logger.Logger, identity livekit.ParticipantIdentity, sid livekit.ParticipantID) logger.Logger {
	lr := logr.Logger(l)
	if identity != "" {
		lr = lr.WithValues("participant", identity)
	}
	if sid != "" {
		lr = lr.WithValues("pID", sid)
	}
	return logger.Logger(lr)
}

func LoggerWithRoom(l logger.Logger, name livekit.RoomName, roomID livekit.RoomID) logger.Logger {
	lr := logr.Logger(l)
	if name != "" {
		lr = lr.WithValues("room", name)
	}
	if roomID != "" {
		lr = lr.WithValues("roomID", roomID)
	}
	return logger.Logger(lr)
}

func LoggerWithTrack(l logger.Logger, trackID livekit.TrackID) logger.Logger {
	lr := logr.Logger(l)
	if trackID != "" {
		lr = lr.WithValues("trackID", trackID)
	}
	return logger.Logger(lr)
}

func LoggerWithPCTarget(l logger.Logger, target livekit.SignalTarget) logger.Logger {
	lr := logr.Logger(l)
	if lr.GetSink() == nil {
		return l
	}

	lr = lr.WithValues("transport", target)
	return logger.Logger(lr)
}

func LoggerWithCodecMime(l logger.Logger, mime string) logger.Logger {
	lr := logr.Logger(l)
	if mime != "" {
		lr = lr.WithValues("mime", mime)
	}
	return logger.Logger(lr)
}<|MERGE_RESOLUTION|>--- conflicted
+++ resolved
@@ -57,10 +57,7 @@
 func ToProtoSessionDescription(sd webrtc.SessionDescription) *livekit.SessionDescription {
 	sdp := sd.SDP
 	// enable mixed of one-byte and two-byte rtp extension
-<<<<<<< HEAD
-=======
 	// TODO : should move this to pion's option
->>>>>>> 081b9714
 	sdp = strings.Replace(sdp, "m=", "a=extmap-allow-mixed\r\nm=", 1)
 	return &livekit.SessionDescription{
 		Type: sd.Type.String(),
