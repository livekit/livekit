--- conflicted
+++ resolved
@@ -249,11 +249,7 @@
 			track,
 			ti,
 			LoggerWithCodecMime(t.params.Logger, mime),
-<<<<<<< HEAD
-=======
-			twcc,
 			t.params.OnRTCP,
->>>>>>> e9cff525
 			t.params.VideoConfig.StreamTracker,
 			sfu.WithPliThrottleConfig(t.params.PLIThrottleConfig),
 			sfu.WithAudioConfig(t.params.AudioConfig),
