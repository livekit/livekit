package rtc

import (
	"context"
	"errors"
	"github.com/livekit/livekit-server/pkg/sfu/connectionquality"
	"sort"
	"sync"
	"sync/atomic"
	"time"

	"github.com/livekit/protocol/livekit"
	"github.com/livekit/protocol/logger"
	"github.com/livekit/protocol/utils"
	"github.com/pion/rtcp"
	"github.com/pion/webrtc/v3"
	"github.com/pion/webrtc/v3/pkg/rtcerr"

	"github.com/livekit/livekit-server/pkg/config"
	"github.com/livekit/livekit-server/pkg/rtc/types"
	"github.com/livekit/livekit-server/pkg/sfu"
	"github.com/livekit/livekit-server/pkg/sfu/buffer"
	"github.com/livekit/livekit-server/pkg/sfu/twcc"
	"github.com/livekit/livekit-server/pkg/telemetry"
)

var (
	FeedbackTypes = []webrtc.RTCPFeedback{
		{Type: webrtc.TypeRTCPFBGoogREMB},
		{Type: webrtc.TypeRTCPFBNACK},
		{Type: webrtc.TypeRTCPFBNACK, Parameter: "pli"}}
)

const (
	lostUpdateDelta                 = time.Second
	connectionQualityUpdateInterval = 5 * time.Second
	layerSelectionTolerance         = 0.8
)

// MediaTrack represents a WebRTC track that needs to be forwarded
// Implements the PublishedTrack interface
type MediaTrack struct {
	params      MediaTrackParams
	ssrc        webrtc.SSRC
	streamID    string
	codec       webrtc.RTPCodecParameters
	muted       utils.AtomicFlag
	numUpTracks uint32
	simulcasted utils.AtomicFlag
	buffer      *buffer.Buffer

	// channel to send RTCP packets to the source
	lock sync.RWMutex
	// map of target participantId -> types.SubscribedTrack
	subscribedTracks sync.Map
	twcc             *twcc.Responder
	audioLevel       *AudioLevel
	receiver         sfu.Receiver
	lastPLI          time.Time
	layerDimensions  sync.Map // quality => *livekit.VideoLayer

	// track audio fraction lost
	statsLock         sync.Mutex
	maxDownFracLost   uint8
	maxDownFracLostTs time.Time
	currentUpFracLost uint32
	maxUpFracLost     uint8
	maxUpFracLostTs   time.Time
	connectionStats   *connectionquality.ConnectionStats

<<<<<<< HEAD
	done    chan struct{}
=======
	// quality level enable/disable
	maxQualityLock               sync.Mutex
	maxSubscriberQuality         map[string]livekit.VideoQuality
	maxSubscribedQuality         livekit.VideoQuality
	allSubscribersMuted          bool
	onSubscribedMaxQualityChange func(trackSid string, subscribedQualities []*livekit.SubscribedQuality) error

>>>>>>> 1dcc62b5
	onClose []func()
}

type MediaTrackParams struct {
	TrackInfo           *livekit.TrackInfo
	SignalCid           string
	SdpCid              string
	ParticipantID       string
	ParticipantIdentity string
	RTCPChan            chan []rtcp.Packet
	BufferFactory       *buffer.Factory
	ReceiverConfig      ReceiverConfig
	AudioConfig         config.AudioConfig
	Telemetry           telemetry.TelemetryService
	Logger              logger.Logger
}

func NewMediaTrack(track *webrtc.TrackRemote, params MediaTrackParams) *MediaTrack {
	t := &MediaTrack{
<<<<<<< HEAD
		params:          params,
		ssrc:            track.SSRC(),
		streamID:        track.StreamID(),
		codec:           track.Codec(),
		connectionStats: connectionquality.NewConnectionStats(),
		done:            make(chan struct{}),
=======
		params:               params,
		ssrc:                 track.SSRC(),
		streamID:             track.StreamID(),
		codec:                track.Codec(),
		maxSubscriberQuality: make(map[string]livekit.VideoQuality),
>>>>>>> 1dcc62b5
	}

	if params.TrackInfo.Muted {
		t.SetMuted(true)
	}

	if params.TrackInfo != nil && t.Kind() == livekit.TrackType_VIDEO {
		t.UpdateVideoLayers(params.TrackInfo.Layers)
		// LK-TODO: maybe use this or simulcast flag in TrackInfo to set simulcasted here
	}
	// on close signal via closing channel to workers
	t.AddOnClose(t.closeChan)
	go t.updateStats()

	return t
}

func (t *MediaTrack) ID() string {
	return t.params.TrackInfo.Sid
}

func (t *MediaTrack) SignalCid() string {
	return t.params.SignalCid
}

func (t *MediaTrack) SdpCid() string {
	return t.params.SdpCid
}

func (t *MediaTrack) Kind() livekit.TrackType {
	return t.params.TrackInfo.Type
}

func (t *MediaTrack) Source() livekit.TrackSource {
	return t.params.TrackInfo.Source
}

func (t *MediaTrack) IsSimulcast() bool {
	return t.simulcasted.Get()
}

func (t *MediaTrack) Name() string {
	return t.params.TrackInfo.Name
}

func (t *MediaTrack) IsMuted() bool {
	return t.muted.Get()
}

func (t *MediaTrack) SetMuted(muted bool) {
	t.muted.TrySet(muted)

	t.lock.RLock()
	if t.receiver != nil {
		t.receiver.SetUpTrackPaused(muted)
	}
	t.lock.RUnlock()

	// mute all subscribed tracks
	t.subscribedTracks.Range(func(_, value interface{}) bool {
		if st, ok := value.(types.SubscribedTrack); ok {
			st.SetPublisherMuted(muted)
		}
		return true
	})

	// update quality based on subscription if unmuting
	if !muted {
		t.updateQualityChange()
	}
}

func (t *MediaTrack) AddOnClose(f func()) {
	if f == nil {
		return
	}
	t.onClose = append(t.onClose, f)
}

func (t *MediaTrack) IsSubscriber(subId string) bool {
	_, ok := t.subscribedTracks.Load(subId)
	return ok
}

func (t *MediaTrack) PublishLossPercentage() uint32 {
	return FixedPointToPercent(uint8(atomic.LoadUint32(&t.currentUpFracLost)))
}

// AddSubscriber subscribes sub to current mediaTrack
func (t *MediaTrack) AddSubscriber(sub types.Participant) error {
	t.lock.Lock()
	defer t.lock.Unlock()

	// don't subscribe to the same track multiple times
	if _, ok := t.subscribedTracks.Load(sub.ID()); ok {
		return nil
	}

	if t.receiver == nil {
		// cannot add, no receiver
		return errors.New("cannot subscribe without a receiver in place")
	}

	codec := t.receiver.Codec()
	// using DownTrack from ion-sfu
	streamId := t.params.ParticipantID
	if sub.ProtocolVersion().SupportsPackedStreamId() {
		// when possible, pack both IDs in streamID to allow new streams to be generated
		// react-native-webrtc still uses stream based APIs and require this
		streamId = PackStreamID(t.params.ParticipantID, t.ID())
	}
	receiver := NewWrappedReceiver(t.receiver, t.ID(), streamId)
	downTrack, err := sfu.NewDownTrack(webrtc.RTPCodecCapability{
		MimeType:     codec.MimeType,
		ClockRate:    codec.ClockRate,
		Channels:     codec.Channels,
		SDPFmtpLine:  codec.SDPFmtpLine,
		RTCPFeedback: FeedbackTypes,
	}, receiver, t.params.BufferFactory, sub.ID(), t.params.ReceiverConfig.PacketBufferSize)
	if err != nil {
		return err
	}
	subTrack := NewSubscribedTrack(t, sub.ID(), t.params.ParticipantIdentity, downTrack)

	var transceiver *webrtc.RTPTransceiver
	var sender *webrtc.RTPSender
	if sub.ProtocolVersion().SupportsTransceiverReuse() {
		//
		// AddTrack will create a new transceiver or re-use an unused one
		// if the attributes match. This prevents SDP from bloating
		// because of dormant transceivers building up.
		//
		sender, err = sub.SubscriberPC().AddTrack(downTrack)
		if err != nil {
			return err
		}

		// as there is no way to get transceiver from sender, search
		for _, tr := range sub.SubscriberPC().GetTransceivers() {
			if tr.Sender() == sender {
				transceiver = tr
				break
			}
		}
		if transceiver == nil {
			// cannot add, no transceiver
			return errors.New("cannot subscribe without a transceiver in place")
		}
	} else {
		transceiver, err = sub.SubscriberPC().AddTransceiverFromTrack(downTrack, webrtc.RTPTransceiverInit{
			Direction: webrtc.RTPTransceiverDirectionSendonly,
		})
		if err != nil {
			return err
		}

		sender = transceiver.Sender()
		if sender == nil {
			// cannot add, no sender
			return errors.New("cannot subscribe without a sender in place")
		}
	}

	sendParameters := sender.GetParameters()
	downTrack.SetRTPHeaderExtensions(sendParameters.HeaderExtensions)

	downTrack.SetTransceiver(transceiver)
	// when outtrack is bound, start loop to send reports
	downTrack.OnBind(func() {
		go subTrack.Bound()
		go t.sendDownTrackBindingReports(sub)
	})
	downTrack.OnPacketSent(func(_ *sfu.DownTrack, size int) {
		t.params.Telemetry.OnDownstreamPacket(sub.ID(), size)
	})
	downTrack.OnRTCP(func(pkts []rtcp.Packet) {
		t.params.Telemetry.HandleRTCP(livekit.StreamType_DOWNSTREAM, sub.ID(), pkts)
	})

	downTrack.OnCloseHandler(func() {
		go func() {
			t.subscribedTracks.Delete(sub.ID())
			t.params.Telemetry.TrackUnsubscribed(context.Background(), sub.ID(), t.ToProto())

			// ignore if the subscribing sub is not connected
			if sub.SubscriberPC().ConnectionState() == webrtc.PeerConnectionStateClosed {
				return
			}

			// if the source has been terminated, we'll need to terminate all of the subscribedtracks
			// however, if the dest sub has disconnected, then we can skip
			if sender == nil {
				return
			}
			t.params.Logger.Debugw("removing peerconnection track",
				"track", t.ID(),
				"subscriber", sub.Identity(),
				"subscriberID", sub.ID(),
				"kind", t.Kind(),
			)
			if err := sub.SubscriberPC().RemoveTrack(sender); err != nil {
				if err == webrtc.ErrConnectionClosed {
					// sub closing, can skip removing subscribedtracks
					return
				}
				if _, ok := err.(*rtcerr.InvalidStateError); !ok {
					// most of these are safe to ignore, since the track state might have already
					// been set to Inactive
					t.params.Logger.Debugw("could not remove remoteTrack from forwarder",
						"error", err,
						"subscriber", sub.Identity(),
						"subscriberID", sub.ID(),
					)
				}
			}

			t.NotifySubscriberMute(sub.ID())
			sub.RemoveSubscribedTrack(subTrack)
			sub.Negotiate()
		}()
	})
	if t.Kind() == livekit.TrackType_AUDIO {
		downTrack.AddReceiverReportListener(t.handleMaxLossFeedback)
	}

	t.subscribedTracks.Store(sub.ID(), subTrack)
	subTrack.SetPublisherMuted(t.IsMuted())

	t.receiver.AddDownTrack(downTrack)
	// since sub will lock, run it in a goroutine to avoid deadlocks
	go func() {
		t.NotifySubscriberMaxQuality(sub.ID(), livekit.VideoQuality_HIGH) // start with HIGH, let subscription change it later
		sub.AddSubscribedTrack(subTrack)
		sub.Negotiate()
	}()

	t.params.Telemetry.TrackSubscribed(context.Background(), sub.ID(), t.ToProto())
	return nil
}

func (t *MediaTrack) NumUpTracks() (uint32, uint32) {
	numRegistered := atomic.LoadUint32(&t.numUpTracks)
	var numPublishing uint32
	if t.simulcasted.Get() {
		t.lock.RLock()
		numPublishing = uint32(t.receiver.NumAvailableSpatialLayers())
		t.lock.RUnlock()
	} else {
		numPublishing = 1
	}

	return numPublishing, numRegistered
}

// AddReceiver adds a new RTP receiver to the track
func (t *MediaTrack) AddReceiver(receiver *webrtc.RTPReceiver, track *webrtc.TrackRemote, twcc *twcc.Responder) {
	t.lock.Lock()
	defer t.lock.Unlock()

	buff, rtcpReader := t.params.BufferFactory.GetBufferPair(uint32(track.SSRC()))
	if buff == nil || rtcpReader == nil {
		logger.Errorw("could not retrieve buffer pair", nil,
			"track", t.ID())
		return
	}
	buff.OnFeedback(t.handlePublisherFeedback)

	if t.Kind() == livekit.TrackType_AUDIO {
		t.audioLevel = NewAudioLevel(t.params.AudioConfig.ActiveLevel, t.params.AudioConfig.MinPercentile)
		buff.OnAudioLevel(func(level uint8, duration uint32) {
			t.audioLevel.Observe(level, duration)
		})
	} else if t.Kind() == livekit.TrackType_VIDEO {
		if twcc != nil {
			buff.OnTransportWideCC(func(sn uint16, timeNS int64, marker bool) {
				twcc.Push(sn, timeNS, marker)
			})
		}
	}

	rtcpReader.OnPacket(func(bytes []byte) {
		pkts, err := rtcp.Unmarshal(bytes)
		if err != nil {
			t.params.Logger.Errorw("could not unmarshal RTCP", err)
			return
		}

		for _, pkt := range pkts {
			switch pkt := pkt.(type) {
			case *rtcp.SourceDescription:
			// do nothing for now
			case *rtcp.SenderReport:
				buff.SetSenderReportData(pkt.RTPTime, pkt.NTPTime)
			}
		}
	})

	if t.receiver == nil {
		t.receiver = sfu.NewWebRTCReceiver(receiver, track, t.params.ParticipantID,
			sfu.WithPliThrottle(0),
			sfu.WithLoadBalanceThreshold(20),
			sfu.WithStreamTrackers())
		t.receiver.SetRTCPCh(t.params.RTCPChan)
		t.receiver.OnCloseHandler(func() {
			t.lock.Lock()
			t.receiver = nil
			onclose := t.onClose
			t.lock.Unlock()
			t.RemoveAllSubscribers()
			t.params.Telemetry.TrackUnpublished(context.Background(), t.params.ParticipantID, t.ToProto(), uint32(track.SSRC()))
			for _, f := range onclose {
				f()
			}
		})
		t.params.Telemetry.TrackPublished(context.Background(), t.params.ParticipantID, t.ToProto())
		if t.Kind() == livekit.TrackType_AUDIO {
			t.buffer = buff
		}
	}

	t.receiver.AddUpTrack(track, buff)
	t.params.Telemetry.AddUpTrack(t.params.ParticipantID, buff)

	atomic.AddUint32(&t.numUpTracks, 1)
	// LK-TODO: can remove this completely when VideoLayers protocol becomes the default as it has info from client or if we decide to use TrackInfo.Simulcast
	if atomic.LoadUint32(&t.numUpTracks) > 1 || track.RID() != "" {
		// cannot only rely on numUpTracks since we fire metadata events immediately after the first layer
		t.simulcasted.TrySet(true)
	}

	buff.Bind(receiver.GetParameters(), track.Codec().RTPCodecCapability, buffer.Options{
		MaxBitRate: t.params.ReceiverConfig.maxBitrate,
	})
}

// RemoveSubscriber removes participant from subscription
// stop all forwarders to the client
func (t *MediaTrack) RemoveSubscriber(participantId string) {
	subTrack := t.getSubscribedTrack(participantId)
	if subTrack != nil {
		go subTrack.DownTrack().Close()
	}
}

func (t *MediaTrack) RemoveAllSubscribers() {
	t.params.Logger.Debugw("removing all subscribers", "track", t.ID())
	t.lock.Lock()
	defer t.lock.Unlock()
	t.subscribedTracks.Range(func(_, val interface{}) bool {
		if subTrack, ok := val.(types.SubscribedTrack); ok {
			go subTrack.DownTrack().Close()
		}
		return true
	})
	t.subscribedTracks = sync.Map{}
}

func (t *MediaTrack) ToProto() *livekit.TrackInfo {
	info := t.params.TrackInfo
	info.Muted = t.IsMuted()
	info.Simulcast = t.simulcasted.Get()
	layers := make([]*livekit.VideoLayer, 0)
	t.layerDimensions.Range(func(_, val interface{}) bool {
		if layer, ok := val.(*livekit.VideoLayer); ok {
			layers = append(layers, layer)
		}
		return true
	})
	info.Layers = layers

	return info
}

func (t *MediaTrack) UpdateVideoLayers(layers []*livekit.VideoLayer) {
	for _, layer := range layers {
		t.layerDimensions.Store(layer.Quality, layer)
	}
	t.subscribedTracks.Range(func(_, val interface{}) bool {
		if st, ok := val.(types.SubscribedTrack); ok {
			st.UpdateVideoLayer()
		}
		return true
	})
	// TODO: this might need to trigger a participant update for clients to pick up dimension change
}

// GetQualityForDimension finds the closest quality to use for desired dimensions
// affords a 20% tolerance on dimension
func (t *MediaTrack) GetQualityForDimension(width, height uint32) livekit.VideoQuality {
	quality := livekit.VideoQuality_HIGH
	if t.Kind() == livekit.TrackType_AUDIO || t.params.TrackInfo.Height == 0 {
		return quality
	}
	origSize := t.params.TrackInfo.Height
	requestedSize := height
	if t.params.TrackInfo.Width < t.params.TrackInfo.Height {
		// for portrait videos
		origSize = t.params.TrackInfo.Width
		requestedSize = width
	}

	// default sizes representing qualities low - high
	layerSizes := []uint32{180, 360, origSize}
	var providedSizes []uint32
	t.layerDimensions.Range(func(_, val interface{}) bool {
		if layer, ok := val.(*livekit.VideoLayer); ok {
			providedSizes = append(providedSizes, layer.Height)
		}
		return true
	})
	if len(providedSizes) > 0 {
		layerSizes = providedSizes
		// comparing height always
		requestedSize = height
		sort.Slice(layerSizes, func(i, j int) bool {
			return layerSizes[i] < layerSizes[j]
		})
	}

	// finds the lowest layer that could satisfy client demands
	requestedSize = uint32(float32(requestedSize) * layerSelectionTolerance)
	for i, s := range layerSizes {
		quality = livekit.VideoQuality(i)
		if s >= requestedSize {
			break
		}
	}

	return quality
}

func (t *MediaTrack) getSubscribedTrack(id string) types.SubscribedTrack {
	if val, ok := t.subscribedTracks.Load(id); ok {
		if st, ok := val.(types.SubscribedTrack); ok {
			return st
		}
	}
	return nil
}

// TODO: send for all downtracks from the source participant
// https://tools.ietf.org/html/rfc7941
func (t *MediaTrack) sendDownTrackBindingReports(sub types.Participant) {
	var sd []rtcp.SourceDescriptionChunk

	subTrack := t.getSubscribedTrack(sub.ID())
	if subTrack == nil {
		return
	}

	chunks := subTrack.DownTrack().CreateSourceDescriptionChunks()
	if chunks == nil {
		return
	}
	sd = append(sd, chunks...)

	pkts := []rtcp.Packet{
		&rtcp.SourceDescription{Chunks: sd},
	}

	go func() {
		defer RecoverSilent()
		batch := pkts
		i := 0
		for {
			if err := sub.SubscriberPC().WriteRTCP(batch); err != nil {
				t.params.Logger.Errorw("could not write RTCP", err)
				return
			}
			if i > 5 {
				return
			}
			i++
			time.Sleep(20 * time.Millisecond)
		}
	}()
}

func (t *MediaTrack) handlePublisherFeedback(packets []rtcp.Packet) {
	var maxLost uint8
	var hasReport bool
	var delay uint32
	var jitter uint32
	var totalLost uint32
	var maxSeqNum uint32

	for _, p := range packets {
		switch pkt := p.(type) {
		// sfu.Buffer generates ReceiverReports for the publisher
		case *rtcp.ReceiverReport:
			for _, rr := range pkt.Reports {
				if rr.FractionLost > maxLost {
					maxLost = rr.FractionLost
				}

				if rr.Delay > delay {
					delay = rr.Delay
				}
				if rr.Jitter > jitter {
					jitter = rr.Jitter
				}
				if rr.LastSequenceNumber > maxSeqNum {
					maxSeqNum = rr.LastSequenceNumber
				}

				totalLost = rr.TotalLost

				hasReport = true
			}
		}
	}

	if hasReport {
		t.statsLock.Lock()
		if maxLost > t.maxUpFracLost {
			t.maxUpFracLost = maxLost
		}

		now := time.Now()
		if now.Sub(t.maxUpFracLostTs) > lostUpdateDelta {
			atomic.StoreUint32(&t.currentUpFracLost, uint32(t.maxUpFracLost))
			t.maxUpFracLost = 0
			t.maxUpFracLostTs = now
		}
		// update feedback stats
		current := t.connectionStats.Curr
		if jitter > current.Jitter {
			current.Jitter = jitter
		}
		if delay > current.Delay {
			current.Delay = delay
		}
		if maxSeqNum > current.LastSeqNum {
			current.LastSeqNum = maxSeqNum
		}
		current.PacketsLost = totalLost
		t.statsLock.Unlock()
	}

	// also look for sender reports
	// feedback for the source RTCP
	t.params.RTCPChan <- packets
}

// handles max loss for audio packets
func (t *MediaTrack) handleMaxLossFeedback(_ *sfu.DownTrack,
	report *rtcp.ReceiverReport) {
	var (
		shouldUpdate bool
		maxLost      uint8
	)
	t.statsLock.Lock()
	for _, rr := range report.Reports {
		if t.maxDownFracLost < rr.FractionLost {
			t.maxDownFracLost = rr.FractionLost
		}
	}

	now := time.Now()
	if now.Sub(t.maxDownFracLostTs) > lostUpdateDelta {
		shouldUpdate = true
		maxLost = t.maxDownFracLost
		t.maxDownFracLost = 0
		t.maxDownFracLostTs = now
	}
	t.statsLock.Unlock()

	if shouldUpdate && t.buffer != nil {
		// ok to access buffer since receivers are added before subscribers
		t.buffer.SetLastFractionLostReport(maxLost)
	}
}

func (t *MediaTrack) DebugInfo() map[string]interface{} {
	info := map[string]interface{}{
		"ID":       t.ID(),
		"SSRC":     t.ssrc,
		"Kind":     t.Kind().String(),
		"PubMuted": t.muted.Get(),
	}

	subscribedTrackInfo := make([]map[string]interface{}, 0)
	t.subscribedTracks.Range(func(_, val interface{}) bool {
		if track, ok := val.(*SubscribedTrack); ok {
			dt := track.dt.DebugInfo()
			dt["PubMuted"] = track.pubMuted.Get()
			dt["SubMuted"] = track.subMuted.Get()
			subscribedTrackInfo = append(subscribedTrackInfo, dt)
		}
		return true
	})
	info["DownTracks"] = subscribedTrackInfo

	if t.receiver != nil {
		receiverInfo := t.receiver.DebugInfo()
		for k, v := range receiverInfo {
			info[k] = v
		}
	}

	return info
}

func (t *MediaTrack) Receiver() sfu.TrackReceiver {
	return t.receiver
}

<<<<<<< HEAD
func (t *MediaTrack) GetConnectionScore() float64 {
	t.statsLock.Lock()
	defer t.statsLock.Unlock()
	return t.connectionStats.Score
}

func (t *MediaTrack) closeChan() {
	close(t.done)
}

func (t *MediaTrack) updateStats() {
	for {
		select {
		case <-t.done:
			return
		case <-time.After(connectionQualityUpdateInterval):
			t.statsLock.Lock()
			if t.Kind() == livekit.TrackType_AUDIO {
				t.connectionStats.CalculateAudioScore()
			} else {
				t.calculateVideoScore()
			}
			t.statsLock.Unlock()
		}
	}
}

func (t *MediaTrack) calculateVideoScore() {
	var reducedQuality bool
	publishing, registered := t.NumUpTracks()
	if registered > 0 && publishing != registered {
		reducedQuality = true
	}
	t.connectionStats.Score = connectionquality.Loss2Score(t.PublishLossPercentage(), reducedQuality)
=======
func (t *MediaTrack) OnSubscribedMaxQualityChange(f func(trackSid string, subscribedQualities []*livekit.SubscribedQuality) error) {
	t.onSubscribedMaxQualityChange = f
}

func (t *MediaTrack) NotifySubscriberMute(subscriberID string) {
	if !t.IsSimulcast() {
		return
	}

	t.maxQualityLock.Lock()
	_, ok := t.maxSubscriberQuality[subscriberID]
	if !ok {
		t.maxQualityLock.Unlock()
		return
	}

	delete(t.maxSubscriberQuality, subscriberID)
	t.maxQualityLock.Unlock()

	t.updateQualityChange()
}

func (t *MediaTrack) NotifySubscriberMaxQuality(subscriberID string, quality livekit.VideoQuality) {
	if !t.IsSimulcast() {
		return
	}

	t.maxQualityLock.Lock()
	maxQuality, ok := t.maxSubscriberQuality[subscriberID]
	if ok && maxQuality == quality {
		t.maxQualityLock.Unlock()
		return
	}

	t.maxSubscriberQuality[subscriberID] = quality
	t.maxQualityLock.Unlock()

	t.updateQualityChange()
}

func (t *MediaTrack) updateQualityChange() {
	if t.IsMuted() {
		return
	}

	var subscribedQualities []*livekit.SubscribedQuality

	t.maxQualityLock.Lock()
	allSubscribersMuted := false
	maxSubscribedQuality := livekit.VideoQuality_LOW
	if len(t.maxSubscriberQuality) == 0 {
		allSubscribersMuted = true
	} else {
		for _, subQuality := range t.maxSubscriberQuality {
			if subQuality > maxSubscribedQuality {
				maxSubscribedQuality = subQuality
			}
		}
	}

	if allSubscribersMuted {
		if !t.allSubscribersMuted {
			t.allSubscribersMuted = true
			subscribedQualities = []*livekit.SubscribedQuality{
				&livekit.SubscribedQuality{Quality: livekit.VideoQuality_LOW, Enabled: false},
				&livekit.SubscribedQuality{Quality: livekit.VideoQuality_MEDIUM, Enabled: false},
				&livekit.SubscribedQuality{Quality: livekit.VideoQuality_HIGH, Enabled: false},
			}
		}
	} else {
		t.allSubscribersMuted = false
		if maxSubscribedQuality != t.maxSubscribedQuality {
			t.maxSubscribedQuality = maxSubscribedQuality

			subscribedQualities = append(subscribedQualities, &livekit.SubscribedQuality{Quality: livekit.VideoQuality_LOW, Enabled: true})

			if t.maxSubscribedQuality == livekit.VideoQuality_LOW {
				subscribedQualities = append(subscribedQualities, &livekit.SubscribedQuality{Quality: livekit.VideoQuality_MEDIUM, Enabled: false})
			} else {
				subscribedQualities = append(subscribedQualities, &livekit.SubscribedQuality{Quality: livekit.VideoQuality_MEDIUM, Enabled: true})
			}

			if t.maxSubscribedQuality != livekit.VideoQuality_HIGH {
				subscribedQualities = append(subscribedQualities, &livekit.SubscribedQuality{Quality: livekit.VideoQuality_HIGH, Enabled: false})
			} else {
				subscribedQualities = append(subscribedQualities, &livekit.SubscribedQuality{Quality: livekit.VideoQuality_HIGH, Enabled: true})
			}
		}
	}
	t.maxQualityLock.Unlock()

	if len(subscribedQualities) != 0 && t.onSubscribedMaxQualityChange != nil {
		t.onSubscribedMaxQualityChange(t.ID(), subscribedQualities)
	}
>>>>>>> 1dcc62b5
}<|MERGE_RESOLUTION|>--- conflicted
+++ resolved
@@ -68,9 +68,7 @@
 	maxUpFracLostTs   time.Time
 	connectionStats   *connectionquality.ConnectionStats
 
-<<<<<<< HEAD
-	done    chan struct{}
-=======
+	done chan struct{}
 	// quality level enable/disable
 	maxQualityLock               sync.Mutex
 	maxSubscriberQuality         map[string]livekit.VideoQuality
@@ -78,7 +76,6 @@
 	allSubscribersMuted          bool
 	onSubscribedMaxQualityChange func(trackSid string, subscribedQualities []*livekit.SubscribedQuality) error
 
->>>>>>> 1dcc62b5
 	onClose []func()
 }
 
@@ -98,20 +95,13 @@
 
 func NewMediaTrack(track *webrtc.TrackRemote, params MediaTrackParams) *MediaTrack {
 	t := &MediaTrack{
-<<<<<<< HEAD
-		params:          params,
-		ssrc:            track.SSRC(),
-		streamID:        track.StreamID(),
-		codec:           track.Codec(),
-		connectionStats: connectionquality.NewConnectionStats(),
-		done:            make(chan struct{}),
-=======
 		params:               params,
 		ssrc:                 track.SSRC(),
 		streamID:             track.StreamID(),
 		codec:                track.Codec(),
+		connectionStats:      connectionquality.NewConnectionStats(),
+		done:                 make(chan struct{}),
 		maxSubscriberQuality: make(map[string]livekit.VideoQuality),
->>>>>>> 1dcc62b5
 	}
 
 	if params.TrackInfo.Muted {
@@ -719,7 +709,6 @@
 	return t.receiver
 }
 
-<<<<<<< HEAD
 func (t *MediaTrack) GetConnectionScore() float64 {
 	t.statsLock.Lock()
 	defer t.statsLock.Unlock()
@@ -754,7 +743,8 @@
 		reducedQuality = true
 	}
 	t.connectionStats.Score = connectionquality.Loss2Score(t.PublishLossPercentage(), reducedQuality)
-=======
+}
+
 func (t *MediaTrack) OnSubscribedMaxQualityChange(f func(trackSid string, subscribedQualities []*livekit.SubscribedQuality) error) {
 	t.onSubscribedMaxQualityChange = f
 }
@@ -849,5 +839,4 @@
 	if len(subscribedQualities) != 0 && t.onSubscribedMaxQualityChange != nil {
 		t.onSubscribedMaxQualityChange(t.ID(), subscribedQualities)
 	}
->>>>>>> 1dcc62b5
 }