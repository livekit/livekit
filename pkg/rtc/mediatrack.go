--- conflicted
+++ resolved
@@ -73,20 +73,12 @@
 	done chan struct{}
 
 	// quality level enable/disable
-<<<<<<< HEAD
 	maxQualityLock               sync.RWMutex
-	maxSubscriberQuality         map[string]livekit.VideoQuality
-	maxSubscribedQuality         livekit.VideoQuality
-	allSubscribersMuted          bool
-	onSubscribedMaxQualityChange func(trackSid string, subscribedQualities []*livekit.SubscribedQuality) error
-	maxQualityTimer              *time.Timer
-=======
-	maxQualityLock               sync.Mutex
 	maxSubscriberQuality         map[livekit.ParticipantID]livekit.VideoQuality
 	maxSubscribedQuality         livekit.VideoQuality
 	allSubscribersMuted          bool
 	onSubscribedMaxQualityChange func(trackID livekit.TrackID, subscribedQualities []*livekit.SubscribedQuality) error
->>>>>>> 828d4907
+	maxQualityTimer              *time.Timer
 
 	onClose []func()
 }
