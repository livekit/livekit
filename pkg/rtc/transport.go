--- conflicted
+++ resolved
@@ -38,13 +38,11 @@
 	onOffer               func(offer webrtc.SessionDescription)
 	restartAfterGathering bool
 	negotiationState      int
-<<<<<<< HEAD
 
 	// stream allocator for subscriber PC
 	streamAllocator *sfu.StreamAllocator
-=======
-	logger                logger.Logger
->>>>>>> aa9534b7
+
+	logger logger.Logger
 }
 
 type TransportParams struct {
