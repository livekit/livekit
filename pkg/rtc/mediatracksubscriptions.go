--- conflicted
+++ resolved
@@ -69,15 +69,9 @@
 		params:                       params,
 		subscribedTracks:             make(map[livekit.ParticipantID]types.SubscribedTrack),
 		pendingClose:                 make(map[livekit.ParticipantID]types.SubscribedTrack),
-<<<<<<< HEAD
 		maxSubscriberQuality:         make(map[livekit.ParticipantID]*types.SubscribedCodecQuality),
 		maxSubscriberNodeQuality:     make(map[livekit.NodeID][]types.SubscribedCodecQuality),
 		maxSubscribedQuality:         make(map[string]livekit.VideoQuality),
-=======
-		maxSubscriberQuality:         make(map[livekit.ParticipantID]livekit.VideoQuality),
-		maxSubscriberNodeQuality:     make(map[livekit.NodeID]livekit.VideoQuality),
-		maxSubscribedQuality:         livekit.VideoQuality_HIGH,
->>>>>>> 081b9714
 		maxSubscribedQualityDebounce: debounce.New(params.VideoConfig.DynacastPauseDelay),
 	}
 
@@ -229,11 +223,7 @@
 	})
 
 	downTrack.OnMaxLayerChanged(func(dt *sfu.DownTrack, layer int32) {
-<<<<<<< HEAD
-		t.notifySubscriberMaxQuality(subscriberID, dt.Codec(), QualityForSpatialLayer(layer))
-=======
-		go t.notifySubscriberMaxQuality(subscriberID, QualityForSpatialLayer(layer))
->>>>>>> 081b9714
+		go t.notifySubscriberMaxQuality(subscriberID, dt.Codec(), QualityForSpatialLayer(layer))
 	})
 
 	downTrack.OnRttUpdate(func(_ *sfu.DownTrack, rtt uint32) {
