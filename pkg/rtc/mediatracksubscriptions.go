--- conflicted
+++ resolved
@@ -114,12 +114,17 @@
 	for _, c := range codecs {
 		c.RTCPFeedback = rtcpFeedback
 	}
-<<<<<<< HEAD
 
 	streamID := wr.StreamID()
 	if sub.SupportSyncStreamID() && t.params.MediaTrack.Stream() != "" {
 		streamID = PackSyncStreamID(t.params.MediaTrack.PublisherID(), t.params.MediaTrack.Stream())
 	}
+
+	var trailer []byte
+	if t.params.MediaTrack.IsEncrypted() {
+		trailer = sub.GetTrailer()
+	}
+
 	downTrack, err := sfu.NewDownTrack(sfu.DowntrackParams{
 		Codecs:            codecs,
 		Receiver:          wr,
@@ -129,24 +134,9 @@
 		MaxTrack:          t.params.ReceiverConfig.PacketBufferSize,
 		PlayoutDelayLimit: sub.GetPlayoutDelayConfig(),
 		Pacer:             sub.GetPacer(),
+		Trailer:           trailer,
 		Logger:            LoggerWithTrack(sub.GetLogger(), trackID, t.params.IsRelayed),
 	})
-=======
-	var trailer []byte
-	if t.params.MediaTrack.IsEncrypted() {
-		trailer = sub.GetTrailer()
-	}
-	downTrack, err := sfu.NewDownTrack(
-		codecs,
-		wr,
-		sub.GetBufferFactory(),
-		subscriberID,
-		t.params.ReceiverConfig.PacketBufferSize,
-		sub.GetPacer(),
-		trailer,
-		LoggerWithTrack(sub.GetLogger(), trackID, t.params.IsRelayed),
-	)
->>>>>>> 0c34f12f
 	if err != nil {
 		return nil, err
 	}
