--- conflicted
+++ resolved
@@ -201,12 +201,8 @@
 	UpdateVideoLayers(layers []*livekit.VideoLayer)
 	IsSimulcast() bool
 
-<<<<<<< HEAD
-	// Receiver() sfu.TrackReceiver
-=======
 	Receiver() sfu.TrackReceiver
 	Restart()
->>>>>>> 081b9714
 
 	// callbacks
 	AddOnClose(func())
