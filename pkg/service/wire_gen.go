// Code generated by Wire. DO NOT EDIT.

//go:generate go run github.com/google/wire/cmd/wire
//go:build !wireinject
// +build !wireinject

package service

import (
	"fmt"
	"github.com/livekit/livekit-server/pkg/bridge"
	"github.com/livekit/livekit-server/pkg/clientconfiguration"
	"github.com/livekit/livekit-server/pkg/config"
	"github.com/livekit/livekit-server/pkg/routing"
	"github.com/livekit/livekit-server/pkg/telemetry"
	"github.com/livekit/protocol/auth"
	"github.com/livekit/protocol/livekit"
	redis2 "github.com/livekit/protocol/redis"
	"github.com/livekit/protocol/rpc"
	"github.com/livekit/protocol/utils"
	"github.com/livekit/protocol/webhook"
	"github.com/livekit/psrpc"
	"github.com/pion/turn/v2"
	"github.com/pkg/errors"
	"github.com/redis/go-redis/v9"
	"gopkg.in/yaml.v3"
	"os"
)

import (
	_ "net/http/pprof"
)

// Injectors from wire.go:

func InitializeServer(conf *config.Config, currentNode routing.LocalNode) (*LivekitServer, error) {
	roomConfig := getRoomConf(conf)
	apiConfig := config.DefaultAPIConfig()
	universalClient, err := createRedisClient(conf)
	if err != nil {
		return nil, err
	}
	nodeID := getNodeID(currentNode)
	messageBus := getMessageBus(universalClient)
	signalRelayConfig := getSignalRelayConfig(conf)
	signalClient, err := routing.NewSignalClient(nodeID, messageBus, signalRelayConfig)
	if err != nil {
		return nil, err
	}
	router := routing.CreateRouter(conf, universalClient, currentNode, signalClient)
	objectStore := createStore(universalClient)
	roomAllocator, err := NewRoomAllocator(conf, router, objectStore)
	if err != nil {
		return nil, err
	}
	egressClient, err := rpc.NewEgressClient(nodeID, messageBus)
	if err != nil {
		return nil, err
	}
	egressStore := getEgressStore(objectStore)
	keyProvider, err := createKeyProvider(conf)
	if err != nil {
		return nil, err
	}
	queuedNotifier, err := createWebhookNotifier(conf, keyProvider)
	if err != nil {
		return nil, err
	}
	analyticsService := telemetry.NewAnalyticsService(conf, currentNode)
<<<<<<< HEAD
	bridgeBridge, err := bridge.NewBridge(conf)
	if err != nil {
		return nil, err
	}
	telemetryService := telemetry.NewTelemetryService(notifier, analyticsService, bridgeBridge)
	rtcEgressLauncher := NewEgressLauncher(egressClient, rpcClient, egressStore, telemetryService)
=======
	telemetryService := telemetry.NewTelemetryService(queuedNotifier, analyticsService)
	rtcEgressLauncher := NewEgressLauncher(egressClient, egressStore, telemetryService)
>>>>>>> 95f360bb
	roomService, err := NewRoomService(roomConfig, apiConfig, router, roomAllocator, objectStore, rtcEgressLauncher)
	if err != nil {
		return nil, err
	}
	egressService := NewEgressService(egressClient, objectStore, egressStore, roomService, telemetryService, rtcEgressLauncher)
	ingressConfig := getIngressConfig(conf)
	ingressClient, err := rpc.NewIngressClient(nodeID, messageBus)
	if err != nil {
		return nil, err
	}
	ingressStore := getIngressStore(objectStore)
	ingressService := NewIngressService(ingressConfig, nodeID, messageBus, ingressClient, ingressStore, roomService, telemetryService)
	ioInfoService, err := NewIOInfoService(nodeID, messageBus, egressStore, ingressStore, telemetryService)
	if err != nil {
		return nil, err
	}
	rtcService := NewRTCService(conf, roomAllocator, objectStore, router, currentNode, telemetryService)
	clientConfigurationManager := createClientConfiguration()
	timedVersionGenerator := utils.NewDefaultTimedVersionGenerator()
	roomManager, err := NewLocalRoomManager(conf, objectStore, currentNode, router, telemetryService, clientConfigurationManager, rtcEgressLauncher, timedVersionGenerator)
	if err != nil {
		return nil, err
	}
	signalServer, err := NewDefaultSignalServer(currentNode, messageBus, signalRelayConfig, router, roomManager)
	if err != nil {
		return nil, err
	}
	authHandler := newTurnAuthHandler(objectStore)
	server, err := newInProcessTurnServer(conf, authHandler)
	if err != nil {
		return nil, err
	}
	livekitServer, err := NewLivekitServer(conf, roomService, egressService, ingressService, ioInfoService, rtcService, keyProvider, router, roomManager, signalServer, server, currentNode)
	if err != nil {
		return nil, err
	}
	return livekitServer, nil
}

func InitializeRouter(conf *config.Config, currentNode routing.LocalNode) (routing.Router, error) {
	universalClient, err := createRedisClient(conf)
	if err != nil {
		return nil, err
	}
	nodeID := getNodeID(currentNode)
	messageBus := getMessageBus(universalClient)
	signalRelayConfig := getSignalRelayConfig(conf)
	signalClient, err := routing.NewSignalClient(nodeID, messageBus, signalRelayConfig)
	if err != nil {
		return nil, err
	}
	router := routing.CreateRouter(conf, universalClient, currentNode, signalClient)
	return router, nil
}

// wire.go:

func getNodeID(currentNode routing.LocalNode) livekit.NodeID {
	return livekit.NodeID(currentNode.Id)
}

func createKeyProvider(conf *config.Config) (auth.KeyProvider, error) {

	if conf.KeyFile != "" {
		if st, err := os.Stat(conf.KeyFile); err != nil {
			return nil, err
		} else if st.Mode().Perm() != 0600 {
			return nil, fmt.Errorf("key file must have permission set to 600")
		}
		f, err := os.Open(conf.KeyFile)
		if err != nil {
			return nil, err
		}
		defer func() {
			_ = f.Close()
		}()
		decoder := yaml.NewDecoder(f)
		if err = decoder.Decode(conf.Keys); err != nil {
			return nil, err
		}
	}

	if len(conf.Keys) == 0 {
		return nil, errors.New("one of key-file or keys must be provided in order to support a secure installation")
	}

	return auth.NewFileBasedKeyProviderFromMap(conf.Keys), nil
}

func createWebhookNotifier(conf *config.Config, provider auth.KeyProvider) (webhook.QueuedNotifier, error) {
	wc := conf.WebHook
	if len(wc.URLs) == 0 {
		return nil, nil
	}
	secret := provider.GetSecret(wc.APIKey)
	if secret == "" {
		return nil, ErrWebHookMissingAPIKey
	}

	return webhook.NewDefaultNotifier(wc.APIKey, secret, wc.URLs), nil
}

func createRedisClient(conf *config.Config) (redis.UniversalClient, error) {
	if !conf.Redis.IsConfigured() {
		return nil, nil
	}
	return redis2.GetRedisClient(&conf.Redis)
}

func createStore(rc redis.UniversalClient) ObjectStore {
	if rc != nil {
		return NewRedisStore(rc)
	}
	return NewLocalStore()
}

func getMessageBus(rc redis.UniversalClient) psrpc.MessageBus {
	if rc == nil {
		return psrpc.NewLocalMessageBus()
	}
	return psrpc.NewRedisMessageBus(rc)
}

func getEgressStore(s ObjectStore) EgressStore {
	switch store := s.(type) {
	case *RedisStore:
		return store
	default:
		return nil
	}
}

func getIngressStore(s ObjectStore) IngressStore {
	switch store := s.(type) {
	case *RedisStore:
		return store
	default:
		return nil
	}
}

func getIngressConfig(conf *config.Config) *config.IngressConfig {
	return &conf.Ingress
}

func createClientConfiguration() clientconfiguration.ClientConfigurationManager {
	return clientconfiguration.NewStaticClientConfigurationManager(clientconfiguration.StaticConfigurations)
}

func getRoomConf(config2 *config.Config) config.RoomConfig {
	return config2.Room
}

func getSignalRelayConfig(config2 *config.Config) config.SignalRelayConfig {
	return config2.SignalRelay
}

func newInProcessTurnServer(conf *config.Config, authHandler turn.AuthHandler) (*turn.Server, error) {
	return NewTurnServer(conf, authHandler, false)
}<|MERGE_RESOLUTION|>--- conflicted
+++ resolved
@@ -67,17 +67,12 @@
 		return nil, err
 	}
 	analyticsService := telemetry.NewAnalyticsService(conf, currentNode)
-<<<<<<< HEAD
 	bridgeBridge, err := bridge.NewBridge(conf)
 	if err != nil {
 		return nil, err
 	}
-	telemetryService := telemetry.NewTelemetryService(notifier, analyticsService, bridgeBridge)
-	rtcEgressLauncher := NewEgressLauncher(egressClient, rpcClient, egressStore, telemetryService)
-=======
 	telemetryService := telemetry.NewTelemetryService(queuedNotifier, analyticsService)
 	rtcEgressLauncher := NewEgressLauncher(egressClient, egressStore, telemetryService)
->>>>>>> 95f360bb
 	roomService, err := NewRoomService(roomConfig, apiConfig, router, roomAllocator, objectStore, rtcEgressLauncher)
 	if err != nil {
 		return nil, err
