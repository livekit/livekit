--- conflicted
+++ resolved
@@ -12,32 +12,19 @@
 
 // Injectors from wire.go:
 
-<<<<<<< HEAD
-func InitializeServer(conf *config.Config, currentNode routing.LocalNode, isTest bool) (*LivekitServer, error) {
-=======
 func InitializeServer(conf *config.Config, currentNode routing.LocalNode) (*LivekitServer, error) {
->>>>>>> eb6e763e
 	client, err := createRedisClient(conf)
 	if err != nil {
 		return nil, err
 	}
 	roomStore := createStore(client)
 	router := createRouter(client, currentNode)
-<<<<<<< HEAD
-	nodeSelector := nodeSelectorFromConfig(conf)
-	keyProvider, err := createKeyProvider(client, conf, isTest)
-	if err != nil {
-		return nil, err
-	}
-	notifier, err := createWebhookNotifier(conf, keyProvider)
-=======
 	nodeSelector := CreateNodeSelector(conf)
-	keyProvider, err := CreateKeyProvider(conf)
+	keyProvider, err := CreateKeyProvider(client, conf)
 	if err != nil {
 		return nil, err
 	}
 	notifier, err := CreateWebhookNotifier(conf, keyProvider)
->>>>>>> eb6e763e
 	if err != nil {
 		return nil, err
 	}
@@ -62,7 +49,7 @@
 	return livekitServer, nil
 }
 
-func InitializeRouter(conf *config.Config, currentNode routing.LocalNode, isTest bool) (routing.Router, error) {
+func InitializeRouter(conf *config.Config, currentNode routing.LocalNode) (routing.Router, error) {
 	client, err := createRedisClient(conf)
 	if err != nil {
 		return nil, err
