--- conflicted
+++ resolved
@@ -34,143 +34,24 @@
 
 func NewLocalStore(currentNodeId livekit.NodeID, mainDatabase p2p_database.Config, participantCounter *ParticipantCounter) *LocalStore {
 	return &LocalStore{
-<<<<<<< HEAD
-		currentNodeId:     currentNodeId,
-		p2pDatabaseConfig: mainDatabase,
-		rooms:             make(map[livekit.RoomName]*livekit.Room),
-		roomInternal:      make(map[livekit.RoomName]*livekit.RoomInternal),
-		participants:      make(map[livekit.RoomName]map[livekit.ParticipantIdentity]*livekit.ParticipantInfo),
-		roomCommunicators: make(map[livekit.RoomName]*p2p.RoomCommunicatorImpl),
-		lock:              sync.RWMutex{},
-=======
 		currentNodeId:      currentNodeId,
 		p2pDatabaseConfig:  mainDatabase,
 		participantCounter: participantCounter,
-
-		rooms:                  make(map[livekit.RoomName]*livekit.Room),
-		roomInternal:           make(map[livekit.RoomName]*livekit.RoomInternal),
-		participants:           make(map[livekit.RoomName]map[livekit.ParticipantIdentity]*livekit.ParticipantInfo),
-		databases:              make(map[livekit.RoomName]*RoomDatabase),
-		roomCommunicationsInit: map[livekit.RoomName]*sync.Once{},
-
-		lock: sync.RWMutex{},
+		rooms:              make(map[livekit.RoomName]*livekit.Room),
+		roomInternal:       make(map[livekit.RoomName]*livekit.RoomInternal),
+		participants:       make(map[livekit.RoomName]map[livekit.ParticipantIdentity]*livekit.ParticipantInfo),
+		roomCommunicators:  make(map[livekit.RoomName]*p2p.RoomCommunicatorImpl),
+		lock:               sync.RWMutex{},
 	}
 }
 
-func (s *LocalStore) getOrCreateDatabase(room *livekit.Room, cfg p2p_database.Config) (*RoomDatabase, error) {
-	s.lock.Lock()
-	defer s.lock.Unlock()
-
-	roomDb, ok := s.databases[livekit.RoomName(room.Name)]
-	if ok {
-		return roomDb, nil
-	}
-
-	ctx, cancel := context.WithCancel(context.Background())
-	cfg.DatabaseName = "livekit_room_" + room.Name
-
-	_ = logging.SetLogLevel("*", "error")
-	db, err := p2p_database.Connect(ctx, cfg, logging.Logger("db_livekit_room_"+room.Name))
-	if err != nil {
-		cancel()
-		return nil, errors.Wrapf(err, "create or connect livekit database room %s", room.Name)
-	}
-
-	roomDb = &RoomDatabase{
-		p2p:         db,
-		ctx:         ctx,
-		cancel:      cancel,
-		syncedPeers: sync.Map{},
->>>>>>> 6f78b36f
-	}
-}
-
-<<<<<<< HEAD
 func (s *LocalStore) StoreRoom(_ context.Context, room *livekit.Room, internal *livekit.RoomInternal) error {
 	log.Println("Calling localstore.StoreRoom")
-=======
-func (s *LocalStore) StoreRoom(ctx context.Context, room *livekit.Room, internal *livekit.RoomInternal) error {
->>>>>>> 6f78b36f
 	if room.CreationTime == 0 {
 		room.CreationTime = time.Now().Unix()
 	}
 
 	roomName := livekit.RoomName(room.Name)
-<<<<<<< HEAD
-=======
-	s.lock.Lock()
-	_, ok := s.roomCommunicationsInit[roomName]
-	if !ok {
-		s.roomCommunicationsInit[roomName] = &sync.Once{}
-	}
-	s.lock.Unlock()
-
-	var err error
-	once := s.roomCommunicationsInit[roomName]
-	once.Do(func() {
-		var (
-			db           *p2p_database.DB
-			roomDatabase *RoomDatabase
-			nc           *NodeCommunication
-		)
-
-		cfg := s.p2pDatabaseConfig
-		cfg.NewKeyCallback = func(k string) {
-			k = strings.TrimPrefix(k, "/")
-			if !strings.HasPrefix(k, prefixPeerKey) {
-				return
-			}
-			peerId := strings.TrimPrefix(k, prefixPeerKey)
-			if peerId == db.GetHost().ID().String() {
-				return
-			}
-
-			_, alreadySynced := roomDatabase.syncedPeers.Load(peerId)
-			if alreadySynced {
-				return
-			}
-
-			_, err = nc.SendAsyncMessageToPeerId(ctx, peerId, pingMessage)
-			if err != nil {
-				log.Fatalf("cannot send ping message for node %s in db %s: %s", peerId, room.Name, err)
-			} else {
-				log.Printf("%s send ping message to node %s in db %s", db.GetHost().ID(), peerId, room.Name)
-				roomDatabase.syncedPeers.Store(peerId, peerId)
-			}
-		}
-
-		roomDatabase, err = s.getOrCreateDatabase(room, cfg)
-		if err != nil {
-			err = errors.Wrapf(err, "error init database for room %s", room.Name)
-			return
-		}
-
-		db = roomDatabase.p2p
-		nc = NewNodeCommunication(db)
-
-		nc.Setup(context.Background(), func(e p2p_database.Event) {
-			if e.Message != pingMessage {
-				return
-			}
-			msgId, err := nc.SendAsyncMessageToPeerId(ctx, e.FromPeerId, pongMessage)
-			if err != nil {
-				log.Fatalf("%s cannot send pong message database room %s to peer msgId %s", db.GetHost().ID(), db.Name, e.FromPeerId)
-				return
-			}
-			log.Printf("%s send pong message %s db %s to peer %s", db.GetHost().ID(), msgId, db.Name, e.FromPeerId)
-		})
-
-		err = db.Set(ctx, prefixPeerKey+db.GetHost().ID().String(), time.Now().String())
-		if err != nil {
-			err = errors.Wrapf(err, "cannot set node id to db %s", room.Name)
-			return
-		}
-	})
-
-	if err != nil {
-		return err
-	}
->>>>>>> 6f78b36f
 
 	s.lock.Lock()
 	s.rooms[roomName] = room
@@ -215,13 +96,9 @@
 }
 
 func (s *LocalStore) DeleteRoom(ctx context.Context, roomName livekit.RoomName) error {
-<<<<<<< HEAD
 	log.Println("Calling localstore.DeleteRoom")
 
 	room, _, _, err := s.LoadRoom(ctx, roomName, false)
-=======
-	room, _, err := s.LoadRoom(ctx, roomName, false)
->>>>>>> 6f78b36f
 	if err == ErrRoomNotFound {
 		return nil
 	} else if err != nil {
@@ -256,10 +133,9 @@
 	return nil
 }
 
-func (s *LocalStore) StoreParticipant(ctx context.Context, roomName livekit.RoomName, participant *livekit.ParticipantInfo) error {
+func (s *LocalStore) StoreParticipant(_ context.Context, roomName livekit.RoomName, participant *livekit.ParticipantInfo) error {
 	s.lock.Lock()
 	defer s.lock.Unlock()
-
 	roomParticipants := s.participants[roomName]
 	if roomParticipants == nil {
 		roomParticipants = make(map[livekit.ParticipantIdentity]*livekit.ParticipantInfo)
@@ -302,7 +178,7 @@
 	return items, nil
 }
 
-func (s *LocalStore) DeleteParticipant(ctx context.Context, roomName livekit.RoomName, identity livekit.ParticipantIdentity) error {
+func (s *LocalStore) DeleteParticipant(_ context.Context, roomName livekit.RoomName, identity livekit.ParticipantIdentity) error {
 	s.lock.Lock()
 	defer s.lock.Unlock()
 
