package service

import (
	"context"
	"log"
	"strings"
	"sync"
	"time"

	p2p_database "github.com/dTelecom/p2p-realtime-database"
	logging "github.com/ipfs/go-log/v2"
	"github.com/pkg/errors"

	"github.com/thoas/go-funk"

	"github.com/livekit/protocol/livekit"
)

const (
	prefixPeerKey = "node_"
	pingMessage   = "ping"
	pongMessage   = "pong"
)

var syncedPeers = sync.Map{}

type RoomDatabase struct {
	p2pDatabase *p2p_database.DB
	ctx         context.Context
	cancel      context.CancelFunc
}

// encapsulates CRUD operations for room settings
type LocalStore struct {
	currentNodeId     livekit.NodeID
	p2pDatabaseConfig p2p_database.Config

	// map of roomName => room
	rooms        map[livekit.RoomName]*livekit.Room
	roomInternal map[livekit.RoomName]*livekit.RoomInternal
	// map of roomName => { identity: participant }
	participants map[livekit.RoomName]map[livekit.ParticipantIdentity]*livekit.ParticipantInfo

	databases              map[livekit.RoomName]*RoomDatabase
	roomCommunicationsInit map[livekit.RoomName]*sync.Once

	lock       sync.RWMutex
	globalLock sync.Mutex
}

func NewLocalStore(currentNodeId livekit.NodeID, mainDatabase p2p_database.Config) *LocalStore {
	return &LocalStore{
		currentNodeId:          currentNodeId,
		p2pDatabaseConfig:      mainDatabase,
		rooms:                  make(map[livekit.RoomName]*livekit.Room),
		roomInternal:           make(map[livekit.RoomName]*livekit.RoomInternal),
		participants:           make(map[livekit.RoomName]map[livekit.ParticipantIdentity]*livekit.ParticipantInfo),
		databases:              make(map[livekit.RoomName]*RoomDatabase),
		roomCommunicationsInit: map[livekit.RoomName]*sync.Once{},
		lock:                   sync.RWMutex{},
	}
}

func (s *LocalStore) getOrCreateDatabase(room *livekit.Room) (*RoomDatabase, error) {
	roomDb, ok := s.databases[livekit.RoomName(room.Name)]

	if !ok {
		ctx, cancel := context.WithCancel(context.Background())

		cfg := s.p2pDatabaseConfig
		cfg.DatabaseName = "livekit_room_" + room.Name
		db, err := p2p_database.Connect(ctx, cfg, logging.Logger("db_livekit_room_"+room.Name))
		if err != nil {
			cancel()
			return nil, errors.Wrapf(err, "create or connect livekit database room %s", room.Name)
		}

		go func() {
			<-ctx.Done()
			ctx, cancel := context.WithTimeout(context.Background(), 15*time.Second)
			defer cancel()
			err := db.Disconnect(ctx)
			if err != nil {
				log.Printf("try disconnect db room %s error: %s", room.Name, err)
			}
		}()

		roomDb = &RoomDatabase{
			p2pDatabase: db,
			ctx:         ctx,
			cancel:      cancel,
		}

		s.databases[livekit.RoomName(room.Name)] = roomDb
	}

	return roomDb, nil
}

func (s *LocalStore) StoreRoom(ctx context.Context, room *livekit.Room, internal *livekit.RoomInternal) error {
	if room.CreationTime == 0 {
		room.CreationTime = time.Now().Unix()
	}
	roomName := livekit.RoomName(room.Name)

	s.lock.Lock()
	_, ok := s.roomCommunicationsInit[roomName]
	if !ok {
		s.roomCommunicationsInit[roomName] = &sync.Once{}
	}
	s.lock.Unlock()

	var err error
	once := s.roomCommunicationsInit[roomName]
	once.Do(func() {
		roomDb, err := s.getOrCreateDatabase(room)
		if err != nil {
			err = errors.Wrapf(err, "error init database for room %s", room.Name)
		}

		db := roomDb.p2pDatabase
		nc := NewNodeCommunication(db)
		backgroundCtx, cancel := context.WithCancel(context.Background())

		go func() {
			select {
			case <-ctx.Done():
				cancel()
				return
			case <-roomDb.ctx.Done():
				cancel()
				return
			default:
				responsesChannel, err := nc.ListenIncomingMessages(backgroundCtx)
				if err != nil {
					log.Fatalf("cannot listen incoming messsages database room %s %s", room.Name, err)
				}

				msg := <-responsesChannel
				log.Printf("got message %s from node %s from database room %s: %s", msg.ID, msg.FromPeerId, room.Name, msg.Message)

				if msg.Message == pingMessage {
					msgId, err := nc.SendAsyncMessageToPeerId(backgroundCtx, msg.FromPeerId, pongMessage)
					if err != nil {
						log.Fatalf("cannot send pong message database room %s to peer msgId %s", room.Name, msg.FromPeerId)
					}
					log.Printf("send pong message %s db %s to peer %s", msgId, db.Name, msg.FromPeerId)
				}
			}
		}()

		err = db.Set(ctx, prefixPeerKey+db.GetHost().ID().String(), time.Now().String())
		if err != nil {
			err = errors.Wrapf(err, "cannot set node id to db %s", room.Name)
			return
		}

		go func() {
			for {
				select {
				case <-roomDb.ctx.Done():
					log.Printf("stop search new peers in room %s", room.Name)
					return
				case <-ctx.Done():
					log.Printf("stop search new peers in room %s", room.Name)
					return
				default:
					keys, err := db.List(ctx)
					if err != nil {
						log.Fatalf("get connected nodes for db %s: %s", room.Name, err)
					}
					for _, k := range keys {
						k = strings.TrimPrefix(k, "/")
						if !strings.HasPrefix(k, prefixPeerKey) {
							continue
						}
						peerId := strings.TrimPrefix(k, prefixPeerKey)

<<<<<<< HEAD
						if peerId == db.GetHost().ID().String() {
=======
						if peerId == nc.GetLocalPeedID() {
>>>>>>> 3cabd806
							continue
						}

						_, alreadySynced := syncedPeers.Load(peerId)
						if alreadySynced {
							continue
						}

						_, err := nc.SendAsyncMessageToPeerId(ctx, peerId, pingMessage)
						if err != nil {
							log.Fatalf("cannot send ping message for node %s in db %s: %s", peerId, room.Name, err)
						}

						log.Printf("send ping message to node %s in db %s", peerId, room.Name)
						syncedPeers.Store(peerId, peerId)
					}

					time.Sleep(500 * time.Millisecond)
				}
			}
		}()
	})

	if err != nil {
		return err
	}

	s.lock.Lock()
	s.rooms[roomName] = room
	s.roomInternal[roomName] = internal
	s.lock.Unlock()

	return nil
}

func (s *LocalStore) LoadRoom(_ context.Context, roomName livekit.RoomName, includeInternal bool) (*livekit.Room, *livekit.RoomInternal, error) {
	s.lock.RLock()
	defer s.lock.RUnlock()

	room := s.rooms[roomName]
	if room == nil {
		return nil, nil, ErrRoomNotFound
	}

	var internal *livekit.RoomInternal
	if includeInternal {
		internal = s.roomInternal[roomName]
	}

	return room, internal, nil
}

func (s *LocalStore) ListRooms(_ context.Context, roomNames []livekit.RoomName) ([]*livekit.Room, error) {
	s.lock.RLock()
	defer s.lock.RUnlock()
	rooms := make([]*livekit.Room, 0, len(s.rooms))
	for _, r := range s.rooms {
		if roomNames == nil || funk.Contains(roomNames, livekit.RoomName(r.Name)) {
			rooms = append(rooms, r)
		}
	}
	return rooms, nil
}

func (s *LocalStore) DeleteRoom(ctx context.Context, roomName livekit.RoomName) error {
	room, _, err := s.LoadRoom(ctx, roomName, false)
	if err == ErrRoomNotFound {
		return nil
	} else if err != nil {
		return err
	}

	s.lock.Lock()
	defer s.lock.Unlock()

	delete(s.participants, livekit.RoomName(room.Name))
	delete(s.rooms, livekit.RoomName(room.Name))
	delete(s.roomInternal, livekit.RoomName(room.Name))

	db, exists := s.databases[roomName]
	if exists {
		k := prefixPeerKey + db.p2pDatabase.GetHost().ID().String()
		err := db.p2pDatabase.Remove(ctx, k)
		if err != nil {
			log.Printf("try remove key %s for room db %s error: %s", k, room.Name, err)
		}
		db.cancel()
		delete(s.databases, roomName)
		delete(s.roomCommunicationsInit, roomName)
	}

	return nil
}

func (s *LocalStore) LockRoom(_ context.Context, _ livekit.RoomName, _ time.Duration) (string, error) {
	// local rooms lock & unlock globally
	s.globalLock.Lock()
	return "", nil
}

func (s *LocalStore) UnlockRoom(_ context.Context, _ livekit.RoomName, _ string) error {
	s.globalLock.Unlock()
	return nil
}

func (s *LocalStore) StoreParticipant(_ context.Context, roomName livekit.RoomName, participant *livekit.ParticipantInfo) error {
	s.lock.Lock()
	defer s.lock.Unlock()
	roomParticipants := s.participants[roomName]
	if roomParticipants == nil {
		roomParticipants = make(map[livekit.ParticipantIdentity]*livekit.ParticipantInfo)
		s.participants[roomName] = roomParticipants
	}
	roomParticipants[livekit.ParticipantIdentity(participant.Identity)] = participant
	return nil
}

func (s *LocalStore) LoadParticipant(_ context.Context, roomName livekit.RoomName, identity livekit.ParticipantIdentity) (*livekit.ParticipantInfo, error) {
	s.lock.RLock()
	defer s.lock.RUnlock()

	roomParticipants := s.participants[roomName]
	if roomParticipants == nil {
		return nil, ErrParticipantNotFound
	}
	participant := roomParticipants[identity]
	if participant == nil {
		return nil, ErrParticipantNotFound
	}
	return participant, nil
}

func (s *LocalStore) ListParticipants(_ context.Context, roomName livekit.RoomName) ([]*livekit.ParticipantInfo, error) {
	s.lock.RLock()
	defer s.lock.RUnlock()

	roomParticipants := s.participants[roomName]
	if roomParticipants == nil {
		// empty array
		return nil, nil
	}

	items := make([]*livekit.ParticipantInfo, 0, len(roomParticipants))
	for _, p := range roomParticipants {
		items = append(items, p)
	}

	return items, nil
}

func (s *LocalStore) DeleteParticipant(_ context.Context, roomName livekit.RoomName, identity livekit.ParticipantIdentity) error {
	s.lock.Lock()
	defer s.lock.Unlock()

	roomParticipants := s.participants[roomName]
	if roomParticipants != nil {
		delete(roomParticipants, identity)
	}
	return nil
}<|MERGE_RESOLUTION|>--- conflicted
+++ resolved
@@ -176,11 +176,7 @@
 						}
 						peerId := strings.TrimPrefix(k, prefixPeerKey)
 
-<<<<<<< HEAD
 						if peerId == db.GetHost().ID().String() {
-=======
-						if peerId == nc.GetLocalPeedID() {
->>>>>>> 3cabd806
 							continue
 						}
 
