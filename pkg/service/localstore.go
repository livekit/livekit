package service

import (
	"context"
	"sync"
	"time"

	"github.com/thoas/go-funk"

	"github.com/livekit/protocol/livekit"
)

// encapsulates CRUD operations for room settings
type LocalStore struct {
	// map of roomName => room
	rooms map[livekit.RoomName]*livekit.Room
	// map of roomName => { identity: participant }
	participants map[livekit.RoomName]map[livekit.ParticipantIdentity]*livekit.ParticipantInfo

	lock       sync.RWMutex
	globalLock sync.Mutex
}

func NewLocalStore() *LocalStore {
	return &LocalStore{
		rooms:        make(map[livekit.RoomName]*livekit.Room),
		participants: make(map[livekit.RoomName]map[livekit.ParticipantIdentity]*livekit.ParticipantInfo),
		lock:         sync.RWMutex{},
	}
}

func (s *LocalStore) StoreRoom(_ context.Context, room *livekit.Room) error {
	if room.CreationTime == 0 {
		room.CreationTime = time.Now().Unix()
	}
	s.lock.Lock()
	s.rooms[livekit.RoomName(room.Name)] = room
	s.lock.Unlock()
	return nil
}

func (s *LocalStore) LoadRoom(_ context.Context, name livekit.RoomName) (*livekit.Room, error) {
	s.lock.RLock()
	defer s.lock.RUnlock()

	room := s.rooms[name]
	if room == nil {
		return nil, ErrRoomNotFound
	}
	return room, nil
}

func (s *LocalStore) ListRooms(_ context.Context, names []livekit.RoomName) ([]*livekit.Room, error) {
	s.lock.RLock()
	defer s.lock.RUnlock()
	rooms := make([]*livekit.Room, 0, len(s.rooms))
	for _, r := range s.rooms {
		if names == nil || funk.Contains(names, livekit.RoomName(r.Name)) {
			rooms = append(rooms, r)
		}
	}
	return rooms, nil
}

func (s *LocalStore) DeleteRoom(ctx context.Context, name livekit.RoomName) error {
	room, err := s.LoadRoom(ctx, name)
	if err == ErrRoomNotFound {
		return nil
	} else if err != nil {
		return err
	}

	s.lock.Lock()
	defer s.lock.Unlock()

	delete(s.participants, livekit.RoomName(room.Name))
	delete(s.rooms, livekit.RoomName(room.Name))
	return nil
}

func (s *LocalStore) LockRoom(_ context.Context, _ livekit.RoomName, _ time.Duration) (string, error) {
	// local rooms lock & unlock globally
	s.globalLock.Lock()
	return "", nil
}

func (s *LocalStore) UnlockRoom(_ context.Context, _ livekit.RoomName, _ string) error {
	s.globalLock.Unlock()
	return nil
}

func (s *LocalStore) StoreParticipant(_ context.Context, roomName livekit.RoomName, participant *livekit.ParticipantInfo) error {
	s.lock.Lock()
	defer s.lock.Unlock()
	roomParticipants := s.participants[roomName]
	if roomParticipants == nil {
		roomParticipants = make(map[livekit.ParticipantIdentity]*livekit.ParticipantInfo)
		s.participants[roomName] = roomParticipants
	}
	roomParticipants[livekit.ParticipantIdentity(participant.Identity)] = participant
	return nil
}

func (s *LocalStore) LoadParticipant(_ context.Context, roomName livekit.RoomName, identity livekit.ParticipantIdentity) (*livekit.ParticipantInfo, error) {
	s.lock.RLock()
	defer s.lock.RUnlock()

	roomParticipants := s.participants[roomName]
	if roomParticipants == nil {
		return nil, ErrParticipantNotFound
	}
	participant := roomParticipants[identity]
	if participant == nil {
		return nil, ErrParticipantNotFound
	}
	return participant, nil
}

func (s *LocalStore) ListParticipants(_ context.Context, roomName livekit.RoomName) ([]*livekit.ParticipantInfo, error) {
	s.lock.RLock()
	defer s.lock.RUnlock()

	roomParticipants := s.participants[roomName]
	if roomParticipants == nil {
		// empty array
		return nil, nil
	}

	items := make([]*livekit.ParticipantInfo, 0, len(roomParticipants))
	for _, p := range roomParticipants {
		items = append(items, p)
	}

	return items, nil
}

func (s *LocalStore) DeleteParticipant(_ context.Context, roomName livekit.RoomName, identity livekit.ParticipantIdentity) error {
	s.lock.Lock()
	defer s.lock.Unlock()

	roomParticipants := s.participants[roomName]
	if roomParticipants != nil {
		delete(roomParticipants, identity)
	}
	return nil
}

// redis is required for egress
func (s *LocalStore) StoreEgress(_ context.Context, _ *livekit.EgressInfo) error {
	return ErrEgressNotConnected
}

func (s *LocalStore) LoadEgress(_ context.Context, _ string) (*livekit.EgressInfo, error) {
	return nil, ErrEgressNotConnected
}

func (s *LocalStore) ListEgress(_ context.Context, _ livekit.RoomID) ([]*livekit.EgressInfo, error) {
	return nil, ErrEgressNotConnected
}

func (s *LocalStore) UpdateEgress(_ context.Context, _ *livekit.EgressInfo) error {
	return ErrEgressNotConnected
}

func (s *LocalStore) DeleteEgress(_ context.Context, _ *livekit.EgressInfo) error {
<<<<<<< HEAD
	return ErrEgressNotConnected
=======
	// redis is required for egress
	return nil
}

func (s *LocalStore) StoreIngress(_ context.Context, _ *livekit.IngressInfo) error {
	// redis is required for ingress

	return nil
}

func (s *LocalStore) LoadIngress(_ context.Context, _ string) (*livekit.IngressInfo, error) {
	// redis is required for ingress

	return nil, nil
}

func (s *LocalStore) LoadIngressFromStreamKey(_ context.Context, _ string) (*livekit.IngressInfo, error) {
	// redis is required for ingress

	return nil, nil
}

func (s *LocalStore) ListIngress(_ context.Context, _ livekit.RoomName) ([]*livekit.IngressInfo, error) {
	// redis is required for ingress

	return nil, nil
}

func (s *LocalStore) UpdateIngress(_ context.Context, _ *livekit.IngressInfo) error {
	// redis is required for ingress

	return nil
}

func (s *LocalStore) DeleteIngress(_ context.Context, _ *livekit.IngressInfo) error {
	// redis is required for ingress

	return nil
>>>>>>> 188f9c67
}<|MERGE_RESOLUTION|>--- conflicted
+++ resolved
@@ -163,46 +163,30 @@
 }
 
 func (s *LocalStore) DeleteEgress(_ context.Context, _ *livekit.EgressInfo) error {
-<<<<<<< HEAD
 	return ErrEgressNotConnected
-=======
-	// redis is required for egress
-	return nil
 }
 
+// redis is required for ingress
 func (s *LocalStore) StoreIngress(_ context.Context, _ *livekit.IngressInfo) error {
-	// redis is required for ingress
-
-	return nil
+	return ErrIngressNotConnected
 }
 
 func (s *LocalStore) LoadIngress(_ context.Context, _ string) (*livekit.IngressInfo, error) {
-	// redis is required for ingress
-
-	return nil, nil
+	return nil, ErrIngressNotConnected
 }
 
 func (s *LocalStore) LoadIngressFromStreamKey(_ context.Context, _ string) (*livekit.IngressInfo, error) {
-	// redis is required for ingress
-
-	return nil, nil
+	return nil, ErrIngressNotConnected
 }
 
 func (s *LocalStore) ListIngress(_ context.Context, _ livekit.RoomName) ([]*livekit.IngressInfo, error) {
-	// redis is required for ingress
-
-	return nil, nil
+	return nil, ErrIngressNotConnected
 }
 
 func (s *LocalStore) UpdateIngress(_ context.Context, _ *livekit.IngressInfo) error {
-	// redis is required for ingress
-
-	return nil
+	return ErrIngressNotConnected
 }
 
 func (s *LocalStore) DeleteIngress(_ context.Context, _ *livekit.IngressInfo) error {
-	// redis is required for ingress
-
-	return nil
->>>>>>> 188f9c67
+	return ErrIngressNotConnected
 }