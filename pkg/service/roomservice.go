// Copyright 2023 LiveKit, Inc.
//
// Licensed under the Apache License, Version 2.0 (the "License");
// you may not use this file except in compliance with the License.
// You may obtain a copy of the License at
//
//     http://www.apache.org/licenses/LICENSE-2.0
//
// Unless required by applicable law or agreed to in writing, software
// distributed under the License is distributed on an "AS IS" BASIS,
// WITHOUT WARRANTIES OR CONDITIONS OF ANY KIND, either express or implied.
// See the License for the specific language governing permissions and
// limitations under the License.

package service

import (
	"context"
	"fmt"
	"strconv"

	"github.com/avast/retry-go/v4"
	"github.com/pkg/errors"
	"github.com/twitchtv/twirp"
	"google.golang.org/protobuf/proto"

	"github.com/livekit/livekit-server/pkg/agent"
	"github.com/livekit/livekit-server/pkg/config"
	"github.com/livekit/livekit-server/pkg/routing"
	"github.com/livekit/livekit-server/pkg/rtc"
	"github.com/livekit/protocol/egress"
	"github.com/livekit/protocol/livekit"
	"github.com/livekit/protocol/rpc"
)

type RoomService struct {
	limitConf         config.LimitConfig
	apiConf           config.APIConfig
	psrpcConf         rpc.PSRPCConfig
	router            routing.MessageRouter
	roomAllocator     RoomAllocator
	roomStore         ServiceStore
	agentClient       agent.Client
	egressLauncher    rtc.EgressLauncher
	topicFormatter    rpc.TopicFormatter
	roomClient        rpc.TypedRoomClient
	participantClient rpc.TypedParticipantClient
}

func NewRoomService(
	limitConf config.LimitConfig,
	apiConf config.APIConfig,
	psrpcConf rpc.PSRPCConfig,
	router routing.MessageRouter,
	roomAllocator RoomAllocator,
	serviceStore ServiceStore,
	agentClient agent.Client,
	egressLauncher rtc.EgressLauncher,
	topicFormatter rpc.TopicFormatter,
	roomClient rpc.TypedRoomClient,
	participantClient rpc.TypedParticipantClient,
) (svc *RoomService, err error) {
	svc = &RoomService{
		limitConf:         limitConf,
		apiConf:           apiConf,
		psrpcConf:         psrpcConf,
		router:            router,
		roomAllocator:     roomAllocator,
		roomStore:         serviceStore,
		agentClient:       agentClient,
		egressLauncher:    egressLauncher,
		topicFormatter:    topicFormatter,
		roomClient:        roomClient,
		participantClient: participantClient,
	}
	return
}

func (s *RoomService) CreateRoom(ctx context.Context, req *livekit.CreateRoomRequest) (*livekit.Room, error) {
	clone := redactCreateRoomRequest(req)

	AppendLogFields(ctx, "room", clone.Name, "request", clone)
	if err := EnsureCreatePermission(ctx); err != nil {
		return nil, twirpAuthError(err)
	} else if req.Egress != nil && s.egressLauncher == nil {
		return nil, ErrEgressNotConnected
	}

	if limit := s.limitConf.MaxRoomNameLength; limit > 0 && len(req.Name) > limit {
		return nil, fmt.Errorf("%w: max length %d", ErrRoomNameExceedsLimits, limit)
	}

	rm, created, err := s.roomAllocator.CreateRoom(ctx, req)
	if err != nil {
		err = errors.Wrap(err, "could not create room")
		return nil, err
	}

	done, err := s.startRoom(ctx, livekit.RoomName(req.Name))
	if err != nil {
		return nil, err
	}
	defer done()

	if created {
<<<<<<< HEAD
		_, internal, err := s.roomStore.LoadRoom(ctx, livekit.RoomName(req.Name), true)

		if internal.Agents != nil {
			err = s.launchAgents(ctx, rm, internal.Agents)
			if err != nil {
				return nil, err
			}
		}
=======
		go s.agentClient.LaunchJob(context.WithoutCancel(ctx), &agent.JobDescription{
			JobType: livekit.JobType_JT_ROOM,
			Room:    rm,
		})
>>>>>>> 6bb48dd6

		if req.Egress != nil && req.Egress.Room != nil {
			// ensure room name matches
			req.Egress.Room.RoomName = req.Name
			_, err = s.egressLauncher.StartEgress(ctx, &rpc.StartEgressRequest{
				Request: &rpc.StartEgressRequest_RoomComposite{
					RoomComposite: req.Egress.Room,
				},
				RoomId: rm.Sid,
			})
			if err != nil {
				return nil, err
			}
		}
	}

	return rm, nil
}

func (s *RoomService) launchAgents(ctx context.Context, rm *livekit.Room, agents []*livekit.CreateAgentJobDefinitionRequest) error {
	for _, ag := range agents {
		fmt.Println("LAUNCH", ag)
		if ag.Type != livekit.JobType_JT_ROOM {
			continue
		}

		go s.agentClient.LaunchJob(ctx, &agent.JobRequest{
			JobType:   ag.Type,
			Room:      rm,
			Metadata:  ag.Metadata,
			Namespace: ag.Namespace,
		})
	}

	return nil
}

func (s *RoomService) ListRooms(ctx context.Context, req *livekit.ListRoomsRequest) (*livekit.ListRoomsResponse, error) {
	AppendLogFields(ctx, "room", req.Names)
	err := EnsureListPermission(ctx)
	if err != nil {
		return nil, twirpAuthError(err)
	}

	var names []livekit.RoomName
	if len(req.Names) > 0 {
		names = livekit.StringsAsIDs[livekit.RoomName](req.Names)
	}
	rooms, err := s.roomStore.ListRooms(ctx, names)
	if err != nil {
		// TODO: translate error codes to Twirp
		return nil, err
	}

	res := &livekit.ListRoomsResponse{
		Rooms: rooms,
	}
	return res, nil
}

func (s *RoomService) DeleteRoom(ctx context.Context, req *livekit.DeleteRoomRequest) (*livekit.DeleteRoomResponse, error) {
	AppendLogFields(ctx, "room", req.Room)
	if err := EnsureCreatePermission(ctx); err != nil {
		return nil, twirpAuthError(err)
	}

	_, _, err := s.roomStore.LoadRoom(ctx, livekit.RoomName(req.Room), false)
	if err != nil {
		return nil, err
	}

	done, err := s.startRoom(ctx, livekit.RoomName(req.Room))
	if err != nil {
		return nil, err
	}
	defer done()

	_, err = s.roomClient.DeleteRoom(ctx, s.topicFormatter.RoomTopic(ctx, livekit.RoomName(req.Room)), req)
	if err != nil {
		return nil, err
	}

	err = s.roomStore.DeleteRoom(ctx, livekit.RoomName(req.Room))
	return &livekit.DeleteRoomResponse{}, err
}

func (s *RoomService) ListParticipants(ctx context.Context, req *livekit.ListParticipantsRequest) (*livekit.ListParticipantsResponse, error) {
	AppendLogFields(ctx, "room", req.Room)
	if err := EnsureAdminPermission(ctx, livekit.RoomName(req.Room)); err != nil {
		return nil, twirpAuthError(err)
	}

	participants, err := s.roomStore.ListParticipants(ctx, livekit.RoomName(req.Room))
	if err != nil {
		return nil, err
	}

	res := &livekit.ListParticipantsResponse{
		Participants: participants,
	}
	return res, nil
}

func (s *RoomService) GetParticipant(ctx context.Context, req *livekit.RoomParticipantIdentity) (*livekit.ParticipantInfo, error) {
	AppendLogFields(ctx, "room", req.Room, "participant", req.Identity)
	if err := EnsureAdminPermission(ctx, livekit.RoomName(req.Room)); err != nil {
		return nil, twirpAuthError(err)
	}

	participant, err := s.roomStore.LoadParticipant(ctx, livekit.RoomName(req.Room), livekit.ParticipantIdentity(req.Identity))
	if err != nil {
		return nil, err
	}

	return participant, nil
}

func (s *RoomService) RemoveParticipant(ctx context.Context, req *livekit.RoomParticipantIdentity) (*livekit.RemoveParticipantResponse, error) {
	AppendLogFields(ctx, "room", req.Room, "participant", req.Identity)

	if err := EnsureAdminPermission(ctx, livekit.RoomName(req.Room)); err != nil {
		return nil, twirpAuthError(err)
	}

	if _, err := s.roomStore.LoadParticipant(ctx, livekit.RoomName(req.Room), livekit.ParticipantIdentity(req.Identity)); err == ErrParticipantNotFound {
		return nil, twirp.NotFoundError("participant not found")
	}

	return s.participantClient.RemoveParticipant(ctx, s.topicFormatter.ParticipantTopic(ctx, livekit.RoomName(req.Room), livekit.ParticipantIdentity(req.Identity)), req)
}

func (s *RoomService) MutePublishedTrack(ctx context.Context, req *livekit.MuteRoomTrackRequest) (*livekit.MuteRoomTrackResponse, error) {
	AppendLogFields(ctx, "room", req.Room, "participant", req.Identity, "trackID", req.TrackSid, "muted", req.Muted)
	if err := EnsureAdminPermission(ctx, livekit.RoomName(req.Room)); err != nil {
		return nil, twirpAuthError(err)
	}

	return s.participantClient.MutePublishedTrack(ctx, s.topicFormatter.ParticipantTopic(ctx, livekit.RoomName(req.Room), livekit.ParticipantIdentity(req.Identity)), req)
}

func (s *RoomService) UpdateParticipant(ctx context.Context, req *livekit.UpdateParticipantRequest) (*livekit.ParticipantInfo, error) {
	AppendLogFields(ctx, "room", req.Room, "participant", req.Identity)
	maxMetadataSize := int(s.limitConf.MaxMetadataSize)
	if maxMetadataSize > 0 && len(req.Metadata) > maxMetadataSize {
		return nil, twirp.InvalidArgumentError(ErrMetadataExceedsLimits.Error(), strconv.Itoa(maxMetadataSize))
	}
	maxAttributeSize := int(s.limitConf.MaxAttributesSize)
	if maxAttributeSize > 0 {
		total := 0
		for key, val := range req.Attributes {
			total += len(key) + len(val)
		}
		if total > maxAttributeSize {
			return nil, twirp.InvalidArgumentError(ErrAttributeExceedsLimits.Error(), strconv.Itoa(maxAttributeSize))
		}
	}

	if err := EnsureAdminPermission(ctx, livekit.RoomName(req.Room)); err != nil {
		return nil, twirpAuthError(err)
	}

	return s.participantClient.UpdateParticipant(ctx, s.topicFormatter.ParticipantTopic(ctx, livekit.RoomName(req.Room), livekit.ParticipantIdentity(req.Identity)), req)
}

func (s *RoomService) UpdateSubscriptions(ctx context.Context, req *livekit.UpdateSubscriptionsRequest) (*livekit.UpdateSubscriptionsResponse, error) {
	trackSIDs := append(make([]string, 0), req.TrackSids...)
	for _, pt := range req.ParticipantTracks {
		trackSIDs = append(trackSIDs, pt.TrackSids...)
	}
	AppendLogFields(ctx, "room", req.Room, "participant", req.Identity, "trackID", trackSIDs)

	if err := EnsureAdminPermission(ctx, livekit.RoomName(req.Room)); err != nil {
		return nil, twirpAuthError(err)
	}

	return s.participantClient.UpdateSubscriptions(ctx, s.topicFormatter.ParticipantTopic(ctx, livekit.RoomName(req.Room), livekit.ParticipantIdentity(req.Identity)), req)
}

func (s *RoomService) SendData(ctx context.Context, req *livekit.SendDataRequest) (*livekit.SendDataResponse, error) {
	roomName := livekit.RoomName(req.Room)
	AppendLogFields(ctx, "room", roomName, "size", len(req.Data))
	if err := EnsureAdminPermission(ctx, roomName); err != nil {
		return nil, twirpAuthError(err)
	}

	return s.roomClient.SendData(ctx, s.topicFormatter.RoomTopic(ctx, livekit.RoomName(req.Room)), req)
}

func (s *RoomService) UpdateRoomMetadata(ctx context.Context, req *livekit.UpdateRoomMetadataRequest) (*livekit.Room, error) {
	AppendLogFields(ctx, "room", req.Room, "size", len(req.Metadata))
	maxMetadataSize := int(s.limitConf.MaxMetadataSize)
	if maxMetadataSize > 0 && len(req.Metadata) > maxMetadataSize {
		return nil, twirp.InvalidArgumentError(ErrMetadataExceedsLimits.Error(), strconv.Itoa(maxMetadataSize))
	}

	if err := EnsureAdminPermission(ctx, livekit.RoomName(req.Room)); err != nil {
		return nil, twirpAuthError(err)
	}

	room, internal, err := s.roomStore.LoadRoom(ctx, livekit.RoomName(req.Room), false)
	if err != nil {
		return nil, err
	}

	// no one has joined the room, would not have been created on an RTC node.
	// in this case, we'd want to run create again
	room, created, err := s.roomAllocator.CreateRoom(ctx, &livekit.CreateRoomRequest{
		Name:     req.Room,
		Metadata: req.Metadata,
	})
	if err != nil {
		return nil, err
	}

	_, err = s.roomClient.UpdateRoomMetadata(ctx, s.topicFormatter.RoomTopic(ctx, livekit.RoomName(req.Room)), req)
	if err != nil {
		return nil, err
	}

	err = s.confirmExecution(ctx, func() error {
		room, _, err = s.roomStore.LoadRoom(ctx, livekit.RoomName(req.Room), false)
		if err != nil {
			return err
		}
		if room.Metadata != req.Metadata {
			return ErrOperationFailed
		}
		return nil
	})
	if err != nil {
		return nil, err
	}

	if created {
<<<<<<< HEAD
		err = s.launchAgents(ctx, room, internal.Agents)
		if err != nil {
			return nil, err
		}
=======
		go s.agentClient.LaunchJob(context.WithoutCancel(ctx), &agent.JobDescription{
			JobType: livekit.JobType_JT_ROOM,
			Room:    room,
		})
>>>>>>> 6bb48dd6
	}

	return room, nil
}

func (s *RoomService) confirmExecution(ctx context.Context, f func() error) error {
	ctx, cancel := context.WithTimeout(ctx, s.apiConf.ExecutionTimeout)
	defer cancel()
	return retry.Do(
		f,
		retry.Context(ctx),
		retry.Delay(s.apiConf.CheckInterval),
		retry.MaxDelay(s.apiConf.MaxCheckInterval),
		retry.DelayType(retry.BackOffDelay),
	)
}

// startRoom starts the room on an RTC node, to ensure metadata & empty timeout functionality
func (s *RoomService) startRoom(ctx context.Context, roomName livekit.RoomName) (func(), error) {
	res, err := s.router.StartParticipantSignal(ctx, roomName, routing.ParticipantInit{})
	if err != nil {
		return nil, err
	}
	return func() {
		res.RequestSink.Close()
		res.ResponseSource.Close()
	}, nil
}

func redactCreateRoomRequest(req *livekit.CreateRoomRequest) *livekit.CreateRoomRequest {
	if req.Egress == nil {
		// nothing to redact
		return req
	}

	clone := proto.Clone(req).(*livekit.CreateRoomRequest)

	if clone.Egress.Room != nil {
		egress.RedactEncodedOutputs(clone.Egress.Room)
	}
	if clone.Egress.Participant != nil {
		egress.RedactAutoEncodedOutput(clone.Egress.Participant)
	}
	if clone.Egress.Tracks != nil {
		egress.RedactUpload(clone.Egress.Tracks)
	}

	return clone
}<|MERGE_RESOLUTION|>--- conflicted
+++ resolved
@@ -103,7 +103,6 @@
 	defer done()
 
 	if created {
-<<<<<<< HEAD
 		_, internal, err := s.roomStore.LoadRoom(ctx, livekit.RoomName(req.Name), true)
 
 		if internal.Agents != nil {
@@ -112,12 +111,6 @@
 				return nil, err
 			}
 		}
-=======
-		go s.agentClient.LaunchJob(context.WithoutCancel(ctx), &agent.JobDescription{
-			JobType: livekit.JobType_JT_ROOM,
-			Room:    rm,
-		})
->>>>>>> 6bb48dd6
 
 		if req.Egress != nil && req.Egress.Room != nil {
 			// ensure room name matches
@@ -352,17 +345,10 @@
 	}
 
 	if created {
-<<<<<<< HEAD
 		err = s.launchAgents(ctx, room, internal.Agents)
 		if err != nil {
 			return nil, err
 		}
-=======
-		go s.agentClient.LaunchJob(context.WithoutCancel(ctx), &agent.JobDescription{
-			JobType: livekit.JobType_JT_ROOM,
-			Room:    room,
-		})
->>>>>>> 6bb48dd6
 	}
 
 	return room, nil
