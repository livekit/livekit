--- conflicted
+++ resolved
@@ -281,47 +281,16 @@
 		return nil, twirpAuthError(err)
 	}
 
-<<<<<<< HEAD
-	// no one has joined the room, would not have been created on an RTC node.
-	// in this case, we'd want to run create again
-	room, _, err := s.roomAllocator.CreateRoom(ctx, &livekit.CreateRoomRequest{
-		Name:     req.Room,
-		Metadata: req.Metadata,
-	})
-=======
 	room, _, err := s.roomStore.LoadRoom(ctx, livekit.RoomName(req.Room), false)
 	if err != nil {
 		return nil, err
 	}
 
 	room, err = s.roomClient.UpdateRoomMetadata(ctx, s.topicFormatter.RoomTopic(ctx, livekit.RoomName(req.Room)), req)
->>>>>>> c905336f
-	if err != nil {
-		return nil, err
-	}
-
-<<<<<<< HEAD
-	_, err = s.roomClient.UpdateRoomMetadata(ctx, s.topicFormatter.RoomTopic(ctx, livekit.RoomName(req.Room)), req)
-	if err != nil {
-		return nil, err
-	}
-
-	err = s.confirmExecution(ctx, func() error {
-		room, _, err = s.roomStore.LoadRoom(ctx, livekit.RoomName(req.Room), false)
-		if err != nil {
-			return err
-		}
-		if room.Metadata != req.Metadata {
-			return ErrOperationFailed
-		}
-		return nil
-	})
-	if err != nil {
-		return nil, err
-	}
-
-=======
->>>>>>> c905336f
+	if err != nil {
+		return nil, err
+	}
+
 	return room, nil
 }
 
