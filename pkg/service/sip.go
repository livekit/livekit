// Copyright 2023 LiveKit, Inc.
//
// Licensed under the Apache License, Version 2.0 (the "License");
// you may not use this file except in compliance with the License.
// You may obtain a copy of the License at
//
//     http://www.apache.org/licenses/LICENSE-2.0
//
// Unless required by applicable law or agreed to in writing, software
// distributed under the License is distributed on an "AS IS" BASIS,
// WITHOUT WARRANTIES OR CONDITIONS OF ANY KIND, either express or implied.
// See the License for the specific language governing permissions and
// limitations under the License.

package service

import (
	"context"
	"errors"
	"fmt"
	"time"

	"github.com/livekit/protocol/livekit"
	"github.com/livekit/protocol/logger"
	"github.com/livekit/protocol/rpc"
	"github.com/livekit/protocol/sip"
	"github.com/livekit/protocol/utils"
	"github.com/livekit/protocol/utils/guid"
	"github.com/livekit/psrpc"
	"google.golang.org/protobuf/types/known/emptypb"

	"github.com/livekit/livekit-server/pkg/config"
	"github.com/livekit/livekit-server/pkg/telemetry"
)

type SIPService struct {
	conf        *config.SIPConfig
	nodeID      livekit.NodeID
	bus         psrpc.MessageBus
	psrpcClient rpc.SIPClient
	store       SIPStore
	roomService livekit.RoomService
}

func NewSIPService(
	conf *config.SIPConfig,
	nodeID livekit.NodeID,
	bus psrpc.MessageBus,
	psrpcClient rpc.SIPClient,
	store SIPStore,
	rs livekit.RoomService,
	ts telemetry.TelemetryService,
) *SIPService {
	return &SIPService{
		conf:        conf,
		nodeID:      nodeID,
		bus:         bus,
		psrpcClient: psrpcClient,
		store:       store,
		roomService: rs,
	}
}

func (s *SIPService) CreateSIPTrunk(ctx context.Context, req *livekit.CreateSIPTrunkRequest) (*livekit.SIPTrunkInfo, error) {
	if err := EnsureSIPAdminPermission(ctx); err != nil {
		return nil, twirpAuthError(err)
	}
	if s.store == nil {
		return nil, ErrSIPNotConnected
	}
	if len(req.InboundNumbersRegex) != 0 {
		return nil, fmt.Errorf("Trunks with InboundNumbersRegex are deprecated. Use InboundNumbers instead.")
	}

	// Keep ID empty, so that validation can print "<new>" instead of a non-existent ID in the error.
	info := &livekit.SIPTrunkInfo{
		InboundAddresses: req.InboundAddresses,
		OutboundAddress:  req.OutboundAddress,
		OutboundNumber:   req.OutboundNumber,
		InboundNumbers:   req.InboundNumbers,
		InboundUsername:  req.InboundUsername,
		InboundPassword:  req.InboundPassword,
		OutboundUsername: req.OutboundUsername,
		OutboundPassword: req.OutboundPassword,
		Name:             req.Name,
		Metadata:         req.Metadata,
	}

	// Validate all trunks including the new one first.
	list, err := s.store.ListSIPInboundTrunk(ctx)
	if err != nil {
		return nil, err
	}
	list = append(list, info.AsInbound())
	if err = sip.ValidateTrunks(list); err != nil {
		return nil, err
	}

	// Now we can generate ID and store.
	info.SipTrunkId = guid.New(utils.SIPTrunkPrefix)
	if err := s.store.StoreSIPTrunk(ctx, info); err != nil {
		return nil, err
	}
	return info, nil
}

func (s *SIPService) CreateSIPInboundTrunk(ctx context.Context, req *livekit.CreateSIPInboundTrunkRequest) (*livekit.SIPInboundTrunkInfo, error) {
	if err := EnsureSIPAdminPermission(ctx); err != nil {
		return nil, twirpAuthError(err)
	}
	if s.store == nil {
		return nil, ErrSIPNotConnected
	}
	info := req.Trunk
	if info == nil {
		return nil, errors.New("trunk info is required")
	} else if info.SipTrunkId != "" {
		return nil, errors.New("trunk ID must be empty")
	}

	// Keep ID empty still, so that validation can print "<new>" instead of a non-existent ID in the error.

	// Validate all trunks including the new one first.
	list, err := s.store.ListSIPInboundTrunk(ctx)
	if err != nil {
		return nil, err
	}
	list = append(list, info)
	if err = sip.ValidateTrunks(list); err != nil {
		return nil, err
	}

	// Now we can generate ID and store.
	info.SipTrunkId = guid.New(utils.SIPTrunkPrefix)
	if err := s.store.StoreSIPInboundTrunk(ctx, info); err != nil {
		return nil, err
	}
	return info, nil
}

func (s *SIPService) CreateSIPOutboundTrunk(ctx context.Context, req *livekit.CreateSIPOutboundTrunkRequest) (*livekit.SIPOutboundTrunkInfo, error) {
	if err := EnsureSIPAdminPermission(ctx); err != nil {
		return nil, twirpAuthError(err)
	}
	if s.store == nil {
		return nil, ErrSIPNotConnected
	}
	info := req.Trunk
	if info == nil {
		return nil, errors.New("trunk info is required")
	} else if info.SipTrunkId != "" {
		return nil, errors.New("trunk ID must be empty")
	}

	// No additional validation needed for outbound.
	info.SipTrunkId = guid.New(utils.SIPTrunkPrefix)
	if err := s.store.StoreSIPOutboundTrunk(ctx, info); err != nil {
		return nil, err
	}
	return info, nil
}

func (s *SIPService) GetSIPInboundTrunk(ctx context.Context, req *livekit.GetSIPInboundTrunkRequest) (*livekit.GetSIPInboundTrunkResponse, error) {
	if err := EnsureSIPAdminPermission(ctx); err != nil {
		return nil, twirpAuthError(err)
	}
	if s.store == nil {
		return nil, ErrSIPNotConnected
	}

	trunk, err := s.store.LoadSIPInboundTrunk(ctx, req.SipTrunkId)
	if err != nil {
		return nil, err
	}

	return &livekit.GetSIPInboundTrunkResponse{Trunk: trunk}, nil
}

func (s *SIPService) GetSIPOutboundTrunk(ctx context.Context, req *livekit.GetSIPOutboundTrunkRequest) (*livekit.GetSIPOutboundTrunkResponse, error) {
	if err := EnsureSIPAdminPermission(ctx); err != nil {
		return nil, twirpAuthError(err)
	}
	if s.store == nil {
		return nil, ErrSIPNotConnected
	}

	trunk, err := s.store.LoadSIPOutboundTrunk(ctx, req.SipTrunkId)
	if err != nil {
		return nil, err
	}

	return &livekit.GetSIPOutboundTrunkResponse{Trunk: trunk}, nil
}

func (s *SIPService) ListSIPTrunk(ctx context.Context, req *livekit.ListSIPTrunkRequest) (*livekit.ListSIPTrunkResponse, error) {
	if err := EnsureSIPAdminPermission(ctx); err != nil {
		return nil, twirpAuthError(err)
	}
	if s.store == nil {
		return nil, ErrSIPNotConnected
	}

	trunks, err := s.store.ListSIPTrunk(ctx)
	if err != nil {
		return nil, err
	}

	return &livekit.ListSIPTrunkResponse{Items: trunks}, nil
}

func (s *SIPService) ListSIPInboundTrunk(ctx context.Context, req *livekit.ListSIPInboundTrunkRequest) (*livekit.ListSIPInboundTrunkResponse, error) {
	if err := EnsureSIPAdminPermission(ctx); err != nil {
		return nil, twirpAuthError(err)
	}
	if s.store == nil {
		return nil, ErrSIPNotConnected
	}

	trunks, err := s.store.ListSIPInboundTrunk(ctx)
	if err != nil {
		return nil, err
	}

	return &livekit.ListSIPInboundTrunkResponse{Items: trunks}, nil
}

func (s *SIPService) ListSIPOutboundTrunk(ctx context.Context, req *livekit.ListSIPOutboundTrunkRequest) (*livekit.ListSIPOutboundTrunkResponse, error) {
	if err := EnsureSIPAdminPermission(ctx); err != nil {
		return nil, twirpAuthError(err)
	}
	if s.store == nil {
		return nil, ErrSIPNotConnected
	}

	trunks, err := s.store.ListSIPOutboundTrunk(ctx)
	if err != nil {
		return nil, err
	}

	return &livekit.ListSIPOutboundTrunkResponse{Items: trunks}, nil
}

func (s *SIPService) DeleteSIPTrunk(ctx context.Context, req *livekit.DeleteSIPTrunkRequest) (*livekit.SIPTrunkInfo, error) {
	if err := EnsureSIPAdminPermission(ctx); err != nil {
		return nil, twirpAuthError(err)
	}
	if s.store == nil {
		return nil, ErrSIPNotConnected
	}

	if err := s.store.DeleteSIPTrunk(ctx, req.SipTrunkId); err != nil {
		return nil, err
	}

	return &livekit.SIPTrunkInfo{SipTrunkId: req.SipTrunkId}, nil
}

func (s *SIPService) CreateSIPDispatchRule(ctx context.Context, req *livekit.CreateSIPDispatchRuleRequest) (*livekit.SIPDispatchRuleInfo, error) {
	if err := EnsureSIPAdminPermission(ctx); err != nil {
		return nil, twirpAuthError(err)
	}
	if s.store == nil {
		return nil, ErrSIPNotConnected
	}

	// Keep ID empty, so that validation can print "<new>" instead of a non-existent ID in the error.
	info := &livekit.SIPDispatchRuleInfo{
		Rule:            req.Rule,
		TrunkIds:        req.TrunkIds,
		InboundNumbers:  req.InboundNumbers,
		HidePhoneNumber: req.HidePhoneNumber,
		Name:            req.Name,
		Metadata:        req.Metadata,
		Attributes:      req.Attributes,
	}

	// Validate all rules including the new one first.
	list, err := s.store.ListSIPDispatchRule(ctx)
	if err != nil {
		return nil, err
	}
	list = append(list, info)
	if err = sip.ValidateDispatchRules(list); err != nil {
		return nil, err
	}

	// Now we can generate ID and store.
	info.SipDispatchRuleId = guid.New(utils.SIPDispatchRulePrefix)
	if err := s.store.StoreSIPDispatchRule(ctx, info); err != nil {
		return nil, err
	}
	return info, nil
}

func (s *SIPService) ListSIPDispatchRule(ctx context.Context, req *livekit.ListSIPDispatchRuleRequest) (*livekit.ListSIPDispatchRuleResponse, error) {
	if err := EnsureSIPAdminPermission(ctx); err != nil {
		return nil, twirpAuthError(err)
	}
	if s.store == nil {
		return nil, ErrSIPNotConnected
	}

	rules, err := s.store.ListSIPDispatchRule(ctx)
	if err != nil {
		return nil, err
	}

	return &livekit.ListSIPDispatchRuleResponse{Items: rules}, nil
}

func (s *SIPService) DeleteSIPDispatchRule(ctx context.Context, req *livekit.DeleteSIPDispatchRuleRequest) (*livekit.SIPDispatchRuleInfo, error) {
	if err := EnsureSIPAdminPermission(ctx); err != nil {
		return nil, twirpAuthError(err)
	}
	if s.store == nil {
		return nil, ErrSIPNotConnected
	}

	info, err := s.store.LoadSIPDispatchRule(ctx, req.SipDispatchRuleId)
	if err != nil {
		return nil, err
	}

	if err = s.store.DeleteSIPDispatchRule(ctx, info); err != nil {
		return nil, err
	}

	return info, nil
}

func (s *SIPService) CreateSIPParticipant(ctx context.Context, req *livekit.CreateSIPParticipantRequest) (*livekit.SIPParticipantInfo, error) {
	log := logger.GetLogger().WithValues("roomName", req.RoomName, "sipTrunk", req.SipTrunkId, "toUser", req.SipCallTo)
	ireq, err := s.CreateSIPParticipantRequest(ctx, req, "", "")
	if err != nil {
		log.Errorw("cannot create sip participant request", err)
		return nil, err
	}
	log = log.WithValues(
		"callId", ireq.SipCallId,
		"fromUser", ireq.Number,
		"toHost", ireq.Address,
	)

	// CreateSIPParticipant will wait for LiveKit Participant to be created and that can take some time.
	// Thus, we must set a higher deadline for it, if it's not set already.
	// TODO: support context timeouts in psrpc
	timeout := 30 * time.Second
	if deadline, ok := ctx.Deadline(); ok {
		timeout = time.Until(deadline)
	} else {
		var cancel func()
		ctx, cancel = context.WithTimeout(ctx, timeout)
		defer cancel()
	}
	resp, err := s.psrpcClient.CreateSIPParticipant(ctx, "", ireq, psrpc.WithRequestTimeout(timeout))
	if err != nil {
		log.Errorw("cannot update sip participant", err)
		return nil, err
	}
	return &livekit.SIPParticipantInfo{
		ParticipantId:       resp.ParticipantId,
		ParticipantIdentity: resp.ParticipantIdentity,
		RoomName:            req.RoomName,
		SipCallId:           ireq.SipCallId,
	}, nil
}

func (s *SIPService) CreateSIPParticipantRequest(ctx context.Context, req *livekit.CreateSIPParticipantRequest, wsUrl, token string) (*rpc.InternalCreateSIPParticipantRequest, error) {
	if err := EnsureSIPCallPermission(ctx); err != nil {
		return nil, twirpAuthError(err)
	}
	if s.store == nil {
		return nil, ErrSIPNotConnected
	}
	callID := sip.NewCallID()

	trunk, err := s.store.LoadSIPOutboundTrunk(ctx, req.SipTrunkId)
	if err != nil {
		logger.Errorw("cannot get trunk to update sip participant", err,
			"callId", callID,
			"roomName", req.RoomName,
			"sipTrunk", req.SipTrunkId,
			"toUser", req.SipCallTo,
		)
		return nil, err
	}
<<<<<<< HEAD
	return rpc.NewCreateSIPParticipantRequest(callID, wsUrl, token, req, trunk)
}

func (s *SIPService) TransferSIPParticipant(ctx context.Context, req *livekit.TransferSIPParticipantRequest) (*emptypb.Empty, error) {
	log := logger.GetLogger().WithValues("roomName", req.RoomName, "participantIdentity", req.ParticipantIdentity)
	ireq, err := s.TransferSIPParticipantRequest(ctx, req)
	if err != nil {
		log.Errorw("cannot create transfer sip participant request", err)
		return nil, err
	}

	timeout := 30 * time.Second
	if deadline, ok := ctx.Deadline(); ok {
		timeout = time.Until(deadline)
	} else {
		var cancel func()
		ctx, cancel = context.WithTimeout(ctx, timeout)
		defer cancel()
	}
	_, err = s.psrpcClient.TransferSIPParticipant(ctx, ireq.SipCallId, ireq, psrpc.WithRequestTimeout(timeout))
	if err != nil {
		log.Errorw("cannot transfer sip participant", err)
		return nil, err
	}

	return &emptypb.Empty{}, nil
}

func (s *SIPService) TransferSIPParticipantRequest(ctx context.Context, req *livekit.TransferSIPParticipantRequest) (*rpc.InternalTransferSIPParticipantRequest, error) {
	if req.RoomName == "" {
		return nil, psrpc.NewErrorf(psrpc.InvalidArgument, "Missing room name")
	}

	if req.ParticipantIdentity == "" {
		return nil, psrpc.NewErrorf(psrpc.InvalidArgument, "Missing participant identity")
	}

	if err := EnsureSIPCallPermission(ctx); err != nil {
		return nil, twirpAuthError(err)
	}
	if err := EnsureAdminPermission(ctx, livekit.RoomName(req.RoomName)); err != nil {
		return nil, twirpAuthError(err)
	}

	// FIXME
	resp, err := s.roomService.GetParticipant(ctx, &livekit.RoomParticipantIdentity{
		Room:     req.RoomName,
		Identity: req.ParticipantIdentity,
	})

	if err != nil {
		return nil, err
	}

	callID, ok := resp.Attributes[livekit.AttrSIPCallID]
	if !ok {
		return nil, psrpc.NewErrorf(psrpc.InvalidArgument, "no SIP session associated with participant")
	}

	return &rpc.InternalTransferSIPParticipantRequest{
		SipCallId: callID,
	}, nil
=======
	return rpc.NewCreateSIPParticipantRequest("", callID, "", wsUrl, token, req, trunk)
>>>>>>> 0e68404f
}<|MERGE_RESOLUTION|>--- conflicted
+++ resolved
@@ -384,8 +384,7 @@
 		)
 		return nil, err
 	}
-<<<<<<< HEAD
-	return rpc.NewCreateSIPParticipantRequest(callID, wsUrl, token, req, trunk)
+	return rpc.NewCreateSIPParticipantRequest("", callID, "", wsUrl, token, req, trunk)
 }
 
 func (s *SIPService) TransferSIPParticipant(ctx context.Context, req *livekit.TransferSIPParticipantRequest) (*emptypb.Empty, error) {
@@ -447,7 +446,4 @@
 	return &rpc.InternalTransferSIPParticipantRequest{
 		SipCallId: callID,
 	}, nil
-=======
-	return rpc.NewCreateSIPParticipantRequest("", callID, "", wsUrl, token, req, trunk)
->>>>>>> 0e68404f
 }