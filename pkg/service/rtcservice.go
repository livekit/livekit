--- conflicted
+++ resolved
@@ -518,12 +518,8 @@
 ) (connectionResult, *livekit.SignalResponse, error) {
 	var cr connectionResult
 	var err error
-<<<<<<< HEAD
-	cr.Room, _, err = s.roomAllocator.CreateRoom(ctx, &livekit.CreateRoomRequest{Name: string(roomName)})
-=======
-
-	cr.Room, created, err = s.roomAllocator.CreateRoom(ctx, &livekit.CreateRoomRequest{Name: string(roomName), ConfigName: GetRoomConfiguration(ctx)})
->>>>>>> c905336f
+
+	cr.Room, _, err = s.roomAllocator.CreateRoom(ctx, &livekit.CreateRoomRequest{Name: string(roomName), ConfigName: GetRoomConfiguration(ctx)})
 	if err != nil {
 		return cr, nil, err
 	}
