--- conflicted
+++ resolved
@@ -48,27 +48,18 @@
 )
 
 type RedisStore struct {
-<<<<<<< HEAD
-	rc           *redis.Client
+	rc           redis.UniversalClient
 	unlockScript *redis.Script
 	ctx          context.Context
 	done         chan struct{}
 }
 
-func NewRedisStore(rc *redis.Client) *RedisStore {
+func NewRedisStore(rc redis.UniversalClient) *RedisStore {
 	unlockScript := `if redis.call("get", KEYS[1]) == ARGV[1] then
 						return redis.call("del", KEYS[1])
 					 else return 0 
 					 end`
 
-=======
-	rc   redis.UniversalClient
-	ctx  context.Context
-	done chan struct{}
-}
-
-func NewRedisStore(rc redis.UniversalClient) *RedisStore {
->>>>>>> c735668f
 	return &RedisStore{
 		ctx:          context.Background(),
 		rc:           rc,
