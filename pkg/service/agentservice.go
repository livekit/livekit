// Copyright 2024 LiveKit, Inc.
//
// Licensed under the Apache License, Version 2.0 (the "License");
// you may not use this file except in compliance with the License.
// You may obtain a copy of the License at
//
//     http://www.apache.org/licenses/LICENSE-2.0
//
// Unless required by applicable law or agreed to in writing, software
// distributed under the License is distributed on an "AS IS" BASIS,
// WITHOUT WARRANTIES OR CONDITIONS OF ANY KIND, either express or implied.
// See the License for the specific language governing permissions and
// limitations under the License.

package service

import (
	"context"
	"errors"
	"math/rand"
	"net/http"
	"slices"
	"sort"
	"strconv"
	"sync"
	"time"

	"github.com/gorilla/websocket"
	"golang.org/x/exp/maps"
	"google.golang.org/protobuf/types/known/emptypb"

	"github.com/livekit/livekit-server/pkg/agent"
	"github.com/livekit/livekit-server/pkg/config"
	"github.com/livekit/livekit-server/pkg/routing"
	"github.com/livekit/livekit-server/pkg/rtc"
	"github.com/livekit/livekit-server/pkg/rtc/types"
	"github.com/livekit/livekit-server/version"
	"github.com/livekit/protocol/auth"
	"github.com/livekit/protocol/livekit"
	"github.com/livekit/protocol/logger"
	"github.com/livekit/protocol/rpc"
	"github.com/livekit/psrpc"
)

type AgentSocketUpgrader struct {
	websocket.Upgrader
}

func (u AgentSocketUpgrader) Upgrade(w http.ResponseWriter, r *http.Request, responseHeader http.Header) (*websocket.Conn, agent.WorkerProtocolVersion, bool) {
	// reject non websocket requests
	if !websocket.IsWebSocketUpgrade(r) {
		w.WriteHeader(404)
		return nil, 0, false
	}

	// require a claim
	claims := GetGrants(r.Context())
	if claims == nil || claims.Video == nil || !claims.Video.Agent {
		handleError(w, r, http.StatusUnauthorized, rtc.ErrPermissionDenied)
		return nil, 0, false
	}

	// upgrade
	conn, err := u.Upgrader.Upgrade(w, r, responseHeader)
	if err != nil {
		handleError(w, r, http.StatusInternalServerError, err)
		return nil, 0, false
	}

	var protocol agent.WorkerProtocolVersion = agent.CurrentProtocol
	if pv, err := strconv.Atoi(r.FormValue("protocol")); err == nil {
		protocol = agent.WorkerProtocolVersion(pv)
	}

	return conn, protocol, true
}

type AgentService struct {
	upgrader AgentSocketUpgrader

	*AgentHandler
}

type AgentHandler struct {
	agent.UnimplementedWorkerHandler

	agentServer rpc.AgentInternalServer
	mu          sync.Mutex
	logger      logger.Logger

	serverInfo  *livekit.ServerInfo
	workers     map[string]*agent.Worker
	keyProvider auth.KeyProvider

	namespaceWorkers  map[workerKey][]*agent.Worker
	roomKeyCount      int
	publisherKeyCount int
	// TODO remove once deprecated CheckEnabled is removed
<<<<<<< HEAD
	namespaces       map[agentParams]*namespaceInfo
	publisherEnabled bool
	roomEnabled      bool
=======
	namespaces []string
>>>>>>> 70fbba28

	roomTopic      string
	publisherTopic string
}

<<<<<<< HEAD
type agentParams struct {
	agentName string
	namespace string
}

type namespaceInfo struct {
	numPublishers int32
	numRooms      int32
=======
type workerKey struct {
	namespace string
	jobType   livekit.JobType
>>>>>>> 70fbba28
}

func NewAgentService(conf *config.Config,
	currentNode routing.LocalNode,
	bus psrpc.MessageBus,
	keyProvider auth.KeyProvider,
) (*AgentService, error) {
	s := &AgentService{}

	// allow connections from any origin, since script may be hosted anywhere
	// security is enforced by access tokens
	s.upgrader.CheckOrigin = func(r *http.Request) bool {
		return true
	}

	serverInfo := &livekit.ServerInfo{
		Edition:       livekit.ServerInfo_Standard,
		Version:       version.Version,
		Protocol:      types.CurrentProtocol,
		AgentProtocol: agent.CurrentProtocol,
		Region:        conf.Region,
		NodeId:        currentNode.Id,
	}

	agentServer, err := rpc.NewAgentInternalServer(s, bus)
	if err != nil {
		return nil, err
	}
	s.AgentHandler = NewAgentHandler(
		agentServer,
		keyProvider,
		logger.GetLogger(),
		serverInfo,
		agent.RoomAgentTopic,
		agent.PublisherAgentTopic,
	)
	return s, nil
}

func (s *AgentService) ServeHTTP(writer http.ResponseWriter, r *http.Request) {
	if conn, protocol, ok := s.upgrader.Upgrade(writer, r, nil); ok {
		s.HandleConnection(r.Context(), NewWSSignalConnection(conn), protocol)
	}
}

func NewAgentHandler(
	agentServer rpc.AgentInternalServer,
	keyProvider auth.KeyProvider,
	logger logger.Logger,
	serverInfo *livekit.ServerInfo,
	roomTopic string,
	publisherTopic string,
) *AgentHandler {
	return &AgentHandler{
<<<<<<< HEAD
		agentServer:    agentServer,
		logger:         logger,
		workers:        make(map[string]*agent.Worker),
		namespaces:     make(map[agentParams]*namespaceInfo),
		serverInfo:     serverInfo,
		keyProvider:    keyProvider,
		roomTopic:      roomTopic,
		publisherTopic: publisherTopic,
=======
		agentServer:      agentServer,
		logger:           logger,
		workers:          make(map[string]*agent.Worker),
		namespaceWorkers: make(map[workerKey][]*agent.Worker),
		serverInfo:       serverInfo,
		keyProvider:      keyProvider,
		roomTopic:        roomTopic,
		publisherTopic:   publisherTopic,
>>>>>>> 70fbba28
	}
}

func (h *AgentHandler) HandleConnection(ctx context.Context, conn agent.SignalConn, protocol agent.WorkerProtocolVersion) {
	apiKey := GetAPIKey(ctx)
	apiSecret := h.keyProvider.GetSecret(apiKey)

	worker := agent.NewWorker(protocol, apiKey, apiSecret, h.serverInfo, conn, h.logger, h)

	h.mu.Lock()
	h.workers[worker.ID()] = worker
	h.mu.Unlock()

	for {
		req, _, err := conn.ReadWorkerMessage()
		if err != nil {
			if IsWebSocketCloseError(err) {
				worker.Logger().Infow("worker closed WS connection", "wsError", err)
			} else {
				worker.Logger().Errorw("error reading from websocket", err)
			}
			break
		}

		worker.HandleMessage(req)
	}

	h.mu.Lock()
	delete(h.workers, worker.ID())
	h.mu.Unlock()

	worker.Close()
}

func (h *AgentHandler) HandleWorkerRegister(w *agent.Worker) {
	h.mu.Lock()

<<<<<<< HEAD
	ap := agentParams{
		agentName: w.AgentName(),
		namespace: w.Namespace(),
	}

	info, ok := h.namespaces[ap]
	numPublishers := int32(0)
	numRooms := int32(0)
	if ok {
		numPublishers = info.numPublishers
		numRooms = info.numRooms
	}

	shouldNotify := false
	topic := agent.GetAgentTopic(w.AgentName(), w.Namespace())
	var err error
	if w.JobType() == livekit.JobType_JT_PUBLISHER {
		numPublishers++
		if numPublishers == 1 {
			shouldNotify = true
			err = h.agentServer.RegisterJobRequestTopic(topic, h.publisherTopic)
=======
	key := workerKey{w.Namespace(), w.JobType()}

	workers := h.namespaceWorkers[key]
	created := len(workers) == 0

	if created {
		topic := h.roomTopic
		if w.JobType() == livekit.JobType_JT_PUBLISHER {
			topic = h.publisherTopic
>>>>>>> 70fbba28
		}
		err := h.agentServer.RegisterJobRequestTopic(w.Namespace(), topic)
		if err != nil {
			h.mu.Unlock()

<<<<<<< HEAD
	} else if w.JobType() == livekit.JobType_JT_ROOM {
		numRooms++
		if numRooms == 1 {
			shouldNotify = true
			err = h.agentServer.RegisterJobRequestTopic(topic, h.roomTopic)
=======
			w.Logger().Errorw("failed to register job request topic", err)
			w.Close()
			return
>>>>>>> 70fbba28
		}

		if w.JobType() == livekit.JobType_JT_ROOM {
			h.roomKeyCount++
		} else {
			h.publisherKeyCount++
		}

<<<<<<< HEAD
	h.namespaces[ap] = &namespaceInfo{
		numPublishers: numPublishers,
		numRooms:      numRooms,
=======
		h.namespaces = append(h.namespaces, w.Namespace())
		sort.Strings(h.namespaces)
>>>>>>> 70fbba28
	}

	h.namespaceWorkers[key] = append(workers, w)
	h.mu.Unlock()

<<<<<<< HEAD
	if shouldNotify {
		h.logger.Infow("initial worker registered", "namespace", w.Namespace(), "jobType", w.JobType(), "agentName", w.AgentName())
		err = h.agentServer.PublishWorkerRegistered(context.Background(), agent.DefaultHandlerNamespace, &emptypb.Empty{})
=======
	if created {
		h.logger.Infow("initial worker registered", "namespace", w.Namespace(), "jobType", w.JobType())
		err := h.agentServer.PublishWorkerRegistered(context.Background(), agent.DefaultHandlerNamespace, &emptypb.Empty{})
>>>>>>> 70fbba28
		if err != nil {
			w.Logger().Errorw("failed to publish worker registered", err)
		}
	}
}

func (h *AgentHandler) HandleWorkerDeregister(w *agent.Worker) {
	h.mu.Lock()
	defer h.mu.Unlock()

<<<<<<< HEAD
	ap := agentParams{
		agentName: worker.AgentName(),
		namespace: worker.Namespace(),
	}

	info, ok := h.namespaces[ap]
	if !ok {
		return
	}

	topic := agent.GetAgentTopic(worker.AgentName(), worker.Namespace())
	if worker.JobType() == livekit.JobType_JT_PUBLISHER {
		info.numPublishers--
		if info.numPublishers == 0 {
			h.agentServer.DeregisterJobRequestTopic(topic, h.publisherTopic)
		}
	} else if worker.JobType() == livekit.JobType_JT_ROOM {
		info.numRooms--
		if info.numRooms == 0 {
			h.agentServer.DeregisterJobRequestTopic(topic, h.roomTopic)
		}
=======
	key := workerKey{w.Namespace(), w.JobType()}

	workers, ok := h.namespaceWorkers[key]
	if !ok {
		return
	}
	index := slices.Index(workers, w)
	if index == -1 {
		return
>>>>>>> 70fbba28
	}

	if len(workers) > 1 {
		h.namespaceWorkers[key] = slices.Delete(workers, index, index+1)
	} else {
		h.logger.Debugw("last worker deregistered")
<<<<<<< HEAD
		delete(h.namespaces, ap)
	}
=======
		delete(h.namespaceWorkers, key)
>>>>>>> 70fbba28

		if w.JobType() == livekit.JobType_JT_ROOM {
			h.roomKeyCount--
			h.agentServer.DeregisterJobRequestTopic(w.Namespace(), h.roomTopic)
		} else {
			h.publisherKeyCount--
			h.agentServer.DeregisterJobRequestTopic(w.Namespace(), h.publisherTopic)
		}

		if i := slices.Index(h.namespaces, w.Namespace()); i != -1 {
			h.namespaces = slices.Delete(h.namespaces, i, i+1)
		}
	}
}

func (h *AgentHandler) JobRequest(ctx context.Context, job *livekit.Job) (*emptypb.Empty, error) {
	key := workerKey{job.Namespace, job.Type}
	attempted := make(map[*agent.Worker]struct{})
	for {
		h.mu.Lock()
		var selected *agent.Worker
		var maxLoad float32
<<<<<<< HEAD
		for _, w := range h.workers {
			if w.AgentName() != job.AgentName || w.Namespace() != job.Namespace || w.JobType() != job.Type {
				continue
			}

			_, ok := attempted[w.ID()]
			if ok {
=======
		for _, w := range h.namespaceWorkers[key] {
			if _, ok := attempted[w]; ok {
>>>>>>> 70fbba28
				continue
			}

			if w.Status() == livekit.WorkerStatus_WS_AVAILABLE {
				load := w.Load()
				if len(w.RunningJobs()) > 0 && load > maxLoad {
					maxLoad = load
					selected = w
				} else if selected == nil {
					selected = w
				}
			}
		}
		h.mu.Unlock()

		if selected == nil {
			return nil, psrpc.NewErrorf(psrpc.DeadlineExceeded, "no workers available")
		}

		attempted[selected] = struct{}{}

		values := []interface{}{
			"jobID", job.Id,
			"namespace", job.Namespace,
			"agentName", job.AgentName,
			"workerID", selected.ID(),
		}
		if job.Room != nil {
			values = append(values, "room", job.Room.Name, "roomID", job.Room.Sid)
		}
		if job.Participant != nil {
			values = append(values, "participant", job.Participant.Identity)
		}
		logger.Debugw("assigning job", values...)
		err := selected.AssignJob(ctx, job)
		if err != nil {
			if errors.Is(err, agent.ErrWorkerNotAvailable) {
				continue // Try another worker
			}
			return nil, err
		}

		return &emptypb.Empty{}, nil
	}
}

func (h *AgentHandler) JobRequestAffinity(ctx context.Context, job *livekit.Job) float32 {
	h.mu.Lock()
	defer h.mu.Unlock()

	var affinity float32
	var maxLoad float32
	for _, w := range h.workers {
		if w.AgentName() != job.AgentName || w.Namespace() != job.Namespace || w.JobType() != job.Type {
			continue
		}

		if w.Status() == livekit.WorkerStatus_WS_AVAILABLE {
			load := w.Load()
			if len(w.RunningJobs()) > 0 && load > maxLoad {
				maxLoad = load
				affinity = 0.5 + load/2
			} else if affinity == 0 {
				affinity = 0.5
			}
		}
	}

	return affinity
}

func (h *AgentHandler) CheckEnabled(ctx context.Context, req *rpc.CheckEnabledRequest) (*rpc.CheckEnabledResponse, error) {
	h.mu.Lock()
	defer h.mu.Unlock()
<<<<<<< HEAD
	namespaces := make(map[string]struct{})
	agentNames := make(map[string]struct{})
	for p := range h.namespaces {
		namespaces[p.namespace] = struct{}{}
		agentNames[p.agentName] = struct{}{}
	}
=======
>>>>>>> 70fbba28

	// This doesn't return the full agentName -> namespace mapping, which can cause some unnecessary RPC.
	// namespaces are however deprecated.
	return &rpc.CheckEnabledResponse{
<<<<<<< HEAD
		Namespaces:       maps.Keys(namespaces),
		AgentNames:       maps.Keys(agentNames),
		RoomEnabled:      h.roomEnabled,
		PublisherEnabled: h.publisherEnabled,
=======
		Namespaces:       slices.Compact(slices.Clone(h.namespaces)),
		RoomEnabled:      h.roomKeyCount != 0,
		PublisherEnabled: h.publisherKeyCount != 0,
>>>>>>> 70fbba28
	}, nil
}

func (h *AgentHandler) DrainConnections(interval time.Duration) {
	// jitter drain start
	time.Sleep(time.Duration(rand.Int63n(int64(interval))))

	t := time.NewTicker(interval)
	defer t.Stop()

	h.mu.Lock()
	defer h.mu.Unlock()

	for _, w := range h.workers {
		w.Close()
		<-t.C
	}
}<|MERGE_RESOLUTION|>--- conflicted
+++ resolved
@@ -26,7 +26,6 @@
 	"time"
 
 	"github.com/gorilla/websocket"
-	"golang.org/x/exp/maps"
 	"google.golang.org/protobuf/types/known/emptypb"
 
 	"github.com/livekit/livekit-server/pkg/agent"
@@ -95,33 +94,17 @@
 	namespaceWorkers  map[workerKey][]*agent.Worker
 	roomKeyCount      int
 	publisherKeyCount int
-	// TODO remove once deprecated CheckEnabled is removed
-<<<<<<< HEAD
-	namespaces       map[agentParams]*namespaceInfo
-	publisherEnabled bool
-	roomEnabled      bool
-=======
-	namespaces []string
->>>>>>> 70fbba28
+	namespaces        []string // namespaces deprecated
+	agentNames        []string
 
 	roomTopic      string
 	publisherTopic string
 }
 
-<<<<<<< HEAD
-type agentParams struct {
+type workerKey struct {
 	agentName string
 	namespace string
-}
-
-type namespaceInfo struct {
-	numPublishers int32
-	numRooms      int32
-=======
-type workerKey struct {
-	namespace string
 	jobType   livekit.JobType
->>>>>>> 70fbba28
 }
 
 func NewAgentService(conf *config.Config,
@@ -176,16 +159,6 @@
 	publisherTopic string,
 ) *AgentHandler {
 	return &AgentHandler{
-<<<<<<< HEAD
-		agentServer:    agentServer,
-		logger:         logger,
-		workers:        make(map[string]*agent.Worker),
-		namespaces:     make(map[agentParams]*namespaceInfo),
-		serverInfo:     serverInfo,
-		keyProvider:    keyProvider,
-		roomTopic:      roomTopic,
-		publisherTopic: publisherTopic,
-=======
 		agentServer:      agentServer,
 		logger:           logger,
 		workers:          make(map[string]*agent.Worker),
@@ -194,7 +167,6 @@
 		keyProvider:      keyProvider,
 		roomTopic:        roomTopic,
 		publisherTopic:   publisherTopic,
->>>>>>> 70fbba28
 	}
 }
 
@@ -232,55 +204,24 @@
 func (h *AgentHandler) HandleWorkerRegister(w *agent.Worker) {
 	h.mu.Lock()
 
-<<<<<<< HEAD
-	ap := agentParams{
-		agentName: w.AgentName(),
-		namespace: w.Namespace(),
-	}
-
-	info, ok := h.namespaces[ap]
-	numPublishers := int32(0)
-	numRooms := int32(0)
-	if ok {
-		numPublishers = info.numPublishers
-		numRooms = info.numRooms
-	}
-
-	shouldNotify := false
-	topic := agent.GetAgentTopic(w.AgentName(), w.Namespace())
-	var err error
-	if w.JobType() == livekit.JobType_JT_PUBLISHER {
-		numPublishers++
-		if numPublishers == 1 {
-			shouldNotify = true
-			err = h.agentServer.RegisterJobRequestTopic(topic, h.publisherTopic)
-=======
-	key := workerKey{w.Namespace(), w.JobType()}
+	key := workerKey{w.AgentName(), w.Namespace(), w.JobType()}
 
 	workers := h.namespaceWorkers[key]
 	created := len(workers) == 0
 
 	if created {
-		topic := h.roomTopic
+		nameTopic := agent.GetAgentTopic(w.AgentName(), w.Namespace())
+		typeTopic := h.roomTopic
 		if w.JobType() == livekit.JobType_JT_PUBLISHER {
-			topic = h.publisherTopic
->>>>>>> 70fbba28
-		}
-		err := h.agentServer.RegisterJobRequestTopic(w.Namespace(), topic)
+			typeTopic = h.publisherTopic
+		}
+		err := h.agentServer.RegisterJobRequestTopic(nameTopic, typeTopic)
 		if err != nil {
 			h.mu.Unlock()
 
-<<<<<<< HEAD
-	} else if w.JobType() == livekit.JobType_JT_ROOM {
-		numRooms++
-		if numRooms == 1 {
-			shouldNotify = true
-			err = h.agentServer.RegisterJobRequestTopic(topic, h.roomTopic)
-=======
 			w.Logger().Errorw("failed to register job request topic", err)
 			w.Close()
 			return
->>>>>>> 70fbba28
 		}
 
 		if w.JobType() == livekit.JobType_JT_ROOM {
@@ -289,28 +230,19 @@
 			h.publisherKeyCount++
 		}
 
-<<<<<<< HEAD
-	h.namespaces[ap] = &namespaceInfo{
-		numPublishers: numPublishers,
-		numRooms:      numRooms,
-=======
 		h.namespaces = append(h.namespaces, w.Namespace())
 		sort.Strings(h.namespaces)
->>>>>>> 70fbba28
+		h.agentNames = append(h.agentNames, w.AgentName())
+		sort.Strings(h.agentNames)
+
 	}
 
 	h.namespaceWorkers[key] = append(workers, w)
 	h.mu.Unlock()
 
-<<<<<<< HEAD
-	if shouldNotify {
+	if created {
 		h.logger.Infow("initial worker registered", "namespace", w.Namespace(), "jobType", w.JobType(), "agentName", w.AgentName())
-		err = h.agentServer.PublishWorkerRegistered(context.Background(), agent.DefaultHandlerNamespace, &emptypb.Empty{})
-=======
-	if created {
-		h.logger.Infow("initial worker registered", "namespace", w.Namespace(), "jobType", w.JobType())
 		err := h.agentServer.PublishWorkerRegistered(context.Background(), agent.DefaultHandlerNamespace, &emptypb.Empty{})
->>>>>>> 70fbba28
 		if err != nil {
 			w.Logger().Errorw("failed to publish worker registered", err)
 		}
@@ -321,30 +253,7 @@
 	h.mu.Lock()
 	defer h.mu.Unlock()
 
-<<<<<<< HEAD
-	ap := agentParams{
-		agentName: worker.AgentName(),
-		namespace: worker.Namespace(),
-	}
-
-	info, ok := h.namespaces[ap]
-	if !ok {
-		return
-	}
-
-	topic := agent.GetAgentTopic(worker.AgentName(), worker.Namespace())
-	if worker.JobType() == livekit.JobType_JT_PUBLISHER {
-		info.numPublishers--
-		if info.numPublishers == 0 {
-			h.agentServer.DeregisterJobRequestTopic(topic, h.publisherTopic)
-		}
-	} else if worker.JobType() == livekit.JobType_JT_ROOM {
-		info.numRooms--
-		if info.numRooms == 0 {
-			h.agentServer.DeregisterJobRequestTopic(topic, h.roomTopic)
-		}
-=======
-	key := workerKey{w.Namespace(), w.JobType()}
+	key := workerKey{w.AgentName(), w.Namespace(), w.JobType()}
 
 	workers, ok := h.namespaceWorkers[key]
 	if !ok {
@@ -353,53 +262,42 @@
 	index := slices.Index(workers, w)
 	if index == -1 {
 		return
->>>>>>> 70fbba28
 	}
 
 	if len(workers) > 1 {
 		h.namespaceWorkers[key] = slices.Delete(workers, index, index+1)
 	} else {
 		h.logger.Debugw("last worker deregistered")
-<<<<<<< HEAD
-		delete(h.namespaces, ap)
-	}
-=======
 		delete(h.namespaceWorkers, key)
->>>>>>> 70fbba28
-
+
+		topic := agent.GetAgentTopic(w.AgentName(), w.Namespace())
 		if w.JobType() == livekit.JobType_JT_ROOM {
 			h.roomKeyCount--
-			h.agentServer.DeregisterJobRequestTopic(w.Namespace(), h.roomTopic)
+			h.agentServer.DeregisterJobRequestTopic(topic, h.roomTopic)
 		} else {
 			h.publisherKeyCount--
-			h.agentServer.DeregisterJobRequestTopic(w.Namespace(), h.publisherTopic)
-		}
-
-		if i := slices.Index(h.namespaces, w.Namespace()); i != -1 {
-			h.namespaces = slices.Delete(h.namespaces, i, i+1)
-		}
+			h.agentServer.DeregisterJobRequestTopic(topic, h.publisherTopic)
+		}
+	}
+
+	// namespaces contains repeated entries for each worker
+	if i := slices.Index(h.namespaces, w.Namespace()); i != -1 {
+		h.namespaces = slices.Delete(h.namespaces, i, i+1)
+	}
+	if i := slices.Index(h.agentNames, w.AgentName()); i != -1 {
+		h.agentNames = slices.Delete(h.agentNames, i, i+1)
 	}
 }
 
 func (h *AgentHandler) JobRequest(ctx context.Context, job *livekit.Job) (*emptypb.Empty, error) {
-	key := workerKey{job.Namespace, job.Type}
+	key := workerKey{job.AgentName, job.Namespace, job.Type}
 	attempted := make(map[*agent.Worker]struct{})
 	for {
 		h.mu.Lock()
 		var selected *agent.Worker
 		var maxLoad float32
-<<<<<<< HEAD
-		for _, w := range h.workers {
-			if w.AgentName() != job.AgentName || w.Namespace() != job.Namespace || w.JobType() != job.Type {
-				continue
-			}
-
-			_, ok := attempted[w.ID()]
-			if ok {
-=======
 		for _, w := range h.namespaceWorkers[key] {
 			if _, ok := attempted[w]; ok {
->>>>>>> 70fbba28
 				continue
 			}
 
@@ -474,29 +372,14 @@
 func (h *AgentHandler) CheckEnabled(ctx context.Context, req *rpc.CheckEnabledRequest) (*rpc.CheckEnabledResponse, error) {
 	h.mu.Lock()
 	defer h.mu.Unlock()
-<<<<<<< HEAD
-	namespaces := make(map[string]struct{})
-	agentNames := make(map[string]struct{})
-	for p := range h.namespaces {
-		namespaces[p.namespace] = struct{}{}
-		agentNames[p.agentName] = struct{}{}
-	}
-=======
->>>>>>> 70fbba28
 
 	// This doesn't return the full agentName -> namespace mapping, which can cause some unnecessary RPC.
 	// namespaces are however deprecated.
 	return &rpc.CheckEnabledResponse{
-<<<<<<< HEAD
-		Namespaces:       maps.Keys(namespaces),
-		AgentNames:       maps.Keys(agentNames),
-		RoomEnabled:      h.roomEnabled,
-		PublisherEnabled: h.publisherEnabled,
-=======
 		Namespaces:       slices.Compact(slices.Clone(h.namespaces)),
+		AgentNames:       slices.Compact(slices.Clone(h.agentNames)),
 		RoomEnabled:      h.roomKeyCount != 0,
 		PublisherEnabled: h.publisherKeyCount != 0,
->>>>>>> 70fbba28
 	}, nil
 }
 
