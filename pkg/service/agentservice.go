--- conflicted
+++ resolved
@@ -463,29 +463,22 @@
 
 	// This doesn't return the full agentName -> namespace mapping, which can cause some unnecessary RPC.
 	// namespaces are however deprecated.
-<<<<<<< HEAD
 	return &livekit.CheckEnabledResponse{
-		Namespaces:       slices.Compact(slices.Clone(h.namespaces)),
-		AgentNames:       slices.Compact(slices.Clone(h.agentNames)),
-		RoomEnabled:      h.roomKeyCount != 0,
-		PublisherEnabled: h.publisherKeyCount != 0,
-=======
-	return &rpc.CheckEnabledResponse{
 		Namespaces:         slices.Compact(slices.Clone(h.namespaces)),
 		AgentNames:         slices.Compact(slices.Clone(h.agentNames)),
 		RoomEnabled:        h.roomKeyCount != 0,
 		PublisherEnabled:   h.publisherKeyCount != 0,
 		ParticipantEnabled: h.participantKeyCount != 0,
->>>>>>> 05dfd30d
 	}, nil
 }
 
-func (h *AgentHandler) CheckAvailibility(ctx context.Context, req *livekit.CheckAvailibilityRequest) (*livekit.CheckAvailibilityResponse, error) {
+func (h *AgentHandler) CheckAvailability(ctx context.Context, req *livekit.CheckAvailabilityRequest) (*livekit.CheckAvailabilityResponse, error) {
 	h.mu.Lock()
 	defer h.mu.Unlock()
 
-	response := &livekit.CheckAvailibilityResponse{
-		Workers: []*livekit.WorkerInfo{},
+	response := &livekit.CheckAvailabilityResponse{
+		ServerInfo: h.serverInfo,
+		Workers:    []*livekit.WorkerInfo{},
 	}
 
 	for _, nsWorkers := range h.namespaceWorkers {
