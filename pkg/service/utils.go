--- conflicted
+++ resolved
@@ -3,10 +3,6 @@
 import (
 	"context"
 	"fmt"
-<<<<<<< HEAD
-	"github.com/livekit/livekit-server/test"
-=======
->>>>>>> eb6e763e
 	"net/http"
 	"os"
 	"regexp"
@@ -25,7 +21,6 @@
 
 var ServiceSet = wire.NewSet(
 	createRedisClient,
-	createKeyProvider,
 	createRouter,
 	createStore,
 	CreateKeyProvider,
@@ -43,29 +38,35 @@
 	wire.Bind(new(livekit.RoomService), new(*RoomService)),
 )
 
-func CreateKeyProvider(conf *config.Config) (auth.KeyProvider, error) {
-	// prefer keyfile if set
-	if conf.KeyFile != "" {
-		if st, err := os.Stat(conf.KeyFile); err != nil {
-			return nil, err
-		} else if st.Mode().Perm() != 0600 {
-			return nil, fmt.Errorf("key file must have permission set to 600")
+func CreateKeyProvider(client *redis.Client, conf *config.Config) (auth.KeyProvider, error) {
+	if conf.AuthType == "file" {
+		// prefer keyfile if set
+		if conf.KeyFile != "" {
+			if st, err := os.Stat(conf.KeyFile); err != nil {
+				return nil, err
+			} else if st.Mode().Perm() != 0600 {
+				return nil, fmt.Errorf("key file must have permission set to 600")
+			}
+			f, err := os.Open(conf.KeyFile)
+			if err != nil {
+				return nil, err
+			}
+			defer func() {
+				_ = f.Close()
+			}()
+			return auth.NewFileBasedKeyProviderFromReader(f)
 		}
-		f, err := os.Open(conf.KeyFile)
-		if err != nil {
-			return nil, err
+
+		if len(conf.Keys) == 0 {
+			return nil, errors.New("one of key-file or keys must be provided in order to support a secure installation")
 		}
-		defer func() {
-			_ = f.Close()
-		}()
-		return auth.NewFileBasedKeyProviderFromReader(f)
+
+		return auth.NewFileBasedKeyProviderFromMap(conf.Keys), nil
+	} else if conf.AuthType == "redis" {
+		return NewRedisBasedKeyProvider(client), nil
+	} else {
+		return nil, errors.New("conf.auth_type value is not current")
 	}
-
-	if len(conf.Keys) == 0 {
-		return nil, errors.New("one of key-file or keys must be provided in order to support a secure installation")
-	}
-
-	return auth.NewFileBasedKeyProviderFromMap(conf.Keys), nil
 }
 
 func CreateWebhookNotifier(conf *config.Config, provider auth.KeyProvider) (*webhook.Notifier, error) {
@@ -164,9 +165,7 @@
 }
 
 func createKeyProvider(client *redis.Client, conf *config.Config) (auth.KeyProvider, error) {
-	if isTest {
-		return &test.StaticKeyProvider{}, nil
-	} else if conf.AuthType == "file" {
+	if conf.AuthType == "file" {
 		// prefer keyfile if set
 		if conf.KeyFile != "" {
 			if st, err := os.Stat(conf.KeyFile); err != nil {
