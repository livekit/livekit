--- conflicted
+++ resolved
@@ -54,19 +54,12 @@
 	ExtLastSN       uint64
 	ExtSecondLastSN uint64
 	ExtLastTS       uint64
-<<<<<<< HEAD
+	ExtSecondLastTS uint64
 	LastMarker      bool
 }
 
 func (r RTPMungerState) String() string {
-	return fmt.Sprintf("RTPMungerState{extLastSN: %d, extSecondLastSN: %d, extLastTS: %d, lastMarker: %v)", r.ExtLastSN, r.ExtSecondLastSN, r.ExtLastTS, r.LastMarker)
-=======
-	ExtSecondLastTS uint64
-}
-
-func (r RTPMungerState) String() string {
-	return fmt.Sprintf("RTPMungerState{extLastSN: %d, extSecondLastSN: %d, extLastTS: %d, extSecondLastTS: %d)", r.ExtLastSN, r.ExtSecondLastSN, r.ExtLastTS, r.ExtSecondLastTS)
->>>>>>> 8d0bb526
+	return fmt.Sprintf("RTPMungerState{extLastSN: %d, extSecondLastSN: %d, extLastTS: %d, extSecondLastTS: %d, lastMarker: %v)", r.ExtLastSN, r.ExtSecondLastSN, r.ExtLastTS, r.ExtSecondLastTS, r.LastMarker)
 }
 
 // ----------------------------------------------------------------------
@@ -116,11 +109,8 @@
 		ExtLastSN:       r.extLastSN,
 		ExtSecondLastSN: r.extSecondLastSN,
 		ExtLastTS:       r.extLastTS,
-<<<<<<< HEAD
+		ExtSecondLastTS: r.extSecondLastTS,
 		LastMarker:      r.lastMarker,
-=======
-		ExtSecondLastTS: r.extSecondLastTS,
->>>>>>> 8d0bb526
 	}
 }
 
@@ -128,11 +118,8 @@
 	r.extLastSN = state.ExtLastSN
 	r.extSecondLastSN = state.ExtSecondLastSN
 	r.extLastTS = state.ExtLastTS
-<<<<<<< HEAD
+	r.extSecondLastTS = state.ExtSecondLastTS
 	r.lastMarker = state.LastMarker
-=======
-	r.extSecondLastTS = state.ExtSecondLastTS
->>>>>>> 8d0bb526
 }
 
 func (r *RTPMunger) SetLastSnTs(extPkt *buffer.ExtPacket) {
