--- conflicted
+++ resolved
@@ -180,11 +180,7 @@
 	r.lastMarker = r.secondLastMarker
 }
 
-<<<<<<< HEAD
-func (r *RTPMunger) UpdateAndGetSnTs(extPkt *buffer.ExtPacket) (TranslationParamsRTP, error) {
-=======
-func (r *RTPMunger) UpdateAndGetSnTs(extPkt *buffer.ExtPacket, marker bool) (*TranslationParamsRTP, error) {
->>>>>>> 8b16db22
+func (r *RTPMunger) UpdateAndGetSnTs(extPkt *buffer.ExtPacket, marker bool) (TranslationParamsRTP, error) {
 	diff := int64(extPkt.ExtSequenceNumber - r.extHighestIncomingSN)
 	if (diff == 1 && len(extPkt.Packet.Payload) != 0) || diff > 1 {
 		// in-order - either contiguous packet with payload OR packet following a gap, may or may not have payload
