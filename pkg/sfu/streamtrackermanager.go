--- conflicted
+++ resolved
@@ -6,15 +6,11 @@
 	"sync"
 	"time"
 
-<<<<<<< HEAD
-	"github.com/livekit/livekit-server/pkg/sfu/buffer"
-=======
 	"github.com/frostbyte73/core"
 
 	"github.com/livekit/livekit-server/pkg/config"
 	"github.com/livekit/livekit-server/pkg/sfu/buffer"
 	"github.com/livekit/livekit-server/pkg/sfu/streamtracker"
->>>>>>> 793e61ac
 	"github.com/livekit/protocol/livekit"
 	"github.com/livekit/protocol/logger"
 )
@@ -40,11 +36,7 @@
 	maxPublishedLayer    int32
 	maxTemporalLayerSeen int32
 
-<<<<<<< HEAD
-	trackers [buffer.DefaultMaxLayerSpatial + 1]*StreamTracker
-=======
 	trackers [buffer.DefaultMaxLayerSpatial + 1]*streamtracker.StreamTracker
->>>>>>> 793e61ac
 
 	availableLayers  []int32
 	maxExpectedLayer int32
@@ -58,13 +50,6 @@
 	listener StreamTrackerManagerListener
 }
 
-<<<<<<< HEAD
-func NewStreamTrackerManager(logger logger.Logger, source livekit.TrackSource) *StreamTrackerManager {
-	return &StreamTrackerManager{
-		logger:           logger,
-		source:           source,
-		maxExpectedLayer: buffer.DefaultMaxLayerSpatial,
-=======
 func NewStreamTrackerManager(
 	logger logger.Logger,
 	trackInfo *livekit.TrackInfo,
@@ -89,7 +74,6 @@
 		s.trackerConfig = trackersConfig.Video
 	default:
 		s.trackerConfig = trackersConfig.Video
->>>>>>> 793e61ac
 	}
 
 	s.maxExpectedLayerFromTrackInfo()
@@ -444,14 +428,11 @@
 
 func (s *StreamTrackerManager) removeAvailableLayer(layer int32) {
 	s.lock.Lock()
-<<<<<<< HEAD
-=======
 	prevMaxLayer := buffer.InvalidLayerSpatial
 	if len(s.availableLayers) > 0 {
 		prevMaxLayer = s.availableLayers[len(s.availableLayers)-1]
 	}
 
->>>>>>> 793e61ac
 	newLayers := make([]int32, 0, buffer.DefaultMaxLayerSpatial+1)
 	for _, l := range s.availableLayers {
 		if l != layer {
