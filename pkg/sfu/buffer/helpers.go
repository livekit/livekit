package buffer

import (
	"encoding/binary"
	"errors"
	"time"

	"github.com/livekit/protocol/logger"
)

var (
	errShortPacket   = errors.New("packet is not large enough")
	errNilPacket     = errors.New("invalid nil packet")
	errInvalidPacket = errors.New("invalid packet")
)

// VP8 is a helper to get temporal data from VP8 packet header
/*
	VP8 Payload Descriptor
			0 1 2 3 4 5 6 7                      0 1 2 3 4 5 6 7
			+-+-+-+-+-+-+-+-+                   +-+-+-+-+-+-+-+-+
			|X|R|N|S|R| PID | (REQUIRED)        |X|R|N|S|R| PID | (REQUIRED)
			+-+-+-+-+-+-+-+-+                   +-+-+-+-+-+-+-+-+
		X:  |I|L|T|K| RSV   | (OPTIONAL)   X:   |I|L|T|K| RSV   | (OPTIONAL)
			+-+-+-+-+-+-+-+-+                   +-+-+-+-+-+-+-+-+
		I:  |M| PictureID   | (OPTIONAL)   I:   |M| PictureID   | (OPTIONAL)
			+-+-+-+-+-+-+-+-+                   +-+-+-+-+-+-+-+-+
		L:  |   TL0PICIDX   | (OPTIONAL)        |   PictureID   |
			+-+-+-+-+-+-+-+-+                   +-+-+-+-+-+-+-+-+
		T/K:|TID|Y| KEYIDX  | (OPTIONAL)   L:   |   TL0PICIDX   | (OPTIONAL)
			+-+-+-+-+-+-+-+-+                   +-+-+-+-+-+-+-+-+
		T/K:|TID|Y| KEYIDX  | (OPTIONAL)
			+-+-+-+-+-+-+-+-+
*/
type VP8 struct {
	FirstByte byte

	PictureIDPresent int
	PictureID        uint16 /* 8 or 16 bits, picture ID */
	MBit             bool

	TL0PICIDXPresent int
	TL0PICIDX        uint8 /* 8 bits temporal level zero index */

	// Optional Header If either of the T or K bits are set to 1,
	// the TID/Y/KEYIDX extension field MUST be present.
	TIDPresent int
	TID        uint8 /* 2 bits temporal layer idx */
	Y          uint8

	KEYIDXPresent int
	KEYIDX        uint8 /* 5 bits of key frame idx */

	HeaderSize int

	// IsKeyFrame is a helper to detect if current packet is a keyframe
	IsKeyFrame bool
}

// Unmarshal parses the passed byte slice and stores the result in the VP8 this method is called upon
func (v *VP8) Unmarshal(payload []byte) error {
	if payload == nil {
		return errNilPacket
	}

	payloadLen := len(payload)

	if payloadLen < 1 {
		return errShortPacket
	}

	idx := 0
	v.FirstByte = payload[idx]
	S := payload[idx]&0x10 > 0
	// Check for extended bit control
	if payload[idx]&0x80 > 0 {
		idx++
		if payloadLen < idx+1 {
			return errShortPacket
		}
		I := payload[idx]&0x80 > 0
		L := payload[idx]&0x40 > 0
		T := payload[idx]&0x20 > 0
		K := payload[idx]&0x10 > 0
		if L && !T {
			return errInvalidPacket
		}
		// Check for PictureID
		if I {
			idx++
			if payloadLen < idx+1 {
				return errShortPacket
			}
			v.PictureIDPresent = 1
			pid := payload[idx] & 0x7f
			// Check if m is 1, then Picture ID is 15 bits
			if payload[idx]&0x80 > 0 {
				idx++
				if payloadLen < idx+1 {
					return errShortPacket
				}
				v.MBit = true
				v.PictureID = binary.BigEndian.Uint16([]byte{pid, payload[idx]})
			} else {
				v.PictureID = uint16(pid)
			}
		}
		// Check if TL0PICIDX is present
		if L {
			idx++
			if payloadLen < idx+1 {
				return errShortPacket
			}
			v.TL0PICIDXPresent = 1
			v.TL0PICIDX = payload[idx]
		}
		if T || K {
			idx++
			if payloadLen < idx+1 {
				return errShortPacket
			}
			if T {
				v.TIDPresent = 1
				v.TID = (payload[idx] & 0xc0) >> 6
				v.Y = (payload[idx] & 0x20) >> 5
			}
			if K {
				v.KEYIDXPresent = 1
				v.KEYIDX = payload[idx] & 0x1f
			}
		}
		idx++
		if payloadLen < idx+1 {
			return errShortPacket
		}
		// Check is packet is a keyframe by looking at P bit in vp8 payload
		v.IsKeyFrame = payload[idx]&0x01 == 0 && S
	} else {
		idx++
		if payloadLen < idx+1 {
			return errShortPacket
		}
		// Check is packet is a keyframe by looking at P bit in vp8 payload
		v.IsKeyFrame = payload[idx]&0x01 == 0 && S
	}
	v.HeaderSize = idx
	return nil
}

func (v *VP8) MarshalTo(buf []byte) error {
	if len(buf) < v.HeaderSize {
		return errShortPacket
	}

	idx := 0
	buf[idx] = v.FirstByte
	if (v.PictureIDPresent + v.TL0PICIDXPresent + v.TIDPresent + v.KEYIDXPresent) != 0 {
		buf[idx] |= 0x80 // X bit
		idx++
		buf[idx] = byte(v.PictureIDPresent<<7) | byte(v.TL0PICIDXPresent<<6) | byte(v.TIDPresent<<5) | byte(v.KEYIDXPresent<<4)
		idx++
		if v.PictureIDPresent == 1 {
			if v.MBit {
				buf[idx] = 0x80 | byte((v.PictureID>>8)&0x7f)
				buf[idx+1] = byte(v.PictureID & 0xff)
				idx += 2
			} else {
				buf[idx] = byte(v.PictureID)
				idx++
			}
		}
		if v.TL0PICIDXPresent == 1 {
			buf[idx] = v.TL0PICIDX
			idx++
		}
		if v.TIDPresent == 1 || v.KEYIDXPresent == 1 {
			buf[idx] = 0
			if v.TIDPresent == 1 {
				buf[idx] = v.TID<<6 | v.Y<<5
			}
			if v.KEYIDXPresent == 1 {
				buf[idx] |= v.KEYIDX & 0x1f
			}
			idx++
		}
	} else {
		buf[idx] &^= 0x80 // X bit
		idx++
	}

	return nil
}

func VPxPictureIdSizeDiff(mBit1 bool, mBit2 bool) int {
	if mBit1 == mBit2 {
		return 0
	}

	if mBit1 {
		return 1
	}

	return -1
}

// IsH264Keyframe detects if h264 payload is a keyframe
// this code was taken from https://github.com/jech/galene/blob/codecs/rtpconn/rtpreader.go#L45
// all credits belongs to Juliusz Chroboczek @jech and the awesome Galene SFU
func IsH264Keyframe(payload []byte) bool {
	if len(payload) < 1 {
		return false
	}
	nalu := payload[0] & 0x1F
	if nalu == 0 {
		// reserved
		return false
	} else if nalu <= 23 {
		// simple NALU
		return nalu == 5
	} else if nalu == 24 || nalu == 25 || nalu == 26 || nalu == 27 {
		// STAP-A, STAP-B, MTAP16 or MTAP24
		i := 1
		if nalu == 25 || nalu == 26 || nalu == 27 {
			// skip DON
			i += 2
		}
		for i < len(payload) {
			if i+2 > len(payload) {
				return false
			}
			length := uint16(payload[i])<<8 |
				uint16(payload[i+1])
			i += 2
			if i+int(length) > len(payload) {
				return false
			}
			offset := 0
			if nalu == 26 {
				offset = 3
			} else if nalu == 27 {
				offset = 4
			}
			if offset >= int(length) {
				return false
			}
			n := payload[i+offset] & 0x1F
			if n == 7 {
				return true
			} else if n >= 24 {
				// is this legal?
				logger.Debugw("Non-simple NALU within a STAP")
			}
			i += int(length)
		}
		if i == len(payload) {
			return false
		}
		return false
	} else if nalu == 28 || nalu == 29 {
		// FU-A or FU-B
		if len(payload) < 2 {
			return false
		}
		if (payload[1] & 0x80) == 0 {
			// not a starting fragment
			return false
		}
		return payload[1]&0x1F == 7
	}
	return false
}

<<<<<<< HEAD
// VP9 is a helper to get spatial/temporal data from VP9 packet header
/*
	VP9 Payload Descriptor (flexible mode)
	     0 1 2 3 4 5 6 7
        +-+-+-+-+-+-+-+-+
        |I|P|L|F|B|E|V|Z| (REQUIRED)
        +-+-+-+-+-+-+-+-+
   I:   |M| PICTURE ID  | (REQUIRED)
        +-+-+-+-+-+-+-+-+
   M:   | EXTENDED PID  | (RECOMMENDED)
        +-+-+-+-+-+-+-+-+
   L:   | TID |U| SID |D| (CONDITIONALLY RECOMMENDED)
        +-+-+-+-+-+-+-+-+                             -\
   P,F: | P_DIFF      |N| (CONDITIONALLY REQUIRED)    - up to 3 times
        +-+-+-+-+-+-+-+-+                             -/
   V:   | SS            |
        | ..            |
        +-+-+-+-+-+-+-+-+

	VP9 Payload Descriptor (non-flexible mode)
	     0 1 2 3 4 5 6 7
        +-+-+-+-+-+-+-+-+
        |I|P|L|F|B|E|V|Z| (REQUIRED)
        +-+-+-+-+-+-+-+-+
   I:   |M| PICTURE ID  | (RECOMMENDED)
        +-+-+-+-+-+-+-+-+
   M:   | EXTENDED PID  | (RECOMMENDED)
        +-+-+-+-+-+-+-+-+
   L:   | TID |U| SID |D| (CONDITIONALLY RECOMMENDED)
        +-+-+-+-+-+-+-+-+
        |   TL0PICIDX   | (CONDITIONALLY REQUIRED)
        +-+-+-+-+-+-+-+-+
   V:   | SS            |
        | ..            |
        +-+-+-+-+-+-+-+-+
*/
type VP9 struct {
	FirstByte byte

	SpatialLayerSwitchUpPoint  bool
	TemporalLayerSwitchUpPoint bool

	PictureIDPresent int
	PictureID        uint16 /* 8 or 16 bits, picture ID */
	MBit             bool

	TL0PICIDXPresent int
	TL0PICIDX        uint8 /* 8 bits temporal level zero index */

	LayersPresent int
	TID           uint8 /* 3 bits temporal layer idx */
	UBit          byte
	SID           uint8 /* 3 bits spatial layer idx */
	DBit          byte

	HeaderSize int

	// IsKeyFrame is a helper to detect if current packet is a keyframe
	IsKeyFrame bool
}

// Unmarshal parses VP9 Payload Description
func (v *VP9) Unmarshal(payload []byte) error {
	if payload == nil {
		return errNilPacket
	}

	payloadLen := len(payload)
	if payloadLen < 1 {
		return errShortPacket
	}

	idx := 0
	v.FirstByte = payload[idx]
	I := payload[idx]&0x80 > 0
	P := payload[idx]&0x40 > 0
	L := payload[idx]&0x20 > 0
	F := payload[idx]&0x10 > 0
	B := payload[idx]&0x08 > 0

	if F && !I {
		return errInvalidPacket
	}

	v.SpatialLayerSwitchUpPoint = !P

	// Check for PictureID
	if I {
		idx++
		if payloadLen < idx+1 {
			return errShortPacket
		}
		v.PictureIDPresent = 1
		pid := payload[idx] & 0x7f
		// Check if m is 1, then Picture ID is 15 bits
		if payload[idx]&0x80 > 0 {
			idx++
			if payloadLen < idx+1 {
				return errShortPacket
			}
			v.MBit = true
			v.PictureID = binary.BigEndian.Uint16([]byte{pid, payload[idx]})
		} else {
			v.PictureID = uint16(pid)
		}
	}

	// Check if TL0PICIDX is present
	if L {
		idx++
		if payloadLen < idx+1 {
			return errShortPacket
		}

		v.LayersPresent = 1
		v.TID = (payload[idx] >> 5) & 0x7
		if P && v.TID != 0 {
			return errInvalidPacket
		}
		v.UBit = (payload[idx] >> 4) & 0x1

		v.SID = (payload[idx] >> 1) & 0x7
		v.DBit = payload[idx] & 0x1

		if !F {
			idx++
			if payloadLen < idx+1 {
				return errShortPacket
			}
			v.TL0PICIDXPresent = 1
			v.TL0PICIDX = payload[idx]
		}
	}

	v.IsKeyFrame = !P && (v.LayersPresent == 0 || (v.LayersPresent == 1 && v.SID == 0)) && B
	v.HeaderSize = idx
	return nil
}

func (v *VP9) MarshalTo(buf []byte) error {
	if len(buf) < v.HeaderSize {
		return errShortPacket
	}

	idx := 0
	buf[idx] = v.FirstByte

	if v.PictureIDPresent == 1 {
		idx++
		if v.MBit {
			buf[idx] = 0x80 | byte((v.PictureID>>8)&0x7f)
			buf[idx+1] = byte(v.PictureID & 0xff)
			idx += 2
		} else {
			buf[idx] = byte(v.PictureID)
			idx++
		}
	}

	if v.LayersPresent == 1 {
		buf[idx] = v.TID<<5 | v.UBit<<4 | v.SID<<1 | v.DBit
		idx++
	}

	if v.TL0PICIDXPresent == 1 {
		buf[idx] = v.TL0PICIDX
		idx++
	}

	return nil
}
=======
// -------------------------------------

var (
	ntpEpoch = time.Date(1900, 1, 1, 0, 0, 0, 0, time.UTC)
)

type NtpTime uint64

func (t NtpTime) Duration() time.Duration {
	sec := (t >> 32) * 1e9
	frac := (t & 0xffffffff) * 1e9
	nsec := frac >> 32
	if uint32(frac) >= 0x80000000 {
		nsec++
	}
	return time.Duration(sec + nsec)
}

func (t NtpTime) Time() time.Time {
	return ntpEpoch.Add(t.Duration())
}

func ToNtpTime(t time.Time) NtpTime {
	nsec := uint64(t.Sub(ntpEpoch))
	sec := nsec / 1e9
	nsec = (nsec - sec*1e9) << 32
	frac := nsec / 1e9
	if nsec%1e9 >= 1e9/2 {
		frac++
	}
	return NtpTime(sec<<32 | frac)
}

// ------------------------------------------
>>>>>>> 80bd45f0
<|MERGE_RESOLUTION|>--- conflicted
+++ resolved
@@ -270,7 +270,6 @@
 	return false
 }
 
-<<<<<<< HEAD
 // VP9 is a helper to get spatial/temporal data from VP9 packet header
 /*
 	VP9 Payload Descriptor (flexible mode)
@@ -442,7 +441,7 @@
 
 	return nil
 }
-=======
+
 // -------------------------------------
 
 var (
@@ -476,5 +475,4 @@
 	return NtpTime(sec<<32 | frac)
 }
 
-// ------------------------------------------
->>>>>>> 80bd45f0
+// ------------------------------------------