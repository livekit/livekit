// Copyright 2023 LiveKit, Inc.
//
// Licensed under the Apache License, Version 2.0 (the "License");
// you may not use this file except in compliance with the License.
// You may obtain a copy of the License at
//
//     http://www.apache.org/licenses/LICENSE-2.0
//
// Unless required by applicable law or agreed to in writing, software
// distributed under the License is distributed on an "AS IS" BASIS,
// WITHOUT WARRANTIES OR CONDITIONS OF ANY KIND, either express or implied.
// See the License for the specific language governing permissions and
// limitations under the License.

package buffer

import (
	"encoding/binary"
	"errors"
	"fmt"
	"io"
	"strings"
	"sync"
	"time"

	"github.com/gammazero/deque"
	"github.com/pion/rtcp"
	"github.com/pion/rtp"
	"github.com/pion/rtp/codecs"
	"github.com/pion/sdp/v3"
	"github.com/pion/webrtc/v4"
	"go.uber.org/atomic"

	"github.com/livekit/livekit-server/pkg/sfu/audio"
	"github.com/livekit/livekit-server/pkg/sfu/mime"
	act "github.com/livekit/livekit-server/pkg/sfu/rtpextension/abscapturetime"
	dd "github.com/livekit/livekit-server/pkg/sfu/rtpextension/dependencydescriptor"
	"github.com/livekit/livekit-server/pkg/sfu/rtpstats"
	"github.com/livekit/livekit-server/pkg/sfu/utils"
	sutils "github.com/livekit/livekit-server/pkg/utils"
	"github.com/livekit/mediatransportutil/pkg/bucket"
	"github.com/livekit/mediatransportutil/pkg/nack"
	"github.com/livekit/mediatransportutil/pkg/twcc"
	"github.com/livekit/protocol/livekit"
	"github.com/livekit/protocol/logger"
	"github.com/livekit/protocol/utils/mono"
)

const (
	ReportDelta = 1e9

	InitPacketBufferSizeVideo = 300
	InitPacketBufferSizeAudio = 70
)

var (
	errInvalidCodec = errors.New("invalid codec")
)

type pendingPacket struct {
	arrivalTime int64
	packet      []byte
}

type ExtPacket struct {
	VideoLayer
	Arrival              int64
	ExtSequenceNumber    uint64
	ExtTimestamp         uint64
	Packet               *rtp.Packet
	Payload              interface{}
	KeyFrame             bool
	RawPacket            []byte
	DependencyDescriptor *ExtDependencyDescriptor
	AbsCaptureTimeExt    *act.AbsCaptureTime
	IsOutOfOrder         bool
	IsBuffered           bool
}

// VideoSize represents video resolution
type VideoSize struct {
	Width  uint32
	Height uint32
}

// Buffer contains all packets
type Buffer struct {
	sync.RWMutex
	readCond        *sync.Cond
	bucket          *bucket.Bucket[uint64]
	nacker          *nack.NackQueue
	maxVideoPkts    int
	maxAudioPkts    int
	codecType       webrtc.RTPCodecType
	extPackets      deque.Deque[*ExtPacket]
	pPackets        []pendingPacket
	closeOnce       sync.Once
	mediaSSRC       uint32
	clockRate       uint32
	lastReport      int64
	twccExtID       uint8
	audioLevelExtID uint8
	bound           bool
	closed          atomic.Bool

	rtpParameters  webrtc.RTPParameters
	payloadType    uint8
	rtxPayloadType uint8
	mime           mime.MimeType

	snRangeMap *utils.RangeMap[uint64, uint64]

	latestTSForAudioLevelInitialized bool
	latestTSForAudioLevel            uint32

	twcc                    *twcc.Responder
	audioLevelParams        audio.AudioLevelParams
	audioLevel              *audio.AudioLevel
	enableAudioLossProxying bool

	lastPacketRead int

	pliThrottle int64

	rtpStats             *rtpstats.RTPStatsReceiver
	rrSnapshotId         uint32
	deltaStatsSnapshotId uint32
	ppsSnapshotId        uint32

	lastFractionLostToReport uint8 // Last fraction lost from subscribers, should report to publisher; Audio only

	// callbacks
	onClose            func()
	onRtcpFeedback     func([]rtcp.Packet)
	onRtcpSenderReport func()
	onFpsChanged       func()
	onFinalRtpStats    func(*livekit.RTPStats)
	onCodecChange      func(webrtc.RTPCodecParameters)
	onVideoSizeChanged func([]VideoSize)

	// video size tracking for multiple spatial layers
	currentVideoSize [DefaultMaxLayerSpatial + 1]VideoSize

	// logger
	logger logger.Logger

	// dependency descriptor
	ddExtID  uint8
	ddParser *DependencyDescriptorParser

	paused              bool
	frameRateCalculator [DefaultMaxLayerSpatial + 1]FrameRateCalculator
	frameRateCalculated bool

	packetNotFoundCount   atomic.Uint32
	packetTooOldCount     atomic.Uint32
	extPacketTooMuchCount atomic.Uint32

	primaryBufferForRTX *Buffer
	rtxPktBuf           []byte

	absCaptureTimeExtID uint8

	keyFrameSeederGeneration atomic.Int32
}

// NewBuffer constructs a new Buffer
func NewBuffer(ssrc uint32, maxVideoPkts, maxAudioPkts int) *Buffer {
	l := logger.GetLogger() // will be reset with correct context via SetLogger
	b := &Buffer{
		mediaSSRC:    ssrc,
		maxVideoPkts: maxVideoPkts,
		maxAudioPkts: maxAudioPkts,
		snRangeMap:   utils.NewRangeMap[uint64, uint64](100),
		pliThrottle:  int64(500 * time.Millisecond),
		logger:       l.WithComponent(sutils.ComponentPub).WithComponent(sutils.ComponentSFU),
	}
	b.readCond = sync.NewCond(&b.RWMutex)
	b.extPackets.SetBaseCap(128)
	return b
}

func (b *Buffer) SetLogger(logger logger.Logger) {
	b.Lock()
	defer b.Unlock()

	b.logger = logger.WithComponent(sutils.ComponentPub).WithComponent(sutils.ComponentSFU).WithValues("ssrc", b.mediaSSRC)
	if b.rtpStats != nil {
		b.rtpStats.SetLogger(b.logger)
	}
}

func (b *Buffer) SetPaused(paused bool) {
	b.Lock()
	defer b.Unlock()

	b.paused = paused
}

func (b *Buffer) SetTWCCAndExtID(twcc *twcc.Responder, extID uint8) {
	b.Lock()
	defer b.Unlock()

	b.twcc = twcc
	b.twccExtID = extID
}

func (b *Buffer) SetAudioLevelParams(audioLevelParams audio.AudioLevelParams) {
	b.Lock()
	defer b.Unlock()

	b.audioLevelParams = audioLevelParams
}

func (b *Buffer) SetAudioLossProxying(enable bool) {
	b.Lock()
	defer b.Unlock()

	b.enableAudioLossProxying = enable
}

func (b *Buffer) Bind(params webrtc.RTPParameters, codec webrtc.RTPCodecCapability, bitrates int) error {
	b.Lock()
	defer b.Unlock()
	if b.bound {
		return nil
	}

	b.logger.Debugw("binding track")
	if codec.ClockRate == 0 {
		b.logger.Warnw("invalid codec", nil, "params", params, "codec", codec, "bitrates", bitrates)
		return errInvalidCodec
	}

	b.rtpStats = rtpstats.NewRTPStatsReceiver(rtpstats.RTPStatsParams{
		ClockRate: codec.ClockRate,
		Logger:    b.logger,
	})
	b.rrSnapshotId = b.rtpStats.NewSnapshotId()
	b.deltaStatsSnapshotId = b.rtpStats.NewSnapshotId()
	b.ppsSnapshotId = b.rtpStats.NewSnapshotId()

	b.clockRate = codec.ClockRate
	b.lastReport = mono.UnixNano()
	b.mime = mime.NormalizeMimeType(codec.MimeType)
	b.rtpParameters = params
	for _, codecParameter := range params.Codecs {
		if mime.IsMimeTypeStringEqual(codecParameter.MimeType, codec.MimeType) {
			b.payloadType = uint8(codecParameter.PayloadType)
			break
		}
	}

	if b.payloadType == 0 && !mime.IsMimeTypeStringEqual(codec.MimeType, webrtc.MimeTypePCMU) {
		b.logger.Warnw("could not find payload type for codec", nil, "codec", codec.MimeType, "parameters", params)
		b.payloadType = uint8(params.Codecs[0].PayloadType)
	}

	// find RTX payload type
	for _, codec := range params.Codecs {
		if mime.IsMimeTypeStringRTX(codec.MimeType) && strings.Contains(codec.SDPFmtpLine, fmt.Sprintf("apt=%d", b.payloadType)) {
			b.rtxPayloadType = uint8(codec.PayloadType)
			break
		}
	}

	for _, ext := range params.HeaderExtensions {
		switch ext.URI {
		case dd.ExtensionURI:
			if b.ddExtID != 0 {
				b.logger.Warnw("multiple dependency descriptor extensions found", nil, "id", ext.ID, "previous", b.ddExtID)
				continue
			}
			b.ddExtID = uint8(ext.ID)
			b.createDDParserAndFrameRateCalculator()

		case sdp.AudioLevelURI:
			b.audioLevelExtID = uint8(ext.ID)
			b.audioLevel = audio.NewAudioLevel(b.audioLevelParams)

		case act.AbsCaptureTimeURI:
			b.absCaptureTimeExtID = uint8(ext.ID)
		}
	}

	switch {
	case mime.IsMimeTypeAudio(b.mime):
		b.codecType = webrtc.RTPCodecTypeAudio
		b.bucket = bucket.NewBucket[uint64](InitPacketBufferSizeAudio)

	case mime.IsMimeTypeVideo(b.mime):
		b.codecType = webrtc.RTPCodecTypeVideo
		b.bucket = bucket.NewBucket[uint64](InitPacketBufferSizeVideo)
		if b.frameRateCalculator[0] == nil {
			b.createFrameRateCalculator()
		}
		if bitrates > 0 {
			pps := bitrates / 8 / 1200
			for pps > b.bucket.Capacity() {
				if b.bucket.Grow() >= b.maxVideoPkts {
					break
				}
			}
		}

	default:
		b.codecType = webrtc.RTPCodecType(0)
	}

	for _, fb := range codec.RTCPFeedback {
		switch fb.Type {
		case webrtc.TypeRTCPFBGoogREMB:
			b.logger.Debugw("Setting feedback", "type", webrtc.TypeRTCPFBGoogREMB)
			b.logger.Debugw("REMB not supported, RTCP feedback will not be generated")
		case webrtc.TypeRTCPFBNACK:
			// pion use a single mediaengine to manage negotiated codecs of peerconnection, that means we can't have different
			// codec settings at track level for same codec type, so enable nack for all audio receivers but don't create nack queue
			// for red codec.
			if b.mime == mime.MimeTypeRED {
				break
			}
			b.logger.Debugw("Setting feedback", "type", webrtc.TypeRTCPFBNACK)
			b.nacker = nack.NewNACKQueue(nack.NackQueueParamsDefault)
		}
	}

<<<<<<< HEAD
	if len(b.pPackets) != 0 {
		b.logger.Debugw("releasing queued packets on bind")
	}
=======
	b.logger.Debugw("releasing queued packets on bind")
>>>>>>> f117ee51
	for _, pp := range b.pPackets {
		b.calc(pp.packet, nil, pp.arrivalTime, false, true)
	}
	b.pPackets = nil
	b.bound = true

	if mime.IsMimeTypeVideo(b.mime) {
		go b.seedKeyFrame(b.keyFrameSeederGeneration.Inc())
	}

	return nil
}

func (b *Buffer) OnCodecChange(fn func(webrtc.RTPCodecParameters)) {
	b.Lock()
	b.onCodecChange = fn
	b.Unlock()
}

func (b *Buffer) createDDParserAndFrameRateCalculator() {
	if mime.IsMimeTypeSVCCapable(b.mime) || b.mime == mime.MimeTypeVP8 {
		frc := NewFrameRateCalculatorDD(b.clockRate, b.logger)
		for i := range b.frameRateCalculator {
			b.frameRateCalculator[i] = frc.GetFrameRateCalculatorForSpatial(int32(i))
		}
		b.ddParser = NewDependencyDescriptorParser(b.ddExtID, b.logger, func(spatial, temporal int32) {
			frc.SetMaxLayer(spatial, temporal)
		}, false)
	}
}

func (b *Buffer) createFrameRateCalculator() {
	switch b.mime {
	case mime.MimeTypeVP8:
		b.frameRateCalculator[0] = NewFrameRateCalculatorVP8(b.clockRate, b.logger)

	case mime.MimeTypeVP9:
		frc := NewFrameRateCalculatorVP9(b.clockRate, b.logger)
		for i := range b.frameRateCalculator {
			b.frameRateCalculator[i] = frc.GetFrameRateCalculatorForSpatial(int32(i))
		}

	case mime.MimeTypeH265:
		b.frameRateCalculator[0] = NewFrameRateCalculatorH26x(b.clockRate, b.logger)
	}
}

// Write adds an RTP Packet, ordering is not guaranteed, newer packets may arrive later
func (b *Buffer) Write(pkt []byte) (n int, err error) {
	var rtpPacket rtp.Packet
	err = rtpPacket.Unmarshal(pkt)
	if err != nil {
		return
	}

	b.Lock()
	if b.closed.Load() {
		b.Unlock()
		err = io.EOF
		return
	}

	now := mono.UnixNano()
	if b.twcc != nil && b.twccExtID != 0 && !b.closed.Load() {
		if ext := rtpPacket.GetExtension(b.twccExtID); ext != nil {
			b.twcc.Push(rtpPacket.SSRC, binary.BigEndian.Uint16(ext[0:2]), now, rtpPacket.Marker)
		}
	}

	// libwebrtc will use 0 ssrc for probing, don't push the packet to pending queue to avoid memory increasing since
	// the Bind will not be called to consume the pending packets. More details in https://github.com/pion/webrtc/pull/2816
	if rtpPacket.SSRC == 0 {
		b.Unlock()
		return
	}

	// handle RTX packet
	if pb := b.primaryBufferForRTX; pb != nil {
		b.Unlock()

		// skip padding only packets
		if rtpPacket.Padding && len(rtpPacket.Payload) == 0 {
			return
		}

		pb.writeRTX(&rtpPacket, now)
		return
	}

	if !b.bound {
		packet := make([]byte, len(pkt))
		copy(packet, pkt)

		if len(b.pPackets) == 0 {
			b.logger.Debugw("received first packet")
		}

		startIdx := 0
		overflow := len(b.pPackets) - max(b.maxVideoPkts, b.maxAudioPkts)
		if overflow > 0 {
			startIdx = overflow
		}
		b.pPackets = append(b.pPackets[startIdx:], pendingPacket{
			packet:      packet,
			arrivalTime: now,
		})

		b.readCond.Broadcast()
		b.Unlock()
		return
	}

	b.calc(pkt, &rtpPacket, now, false, false)
	b.readCond.Broadcast()
	b.Unlock()
	return
}

func (b *Buffer) SetPrimaryBufferForRTX(primaryBuffer *Buffer) {
	b.Lock()
	b.primaryBufferForRTX = primaryBuffer
	pkts := b.pPackets
	b.pPackets = nil
	b.Unlock()
	for _, pp := range pkts {
		var rtpPacket rtp.Packet
		err := rtpPacket.Unmarshal(pp.packet)
		if err != nil {
			continue
		}
		if rtpPacket.Padding && len(rtpPacket.Payload) == 0 {
			continue
		}
		primaryBuffer.writeRTX(&rtpPacket, pp.arrivalTime)
	}
}

func (b *Buffer) writeRTX(rtxPkt *rtp.Packet, arrivalTime int64) {
	b.Lock()
	defer b.Unlock()
	if !b.bound {
		return
	}

	if rtxPkt.PayloadType != b.rtxPayloadType {
		b.logger.Debugw("unexpected rtx payload type", "expected", b.rtxPayloadType, "actual", rtxPkt.PayloadType)
		return
	}

	if b.rtxPktBuf == nil {
		b.rtxPktBuf = make([]byte, bucket.MaxPktSize)
	}

	if len(rtxPkt.Payload) < 2 {
		b.logger.Warnw("rtx payload too short", nil, "size", len(rtxPkt.Payload))
		return
	}

	repairedPkt := *rtxPkt
	repairedPkt.PayloadType = b.payloadType
	repairedPkt.SequenceNumber = binary.BigEndian.Uint16(rtxPkt.Payload[:2])
	repairedPkt.SSRC = b.mediaSSRC
	repairedPkt.Payload = rtxPkt.Payload[2:]
	n, err := repairedPkt.MarshalTo(b.rtxPktBuf)
	if err != nil {
		b.logger.Errorw("could not marshal repaired packet", err, "ssrc", b.mediaSSRC, "sn", repairedPkt.SequenceNumber)
		return
	}

	b.calc(b.rtxPktBuf[:n], &repairedPkt, arrivalTime, true, false)
	b.readCond.Broadcast()
}

func (b *Buffer) Read(buff []byte) (n int, err error) {
	b.Lock()
	for {
		if b.closed.Load() {
			b.Unlock()
			return 0, io.EOF
		}
		if b.pPackets != nil && len(b.pPackets) > b.lastPacketRead {
			if len(buff) < len(b.pPackets[b.lastPacketRead].packet) {
				b.Unlock()
				return 0, bucket.ErrBufferTooSmall
			}

			n = copy(buff, b.pPackets[b.lastPacketRead].packet)
			b.lastPacketRead++
			b.Unlock()
			return
		}
		b.readCond.Wait()
	}
}

func (b *Buffer) ReadExtended(buf []byte) (*ExtPacket, error) {
	b.Lock()
	for {
		if b.closed.Load() {
			b.Unlock()
			return nil, io.EOF
		}
		if b.extPackets.Len() > 0 {
			ep := b.extPackets.PopFront()
			ep = b.patchExtPacket(ep, buf)
			if ep == nil {
				continue
			}

			b.Unlock()
			return ep, nil
		}
		b.readCond.Wait()
	}
}

func (b *Buffer) Close() error {
	b.closeOnce.Do(func() {
		b.closed.Store(true)

		b.RLock()
		rtpStats := b.rtpStats
		b.readCond.Broadcast()
		b.RUnlock()

		if rtpStats != nil {
			rtpStats.Stop()
			b.logger.Debugw("rtp stats",
				"direction", "upstream",
				"stats", rtpStats,
			)
			if cb := b.getOnFinalRtpStats(); cb != nil {
				cb(rtpStats.ToProto())
			}
		}

		if cb := b.getOnClose(); cb != nil {
			cb()
		}
	})
	return nil
}

func (b *Buffer) OnClose(fn func()) {
	b.Lock()
	b.onClose = fn
	b.Unlock()
}

func (b *Buffer) getOnClose() func() {
	b.RLock()
	defer b.RUnlock()

	return b.onClose
}

func (b *Buffer) SetPLIThrottle(duration int64) {
	b.Lock()
	defer b.Unlock()

	b.pliThrottle = duration
}

func (b *Buffer) SendPLI(force bool) {
	b.RLock()
	rtpStats := b.rtpStats
	pliThrottle := b.pliThrottle
	b.RUnlock()

	if (rtpStats == nil && !force) || !rtpStats.CheckAndUpdatePli(pliThrottle, force) {
		return
	}

	b.logger.Debugw("send pli", "ssrc", b.mediaSSRC, "force", force)
	pli := []rtcp.Packet{
		&rtcp.PictureLossIndication{SenderSSRC: b.mediaSSRC, MediaSSRC: b.mediaSSRC},
	}

	if cb := b.getOnRtcpFeedback(); cb != nil {
		cb(pli)
	}
}

func (b *Buffer) SetRTT(rtt uint32) {
	b.Lock()
	defer b.Unlock()

	if rtt == 0 {
		return
	}

	if b.nacker != nil {
		b.nacker.SetRTT(rtt)
	}

	if b.rtpStats != nil {
		b.rtpStats.UpdateRtt(rtt)
	}
}

func (b *Buffer) calc(rawPkt []byte, rtpPacket *rtp.Packet, arrivalTime int64, isRTX bool, isBuffered bool) {
	defer func() {
		b.doNACKs()

		b.doReports(arrivalTime)
	}()

	if rtpPacket == nil {
		rtpPacket = &rtp.Packet{}
		if err := rtpPacket.Unmarshal(rawPkt); err != nil {
			b.logger.Errorw("could not unmarshal RTP packet", err)
			return
		}
	}

	// process header extensions always as padding packets could be used for probing
	b.processHeaderExtensions(rtpPacket, arrivalTime, isRTX)

	flowState := b.updateStreamState(rtpPacket, arrivalTime)
	if flowState.IsNotHandled {
		return
	}

	if len(rtpPacket.Payload) == 0 && (!flowState.IsOutOfOrder || flowState.IsDuplicate) {
		// drop padding only in-order or duplicate packet
		if !flowState.IsOutOfOrder {
			// in-order packet - increment sequence number offset for subsequent packets
			// Example:
			//   40 - regular packet - pass through as sequence number 40
			//   41 - missing packet - don't know what it is, could be padding or not
			//   42 - padding only packet - in-order - drop - increment sequence number offset to 1 -
			//        range[0, 42] = 0 offset
			//   41 - arrives out of order - get offset 0 from cache - passed through as sequence number 41
			//   43 - regular packet - offset = 1 (running offset) - passes through as sequence number 42
			//   44 - padding only - in order - drop - increment sequence number offset to 2
			//        range[0, 42] = 0 offset, range[43, 44] = 1 offset
			//   43 - regular packet - out of order + duplicate - offset = 1 from cache -
			//        adjusted sequence number is 42, will be dropped by RTX buffer AddPacket method as duplicate
			//   45 - regular packet - offset = 2 (running offset) - passed through with adjusted sequence number as 43
			//   44 - padding only - out-of-order + duplicate - dropped as duplicate
			//
			if err := b.snRangeMap.ExcludeRange(flowState.ExtSequenceNumber, flowState.ExtSequenceNumber+1); err != nil {
				b.logger.Errorw(
					"could not exclude range", err,
					"sn", rtpPacket.SequenceNumber,
					"esn", flowState.ExtSequenceNumber,
					"rtpStats", b.rtpStats,
					"snRangeMap", b.snRangeMap,
				)
			}
		}
		return
	}

	if !flowState.IsOutOfOrder && rtpPacket.PayloadType != b.payloadType && b.codecType == webrtc.RTPCodecTypeVideo {
		b.handleCodecChange(rtpPacket.PayloadType)
	}

	// add to RTX buffer using sequence number after accounting for dropped padding only packets
	snAdjustment, err := b.snRangeMap.GetValue(flowState.ExtSequenceNumber)
	if err != nil {
		b.logger.Errorw(
			"could not get sequence number adjustment", err,
			"sn", rtpPacket.SequenceNumber,
			"esn", flowState.ExtSequenceNumber,
			"payloadSize", len(rtpPacket.Payload),
			"rtpStats", b.rtpStats,
			"snRangeMap", b.snRangeMap,
		)
		return
	}
	flowState.ExtSequenceNumber -= snAdjustment
	rtpPacket.Header.SequenceNumber = uint16(flowState.ExtSequenceNumber)
	_, err = b.bucket.AddPacketWithSequenceNumber(rawPkt, flowState.ExtSequenceNumber)
	if err != nil {
		if !flowState.IsDuplicate {
			if errors.Is(err, bucket.ErrPacketTooOld) {
				packetTooOldCount := b.packetTooOldCount.Inc()
				if (packetTooOldCount-1)%100 == 0 {
					b.logger.Warnw(
						"could not add packet to bucket", err,
						"count", packetTooOldCount,
						"flowState", &flowState,
						"snAdjustment", snAdjustment,
						"incomingSequenceNumber", flowState.ExtSequenceNumber+snAdjustment,
						"rtpStats", b.rtpStats,
						"snRangeMap", b.snRangeMap,
					)
				}
			} else if err != bucket.ErrRTXPacket {
				b.logger.Warnw(
					"could not add packet to bucket", err,
					"flowState", &flowState,
					"snAdjustment", snAdjustment,
					"incomingSequenceNumber", flowState.ExtSequenceNumber+snAdjustment,
					"rtpStats", b.rtpStats,
					"snRangeMap", b.snRangeMap,
				)
			}
		}
		return
	}

	ep := b.getExtPacket(rtpPacket, arrivalTime, isBuffered, flowState)
	if ep == nil {
		return
	}
	b.extPackets.PushBack(ep)

	if b.extPackets.Len() > b.bucket.Capacity() {
		if (b.extPacketTooMuchCount.Inc()-1)%100 == 0 {
			b.logger.Warnw("too much ext packets", nil, "count", b.extPackets.Len())
		}
	}

	b.doFpsCalc(ep)
}

func (b *Buffer) patchExtPacket(ep *ExtPacket, buf []byte) *ExtPacket {
	n, err := b.getPacket(buf, ep.ExtSequenceNumber)
	if err != nil {
		packetNotFoundCount := b.packetNotFoundCount.Inc()
		if (packetNotFoundCount-1)%20 == 0 {
			b.logger.Warnw(
				"could not get packet from bucket", err,
				"sn", ep.Packet.SequenceNumber,
				"headSN", b.bucket.HeadSequenceNumber(),
				"count", packetNotFoundCount,
				"rtpStats", b.rtpStats,
				"snRangeMap", b.snRangeMap,
			)
		}
		return nil
	}
	ep.RawPacket = buf[:n]

	// patch RTP packet to point payload to new buffer
	pkt := *ep.Packet
	payloadStart := ep.Packet.Header.MarshalSize()
	payloadEnd := payloadStart + len(ep.Packet.Payload)
	if payloadEnd > n {
		b.logger.Warnw("unexpected marshal size", nil, "max", n, "need", payloadEnd)
		return nil
	}
	pkt.Payload = buf[payloadStart:payloadEnd]
	ep.Packet = &pkt

	return ep
}

func (b *Buffer) doFpsCalc(ep *ExtPacket) {
	if b.paused || b.frameRateCalculated || len(ep.Packet.Payload) == 0 {
		return
	}
	spatial := ep.Spatial
	if spatial < 0 || int(spatial) >= len(b.frameRateCalculator) {
		spatial = 0
	}
	if fr := b.frameRateCalculator[spatial]; fr != nil {
		if fr.RecvPacket(ep) {
			complete := true
			for _, fr2 := range b.frameRateCalculator {
				if fr2 != nil && !fr2.Completed() {
					complete = false
					break
				}
			}
			if complete {
				b.frameRateCalculated = true
				if f := b.onFpsChanged; f != nil {
					go f()
				}
			}
		}
	}
}

func (b *Buffer) handleCodecChange(newPT uint8) {
	var (
		codecFound, rtxFound bool
		rtxPt                uint8
		newCodec             webrtc.RTPCodecParameters
	)
	for _, codec := range b.rtpParameters.Codecs {
		if !codecFound && uint8(codec.PayloadType) == newPT {
			newCodec = codec
			codecFound = true
		}

		if mime.IsMimeTypeStringRTX(codec.MimeType) && strings.Contains(codec.SDPFmtpLine, fmt.Sprintf("apt=%d", newPT)) {
			rtxFound = true
			rtxPt = uint8(codec.PayloadType)
		}

		if codecFound && rtxFound {
			break
		}
	}
	if !codecFound {
		b.logger.Errorw("could not find codec for new payload type", nil, "pt", newPT, "rtpParameters", b.rtpParameters)
		return
	}
	b.logger.Infow(
		"codec changed",
		"oldPayload", b.payloadType, "newPayload", newPT,
		"oldRtxPayload", b.rtxPayloadType, "newRtxPayload", rtxPt,
		"oldMime", b.mime, "newMime", newCodec.MimeType)
	b.payloadType = newPT
	b.rtxPayloadType = rtxPt
	b.mime = mime.NormalizeMimeType(newCodec.MimeType)
	b.frameRateCalculated = false

	if b.ddExtID != 0 {
		b.createDDParserAndFrameRateCalculator()
	}

	if b.frameRateCalculator[0] == nil {
		b.createFrameRateCalculator()
	}

	b.bucket.ResyncOnNextPacket()

	if f := b.onCodecChange; f != nil {
		go f(newCodec)
	}

	if mime.IsMimeTypeVideo(b.mime) {
		go b.seedKeyFrame(b.keyFrameSeederGeneration.Inc())
	}
}

func (b *Buffer) updateStreamState(p *rtp.Packet, arrivalTime int64) rtpstats.RTPFlowState {
	flowState := b.rtpStats.Update(
		arrivalTime,
		p.Header.SequenceNumber,
		p.Header.Timestamp,
		p.Header.Marker,
		p.Header.MarshalSize(),
		len(p.Payload),
		int(p.PaddingSize),
	)

	if b.nacker != nil {
		b.nacker.Remove(p.SequenceNumber)

		for lost := flowState.LossStartInclusive; lost != flowState.LossEndExclusive; lost++ {
			b.nacker.Push(uint16(lost))
		}
	}

	return flowState
}

func (b *Buffer) processHeaderExtensions(p *rtp.Packet, arrivalTime int64, isRTX bool) {
	if b.audioLevelExtID != 0 && !isRTX {
		if !b.latestTSForAudioLevelInitialized {
			b.latestTSForAudioLevelInitialized = true
			b.latestTSForAudioLevel = p.Timestamp
		}
		if e := p.GetExtension(b.audioLevelExtID); e != nil {
			ext := rtp.AudioLevelExtension{}
			if err := ext.Unmarshal(e); err == nil {
				if (p.Timestamp - b.latestTSForAudioLevel) < (1 << 31) {
					duration := (int64(p.Timestamp) - int64(b.latestTSForAudioLevel)) * 1e3 / int64(b.clockRate)
					if duration > 0 {
						b.audioLevel.Observe(ext.Level, uint32(duration), arrivalTime)
					}

					b.latestTSForAudioLevel = p.Timestamp
				}
			}
		}
	}
}

func (b *Buffer) getExtPacket(rtpPacket *rtp.Packet, arrivalTime int64, isBuffered bool, flowState rtpstats.RTPFlowState) *ExtPacket {
	ep := &ExtPacket{
		Arrival:           arrivalTime,
		ExtSequenceNumber: flowState.ExtSequenceNumber,
		ExtTimestamp:      flowState.ExtTimestamp,
		Packet:            rtpPacket,
		VideoLayer: VideoLayer{
			Spatial:  InvalidLayerSpatial,
			Temporal: InvalidLayerTemporal,
		},
		IsOutOfOrder: flowState.IsOutOfOrder,
		IsBuffered:   isBuffered,
	}

	if len(rtpPacket.Payload) == 0 {
		// padding only packet, nothing else to do
		return ep
	}

	ep.Temporal = 0
	var videoSize []VideoSize
	if b.ddParser != nil {
		ddVal, videoLayer, err := b.ddParser.Parse(ep.Packet)
		if err != nil {
			if errors.Is(err, ErrDDExtentionNotFound) {
				if b.mime == mime.MimeTypeVP8 || b.mime == mime.MimeTypeVP9 {
					b.logger.Infow("dd extension not found,  disable dd parser")
					b.ddParser = nil
					b.createFrameRateCalculator()
				}
			} else {
				return nil
			}
		} else if ddVal != nil {
			ep.DependencyDescriptor = ddVal
			ep.VideoLayer = videoLayer
			videoSize = ExtractDependencyDescriptorVideoSize(ddVal.Descriptor)
			// DD-TODO : notify active decode target change if changed.
		}
	}

	switch b.mime {
	case mime.MimeTypeVP8:
		vp8Packet := VP8{}
		if err := vp8Packet.Unmarshal(rtpPacket.Payload); err != nil {
			b.logger.Warnw("could not unmarshal VP8 packet", err)
			return nil
		}
		ep.KeyFrame = vp8Packet.IsKeyFrame
		if ep.DependencyDescriptor == nil {
			ep.Temporal = int32(vp8Packet.TID)

			if ep.KeyFrame {
				if sz := ExtractVP8VideoSize(&vp8Packet, rtpPacket.Payload); sz.Width > 0 && sz.Height > 0 {
					videoSize = append(videoSize, sz)
				}
			}
		} else {
			// vp8 with DependencyDescriptor enabled, use the TID from the descriptor
			vp8Packet.TID = uint8(ep.Temporal)
		}
		ep.Payload = vp8Packet
		ep.Spatial = InvalidLayerSpatial // vp8 don't have spatial scalability, reset to invalid

	case mime.MimeTypeVP9:
		if ep.DependencyDescriptor == nil {
			var vp9Packet codecs.VP9Packet
			_, err := vp9Packet.Unmarshal(rtpPacket.Payload)
			if err != nil {
				b.logger.Warnw("could not unmarshal VP9 packet", err)
				return nil
			}
			ep.VideoLayer = VideoLayer{
				Spatial:  int32(vp9Packet.SID),
				Temporal: int32(vp9Packet.TID),
			}
			ep.Payload = vp9Packet
			ep.KeyFrame = IsVP9KeyFrame(&vp9Packet, rtpPacket.Payload)

			if ep.KeyFrame {
				for i := 0; i < len(vp9Packet.Width); i++ {
					videoSize = append(videoSize, VideoSize{
						Width:  uint32(vp9Packet.Width[i]),
						Height: uint32(vp9Packet.Height[i]),
					})
				}
			}
		} else {
			ep.KeyFrame = IsVP9KeyFrame(nil, rtpPacket.Payload)
		}

	case mime.MimeTypeH264:
		ep.KeyFrame = IsH264KeyFrame(rtpPacket.Payload)
		ep.Spatial = InvalidLayerSpatial // h.264 don't have spatial scalability, reset to invalid

		// Check H264 key frame video size
		if ep.KeyFrame {
			if sz := ExtractH264VideoSize(rtpPacket.Payload); sz.Width > 0 && sz.Height > 0 {
				videoSize = append(videoSize, sz)
			}
		}

	case mime.MimeTypeAV1:
		ep.KeyFrame = IsAV1KeyFrame(rtpPacket.Payload)

	case mime.MimeTypeH265:
		ep.KeyFrame = IsH265KeyFrame(rtpPacket.Payload)
		if ep.DependencyDescriptor == nil {
			if len(rtpPacket.Payload) < 2 {
				b.logger.Warnw("invalid H265 packet", nil)
				return nil
			}
			ep.VideoLayer = VideoLayer{
				Temporal: int32(rtpPacket.Payload[1]&0x07) - 1,
			}
			ep.Spatial = InvalidLayerSpatial

			if ep.KeyFrame {
				if sz := ExtractH265VideoSize(rtpPacket.Payload); sz.Width > 0 && sz.Height > 0 {
					videoSize = append(videoSize, sz)
				}
			}
		}
	}

	if ep.KeyFrame {
		if b.rtpStats != nil {
			b.rtpStats.UpdateKeyFrame(1)
		}
	}

	if b.absCaptureTimeExtID != 0 {
		extData := rtpPacket.GetExtension(b.absCaptureTimeExtID)

		var actExt act.AbsCaptureTime
		if err := actExt.Unmarshal(extData); err == nil {
			ep.AbsCaptureTimeExt = &actExt
		}
	}

	if len(videoSize) > 0 {
		b.checkVideoSizeChange(videoSize)
	}

	return ep
}

func (b *Buffer) doNACKs() {
	if b.nacker == nil {
		return
	}

	if r, numSeqNumsNacked := b.buildNACKPacket(); r != nil {
		if cb := b.onRtcpFeedback; cb != nil {
			cb(r)
		}
		if b.rtpStats != nil {
			b.rtpStats.UpdateNack(uint32(numSeqNumsNacked))
		}
	}
}

func (b *Buffer) doReports(arrivalTime int64) {
	if arrivalTime-b.lastReport < ReportDelta {
		return
	}

	b.lastReport = arrivalTime

	// RTCP reports
	pkts := b.getRTCP()
	if pkts != nil {
		if cb := b.onRtcpFeedback; cb != nil {
			cb(pkts)
		}
	}

	b.mayGrowBucket()
}

func (b *Buffer) mayGrowBucket() {
	cap := b.bucket.Capacity()
	maxPkts := b.maxVideoPkts
	if b.codecType == webrtc.RTPCodecTypeAudio {
		maxPkts = b.maxAudioPkts
	}
	if cap >= maxPkts {
		return
	}
	oldCap := cap
	if deltaInfo := b.rtpStats.DeltaInfo(b.ppsSnapshotId); deltaInfo != nil {
		duration := deltaInfo.EndTime.Sub(deltaInfo.StartTime)
		if duration > 500*time.Millisecond {
			pps := int(time.Duration(deltaInfo.Packets) * time.Second / duration)
			for pps > cap && cap < maxPkts {
				cap = b.bucket.Grow()
			}
			if cap > oldCap {
				b.logger.Debugw("grow bucket", "from", oldCap, "to", cap, "pps", pps)
			}
		}
	}
}

func (b *Buffer) buildNACKPacket() ([]rtcp.Packet, int) {
	if nacks, numSeqNumsNacked := b.nacker.Pairs(); len(nacks) > 0 {
		pkts := []rtcp.Packet{&rtcp.TransportLayerNack{
			SenderSSRC: b.mediaSSRC,
			MediaSSRC:  b.mediaSSRC,
			Nacks:      nacks,
		}}
		return pkts, numSeqNumsNacked
	}
	return nil, 0
}

func (b *Buffer) buildReceptionReport() *rtcp.ReceptionReport {
	if b.rtpStats == nil {
		return nil
	}

	proxyLoss := b.lastFractionLostToReport
	if b.codecType == webrtc.RTPCodecTypeAudio && !b.enableAudioLossProxying {
		proxyLoss = 0
	}

	return b.rtpStats.GetRtcpReceptionReport(b.mediaSSRC, proxyLoss, b.rrSnapshotId)
}

func (b *Buffer) SetSenderReportData(rtpTime uint32, ntpTime uint64, packets uint32, octets uint32) {
	b.RLock()
	srData := &livekit.RTCPSenderReportState{
		RtpTimestamp: rtpTime,
		NtpTimestamp: ntpTime,
		At:           mono.UnixNano(),
		Packets:      packets,
		Octets:       uint64(octets),
	}

	didSet := false
	if b.rtpStats != nil {
		didSet = b.rtpStats.SetRtcpSenderReportData(srData)
	}
	b.RUnlock()

	if didSet {
		if cb := b.getOnRtcpSenderReport(); cb != nil {
			cb()
		}
	}
}

func (b *Buffer) GetSenderReportData() *livekit.RTCPSenderReportState {
	b.RLock()
	defer b.RUnlock()

	if b.rtpStats != nil {
		return b.rtpStats.GetRtcpSenderReportData()
	}

	return nil
}

func (b *Buffer) SetLastFractionLostReport(lost uint8) {
	b.Lock()
	defer b.Unlock()

	b.lastFractionLostToReport = lost
}

func (b *Buffer) getRTCP() []rtcp.Packet {
	var pkts []rtcp.Packet

	rr := b.buildReceptionReport()
	if rr != nil {
		pkts = append(pkts, &rtcp.ReceiverReport{
			SSRC:    b.mediaSSRC,
			Reports: []rtcp.ReceptionReport{*rr},
		})
	}

	return pkts
}

func (b *Buffer) GetPacket(buff []byte, esn uint64) (int, error) {
	b.Lock()
	defer b.Unlock()

	return b.getPacket(buff, esn)
}

func (b *Buffer) getPacket(buff []byte, esn uint64) (int, error) {
	if b.closed.Load() {
		return 0, io.EOF
	}
	return b.bucket.GetPacket(buff, esn)
}

func (b *Buffer) OnRtcpFeedback(fn func(fb []rtcp.Packet)) {
	b.Lock()
	b.onRtcpFeedback = fn
	b.Unlock()
}

func (b *Buffer) getOnRtcpFeedback() func(fb []rtcp.Packet) {
	b.RLock()
	defer b.RUnlock()

	return b.onRtcpFeedback
}

func (b *Buffer) OnRtcpSenderReport(fn func()) {
	b.Lock()
	b.onRtcpSenderReport = fn
	b.Unlock()
}

func (b *Buffer) getOnRtcpSenderReport() func() {
	b.RLock()
	defer b.RUnlock()

	return b.onRtcpSenderReport
}

func (b *Buffer) OnFinalRtpStats(fn func(*livekit.RTPStats)) {
	b.Lock()
	b.onFinalRtpStats = fn
	b.Unlock()
}

func (b *Buffer) getOnFinalRtpStats() func(*livekit.RTPStats) {
	b.RLock()
	defer b.RUnlock()

	return b.onFinalRtpStats
}

// GetMediaSSRC returns the associated SSRC of the RTP stream
func (b *Buffer) GetMediaSSRC() uint32 {
	return b.mediaSSRC
}

// GetClockRate returns the RTP clock rate
func (b *Buffer) GetClockRate() uint32 {
	return b.clockRate
}

func (b *Buffer) GetStats() *livekit.RTPStats {
	b.RLock()
	defer b.RUnlock()

	if b.rtpStats == nil {
		return nil
	}

	return b.rtpStats.ToProto()
}

func (b *Buffer) GetDeltaStats() *StreamStatsWithLayers {
	b.RLock()
	defer b.RUnlock()

	if b.rtpStats == nil {
		return nil
	}

	deltaStats := b.rtpStats.DeltaInfo(b.deltaStatsSnapshotId)
	if deltaStats == nil {
		return nil
	}

	return &StreamStatsWithLayers{
		RTPStats: deltaStats,
		Layers: map[int32]*rtpstats.RTPDeltaInfo{
			0: deltaStats,
		},
	}
}

func (b *Buffer) GetLastSenderReportTime() time.Time {
	b.RLock()
	defer b.RUnlock()

	if b.rtpStats == nil {
		return time.Time{}
	}

	return b.rtpStats.LastSenderReportTime()
}

func (b *Buffer) GetAudioLevel() (float64, bool) {
	b.RLock()
	defer b.RUnlock()

	if b.audioLevel == nil {
		return 0, false
	}

	return b.audioLevel.GetLevel(mono.UnixNano())
}

func (b *Buffer) OnFpsChanged(f func()) {
	b.Lock()
	b.onFpsChanged = f
	b.Unlock()
}

func (b *Buffer) OnVideoSizeChanged(fn func([]VideoSize)) {
	b.Lock()
	b.onVideoSizeChanged = fn
	b.Unlock()
}

// checkVideoSizeChange checks if video size has changed for a specific spatial layer and fires callback
func (b *Buffer) checkVideoSizeChange(videoSizes []VideoSize) {
	if len(videoSizes) > len(b.currentVideoSize) {
		b.logger.Warnw("video size index out of range", nil, "newSize", videoSizes, "currentVideoSize", b.currentVideoSize)
		return
	}

	if len(videoSizes) < len(b.currentVideoSize) {
		videoSizes = append(videoSizes, make([]VideoSize, len(b.currentVideoSize)-len(videoSizes))...)
	}

	changed := false
	for i, sz := range videoSizes {
		if b.currentVideoSize[i].Width != sz.Width || b.currentVideoSize[i].Height != sz.Height {
			changed = true
			break
		}
	}

	if changed {
		b.logger.Debugw("video size changed", "from", b.currentVideoSize, "to", videoSizes)
		copy(b.currentVideoSize[:], videoSizes[:])
		if b.onVideoSizeChanged != nil {
			go b.onVideoSizeChanged(videoSizes)
		}
	}
}

func (b *Buffer) GetTemporalLayerFpsForSpatial(layer int32) []float32 {
	if int(layer) >= len(b.frameRateCalculator) {
		return nil
	}

	if fc := b.frameRateCalculator[layer]; fc != nil {
		return fc.GetFrameRate()
	}
	return nil
}

func (b *Buffer) seedKeyFrame(keyFrameSeederGeneration int32) {
	// a key frame is needed especially when using Dependency Descriptor
	// to get the DD structure which is used in parsing subsequent packets,
	// till then packets are dropped which results in stream tracker not
	// getting any data which means it does not declare layer start.
	//
	// send gratuitous PLIs for some time or until a key frame is seen to
	// get the engine rolling
	b.logger.Debugw("starting key frame seeder")
	timer := time.NewTimer(30 * time.Second)
	defer timer.Stop()

	ticker := time.NewTicker(time.Second)
	defer ticker.Stop()

	initialCount := uint32(0)
	b.RLock()
	rtpStats := b.rtpStats
	b.RUnlock()
	if rtpStats != nil {
		initialCount, _ = rtpStats.KeyFrame()
	}

	for {
		if b.closed.Load() || b.keyFrameSeederGeneration.Load() != keyFrameSeederGeneration {
			return
		}

		select {
		case <-timer.C:
			b.logger.Infow("stopping key frame seeder: timeout")
			return

		case <-ticker.C:
			if rtpStats != nil {
				cnt, last := rtpStats.KeyFrame()
				if cnt > initialCount {
					b.logger.Debugw(
						"stopping key frame seeder: received key frame",
						"keyFrameCountInitial", initialCount,
						"keyFrameCount", cnt,
						"lastKeyFrame", last,
					)
					return
				}

				b.SendPLI(false)
			}
		}
	}
}

// ---------------------------------------------------------------<|MERGE_RESOLUTION|>--- conflicted
+++ resolved
@@ -324,13 +324,9 @@
 		}
 	}
 
-<<<<<<< HEAD
 	if len(b.pPackets) != 0 {
 		b.logger.Debugw("releasing queued packets on bind")
 	}
-=======
-	b.logger.Debugw("releasing queued packets on bind")
->>>>>>> f117ee51
 	for _, pp := range b.pPackets {
 		b.calc(pp.packet, nil, pp.arrivalTime, false, true)
 	}
