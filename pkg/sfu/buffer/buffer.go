--- conflicted
+++ resolved
@@ -20,13 +20,7 @@
 	"github.com/livekit/protocol/livekit"
 	"github.com/livekit/protocol/logger"
 
-<<<<<<< HEAD
-	dd "github.com/livekit/livekit-server/pkg/sfu/buffer/dependencydescriptor"
-
-	"github.com/livekit/livekit-server/pkg/utils"
-=======
 	dd "github.com/livekit/livekit-server/pkg/sfu/dependencydescriptor"
->>>>>>> 081b9714
 )
 
 const (
@@ -39,26 +33,12 @@
 }
 
 type ExtPacket struct {
-<<<<<<< HEAD
-	Head      bool
-	Arrival   int64
-	Packet    *rtp.Packet
-	Payload   interface{}
-	KeyFrame  bool
-	RawPacket []byte
-	// TODO: we have spatial layer here, also have layer argument
-	// in receiver/downtrack methods represent spatial layer (in simulcast case)
-	// need a unify way to represent spatial layer
-	SpatialLayer         int32
-	TemporalLayer        int32
-=======
 	VideoLayer
 	Arrival              int64
 	Packet               *rtp.Packet
 	Payload              interface{}
 	KeyFrame             bool
 	RawPacket            []byte
->>>>>>> 081b9714
 	DependencyDescriptor *dd.DependencyDescriptor
 }
 
@@ -111,11 +91,7 @@
 	// depencency descriptor
 	ddExt             uint8
 	ddParser          *DependencyDescriptorParser
-<<<<<<< HEAD
-	maxLayerChangedCB func(int, int)
-=======
 	maxLayerChangedCB func(int32, int32)
->>>>>>> 081b9714
 }
 
 // BufferOptions provides configuration options for the buffer
@@ -191,22 +167,6 @@
 		b.codecType = webrtc.RTPCodecType(0)
 	}
 	for _, ext := range params.HeaderExtensions {
-<<<<<<< HEAD
-		if ext.URI == sdp.TransportCCURI {
-			b.twccExt = uint8(ext.ID)
-		}
-		// we only enable dd parser for av1, vp8 have dependency descritor too, but we don't rely on it
-		// in furture, we can use dependency descriptor for all codecs
-		if ext.URI == dd.ExtensionUrl {
-			b.ddExt = uint8(ext.ID)
-			b.ddParser = NewDependencyDescriptorParser(b.ddExt, b.logger, func(spatial, temporal int) {
-				if b.maxLayerChangedCB != nil {
-					b.callbacksQueue.Enqueue(func() {
-						b.maxLayerChangedCB(spatial, temporal)
-					})
-				}
-			})
-=======
 		switch ext.URI {
 		case dd.ExtensionUrl:
 			b.ddExt = uint8(ext.ID)
@@ -219,7 +179,6 @@
 		case sdp.AudioLevelURI:
 			b.audioLevelExt = uint8(ext.ID)
 			b.audioLevel = audio.NewAudioLevel(b.audioLevelParams)
->>>>>>> 081b9714
 		}
 	}
 
@@ -493,12 +452,6 @@
 		return ep
 	}
 
-<<<<<<< HEAD
-	ep.TemporalLayer = 0
-	if b.ddParser != nil {
-		_ = b.ddParser.Parse(ep)
-		// TODO : notify active decode target change if changed.
-=======
 	ep.Temporal = 0
 	if b.ddParser != nil {
 		ddVal, videoLayer, err := b.ddParser.Parse(ep.Packet)
@@ -507,7 +460,6 @@
 			ep.VideoLayer = videoLayer
 			// TODO : notify active decode target change if changed.
 		}
->>>>>>> 081b9714
 	}
 	switch b.mime {
 	case "video/vp8":
@@ -519,18 +471,11 @@
 		ep.Payload = vp8Packet
 		ep.KeyFrame = vp8Packet.IsKeyFrame
 		if ep.DependencyDescriptor == nil {
-<<<<<<< HEAD
-			ep.TemporalLayer = int32(vp8Packet.TID)
-		} else {
-			vp8Packet.TID = uint8(ep.TemporalLayer)
-			ep.SpatialLayer = -1 // vp8 don't have spatial scalability, reset to -1
-=======
 			ep.Temporal = int32(vp8Packet.TID)
 		} else {
 			// vp8 with DependencyDescriptor enabled, use the TID from the descriptor
 			vp8Packet.TID = uint8(ep.Temporal)
 			ep.Spatial = -1 // vp8 don't have spatial scalability, reset to -1
->>>>>>> 081b9714
 		}
 	case "video/h264":
 		ep.KeyFrame = IsH264Keyframe(rtpPacket.Payload)
@@ -710,18 +655,15 @@
 		return 0, false
 	}
 
-<<<<<<< HEAD
-	return b.rtpStats.SnapshotInfo(b.connectionQualitySnapshotId)
-}
-
-func (b *Buffer) OnMaxLayerChanged(fn func(int, int)) {
-=======
 	return b.audioLevel.GetLevel()
 }
 
 // TODO : now we rely on stream tracker for layer change, dependency still
 // work for that too. Do we keep it unchange or use both methods?
 func (b *Buffer) OnMaxLayerChanged(fn func(int32, int32)) {
->>>>>>> 081b9714
+	b.maxLayerChangedCB = fn
+}
+
+func (b *Buffer) OnMaxLayerChanged(fn func(int, int)) {
 	b.maxLayerChangedCB = fn
 }