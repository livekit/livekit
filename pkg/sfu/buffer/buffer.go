package buffer

import (
	"encoding/binary"
	"io"
	"strings"
	"sync"
	"time"

	"github.com/gammazero/deque"
	"github.com/pion/rtcp"
	"github.com/pion/rtp"
	"github.com/pion/sdp/v3"
	"github.com/pion/webrtc/v3"
	"go.uber.org/atomic"

	"github.com/livekit/livekit-server/pkg/sfu/audio"
	"github.com/livekit/mediatransportutil"
	"github.com/livekit/mediatransportutil/pkg/bucket"
	"github.com/livekit/mediatransportutil/pkg/nack"
	"github.com/livekit/mediatransportutil/pkg/twcc"
	"github.com/livekit/protocol/livekit"
	"github.com/livekit/protocol/logger"

	dd "github.com/livekit/livekit-server/pkg/sfu/dependencydescriptor"
)

const (
	ReportDelta = 1e9
)

type pendingPacket struct {
	arrivalTime int64
	packet      []byte
}

type ExtPacket struct {
	VideoLayer
	Arrival              int64
	Packet               *rtp.Packet
	Payload              interface{}
	KeyFrame             bool
	RawPacket            []byte
	DependencyDescriptor *dd.DependencyDescriptor
}

// Buffer contains all packets
type Buffer struct {
	sync.RWMutex
	bucket        *bucket.Bucket
	nacker        *nack.NackQueue
	videoPool     *sync.Pool
	audioPool     *sync.Pool
	codecType     webrtc.RTPCodecType
	extPackets    deque.Deque[*ExtPacket]
	pPackets      []pendingPacket
	closeOnce     sync.Once
	mediaSSRC     uint32
	clockRate     uint32
	lastReport    int64
	twccExt       uint8
	audioLevelExt uint8
	bound         bool
	closed        atomic.Bool
	mime          string

	// supported feedbacks
	latestTSForAudioLevelInitialized bool
	latestTSForAudioLevel            uint32

	twcc             *twcc.Responder
	audioLevelParams audio.AudioLevelParams
	audioLevel       *audio.AudioLevel

	lastPacketRead int
<<<<<<< HEAD
	bitrate        Bitrates
	bitrateHelper  Bitrates
=======
>>>>>>> 793e61ac

	pliThrottle int64

	rtpStats             *RTPStats
	rrSnapshotId         uint32
	deltaStatsSnapshotId uint32

	lastFractionLostToReport uint8 // Last fraction lost from subscribers, should report to publisher; Audio only

	// callbacks
	onClose            func()
	onRtcpFeedback     func([]rtcp.Packet)
	onRtcpSenderReport func(*RTCPSenderReportData)
	onFpsChanged       func()
	onFinalRtpStats    func(*RTPStats)

	// logger
	logger logger.Logger

	// dependency descriptor
	ddExt             uint8
	ddParser          *DependencyDescriptorParser
	maxLayerChangedCB func(int32, int32)

	paused              bool
	frameRateCalculator [DefaultMaxLayerSpatial + 1]FrameRateCalculator
	frameRateCalculated bool
}

// NewBuffer constructs a new Buffer
func NewBuffer(ssrc uint32, vp, ap *sync.Pool) *Buffer {
	l := logger.GetLogger() // will be reset with correct context via SetLogger
	b := &Buffer{
<<<<<<< HEAD
		mediaSSRC:      ssrc,
		videoPool:      vp,
		audioPool:      ap,
		pliThrottle:    int64(500 * time.Millisecond),
		logger:         logger,
		callbacksQueue: utils.NewOpsQueue(logger),
=======
		mediaSSRC:   ssrc,
		videoPool:   vp,
		audioPool:   ap,
		pliThrottle: int64(500 * time.Millisecond),
		logger:      l,
>>>>>>> 793e61ac
	}
	b.extPackets.SetMinCapacity(7)
	return b
}

func (b *Buffer) SetLogger(logger logger.Logger) {
	b.Lock()
	defer b.Unlock()

	b.logger = logger
	if b.rtpStats != nil {
		b.rtpStats.SetLogger(logger)
	}
}

func (b *Buffer) SetPaused(paused bool) {
	b.Lock()
	defer b.Unlock()

	b.paused = paused
}

func (b *Buffer) SetTWCC(twcc *twcc.Responder) {
	b.Lock()
	defer b.Unlock()

	b.twcc = twcc
}

func (b *Buffer) SetAudioLevelParams(audioLevelParams audio.AudioLevelParams) {
	b.Lock()
	defer b.Unlock()

	b.audioLevelParams = audioLevelParams
}

func (b *Buffer) Bind(params webrtc.RTPParameters, codec webrtc.RTPCodecCapability) {
	b.Lock()
	defer b.Unlock()
	if b.bound {
		return
	}

	b.rtpStats = NewRTPStats(RTPStatsParams{
		ClockRate: codec.ClockRate,
		Logger:    b.logger,
	})
	b.rrSnapshotId = b.rtpStats.NewSnapshotId()
	b.deltaStatsSnapshotId = b.rtpStats.NewSnapshotId()

	b.clockRate = codec.ClockRate
	b.lastReport = time.Now().UnixNano()
	b.mime = strings.ToLower(codec.MimeType)

	for _, ext := range params.HeaderExtensions {
		switch ext.URI {
		case dd.ExtensionUrl:
			b.ddExt = uint8(ext.ID)
			frc := NewFrameRateCalculatorDD(b.clockRate, b.logger)
			for i := range b.frameRateCalculator {
				b.frameRateCalculator[i] = frc.GetFrameRateCalculatorForSpatial(int32(i))
			}
			b.ddParser = NewDependencyDescriptorParser(b.ddExt, b.logger, func(spatial, temporal int32) {
				if b.maxLayerChangedCB != nil {
					b.maxLayerChangedCB(spatial, temporal)
				}
				frc.SetMaxLayer(spatial, temporal)
			})

		case sdp.AudioLevelURI:
			b.audioLevelExt = uint8(ext.ID)
			b.audioLevel = audio.NewAudioLevel(b.audioLevelParams)
		}
	}

	switch {
	case strings.HasPrefix(b.mime, "audio/"):
		b.codecType = webrtc.RTPCodecTypeAudio
		b.bucket = bucket.NewBucket(b.audioPool.Get().(*[]byte))
	case strings.HasPrefix(b.mime, "video/"):
		b.codecType = webrtc.RTPCodecTypeVideo
		b.bucket = bucket.NewBucket(b.videoPool.Get().(*[]byte))
		if b.frameRateCalculator[0] == nil && strings.EqualFold(codec.MimeType, webrtc.MimeTypeVP8) {
			b.frameRateCalculator[0] = NewFrameRateCalculatorVP8(b.clockRate, b.logger)
		}

	default:
		b.codecType = webrtc.RTPCodecType(0)
	}

	for _, fb := range codec.RTCPFeedback {
		switch fb.Type {
		case webrtc.TypeRTCPFBGoogREMB:
			b.logger.Debugw("Setting feedback", "type", webrtc.TypeRTCPFBGoogREMB)
			b.logger.Debugw("REMB not supported, RTCP feedback will not be generated")
		case webrtc.TypeRTCPFBTransportCC:
			if b.codecType == webrtc.RTPCodecTypeVideo {
				b.logger.Debugw("Setting feedback", "type", webrtc.TypeRTCPFBTransportCC)
				for _, ext := range params.HeaderExtensions {
					if ext.URI == sdp.TransportCCURI {
						b.twccExt = uint8(ext.ID)
						break
					}
				}
			}
		case webrtc.TypeRTCPFBNACK:
			// pion use a single mediaengine to manage negotiated codecs of peerconnection, that means we can't have different
			// codec settings at track level for same codec type, so enable nack for all audio receivers but don't create nack queue
			// for red codec.
			if strings.EqualFold(b.mime, "audio/red") {
				return
			}
			b.logger.Debugw("Setting feedback", "type", webrtc.TypeRTCPFBNACK)
			b.nacker = nack.NewNACKQueue()
		}
	}

	for _, pp := range b.pPackets {
		b.calc(pp.packet, pp.arrivalTime)
	}
	b.pPackets = nil
	b.bound = true
}

// Write adds an RTP Packet, out of order, new packet may be arrived later
func (b *Buffer) Write(pkt []byte) (n int, err error) {
	b.Lock()
	defer b.Unlock()

	if b.closed.Load() {
		err = io.EOF
		return
	}

	if !b.bound {
		packet := make([]byte, len(pkt))
		copy(packet, pkt)
		b.pPackets = append(b.pPackets, pendingPacket{
			packet:      packet,
			arrivalTime: time.Now().UnixNano(),
		})
		return
	}

	b.calc(pkt, time.Now().UnixNano())
	return
}

func (b *Buffer) Read(buff []byte) (n int, err error) {
	for {
		if b.closed.Load() {
			err = io.EOF
			return
		}
		b.Lock()
		if b.pPackets != nil && len(b.pPackets) > b.lastPacketRead {
			if len(buff) < len(b.pPackets[b.lastPacketRead].packet) {
				err = bucket.ErrBufferTooSmall
				b.Unlock()
				return
			}
			n = len(b.pPackets[b.lastPacketRead].packet)
			copy(buff, b.pPackets[b.lastPacketRead].packet)
			b.lastPacketRead++
			b.Unlock()
			return
		}
		b.Unlock()
		time.Sleep(25 * time.Millisecond)
	}
}

func (b *Buffer) ReadExtended(buf []byte) (*ExtPacket, error) {
	for {
		if b.closed.Load() {
			return nil, io.EOF
		}
		b.Lock()
		if b.extPackets.Len() > 0 {
			ep := b.extPackets.PopFront()
			ep = b.patchExtPacket(ep, buf)
			if ep == nil {
				b.Unlock()
				continue
			}

			b.Unlock()
			return ep, nil
		}
		b.Unlock()
		time.Sleep(10 * time.Millisecond)
	}
}

func (b *Buffer) Close() error {
	b.Lock()
	defer b.Unlock()

	b.closeOnce.Do(func() {
		if b.bucket != nil && b.codecType == webrtc.RTPCodecTypeVideo {
			b.videoPool.Put(b.bucket.Src())
		}
		if b.bucket != nil && b.codecType == webrtc.RTPCodecTypeAudio {
			b.audioPool.Put(b.bucket.Src())
		}

		b.closed.Store(true)

		if b.rtpStats != nil {
			b.rtpStats.Stop()
			b.logger.Infow("rtp stats", "direction", "upstream", "stats", b.rtpStats.ToString())
			if b.onFinalRtpStats != nil {
				b.onFinalRtpStats(b.rtpStats)
			}
		}

		if b.onClose != nil {
			b.onClose()
		}
	})
	return nil
}

func (b *Buffer) OnClose(fn func()) {
	b.onClose = fn
}

func (b *Buffer) SetPLIThrottle(duration int64) {
	b.Lock()
	defer b.Unlock()

	b.pliThrottle = duration
}

func (b *Buffer) SendPLI(force bool) {
	b.RLock()
	if (b.rtpStats == nil || b.rtpStats.TimeSinceLastPli() < b.pliThrottle) && !force {
		b.RUnlock()
		return
	}

	b.rtpStats.UpdatePliAndTime(1)
	b.RUnlock()

	b.logger.Debugw("send pli", "ssrc", b.mediaSSRC, "force", force)
	pli := []rtcp.Packet{
		&rtcp.PictureLossIndication{SenderSSRC: b.mediaSSRC, MediaSSRC: b.mediaSSRC},
	}

	if b.onRtcpFeedback != nil {
		b.onRtcpFeedback(pli)
	}
}

func (b *Buffer) SetRTT(rtt uint32) {
	b.Lock()
	defer b.Unlock()

	if rtt == 0 {
		return
	}

	if b.nacker != nil {
		b.nacker.SetRTT(rtt)
	}

	if b.rtpStats != nil {
		b.rtpStats.UpdateRtt(rtt)
	}
}

func (b *Buffer) calc(pkt []byte, arrivalTime int64) {
	pktBuf, err := b.bucket.AddPacket(pkt)
	if err != nil {
		//
		// Even when erroring, do
		//  1. state update
		//  2. TWCC just in case remote side is retransmitting an old packet for probing
		//
		// But, do not forward those packets
		//
		var rtpPacket rtp.Packet
		if uerr := rtpPacket.Unmarshal(pkt); uerr == nil {
			b.updateStreamState(&rtpPacket, arrivalTime)
			b.processHeaderExtensions(&rtpPacket, arrivalTime)
		}

		if err != bucket.ErrRTXPacket {
			b.logger.Warnw("could not add RTP packet to bucket", err)
		}
		return
	}

	var p rtp.Packet
	err = p.Unmarshal(pktBuf)
	if err != nil {
		b.logger.Warnw("error unmarshaling RTP packet", err)
		return
	}

	b.updateStreamState(&p, arrivalTime)
	b.processHeaderExtensions(&p, arrivalTime)

	b.doNACKs()

	b.doReports(arrivalTime)

<<<<<<< HEAD
	ep, spatialLayer, temporalLayer := b.getExtPacket(pb, &p, arrivalTime, flowState.IsHighestSN)
=======
	ep := b.getExtPacket(&p, arrivalTime)
>>>>>>> 793e61ac
	if ep == nil {
		return
	}
	b.extPackets.PushBack(ep)

<<<<<<< HEAD
	if spatialLayer >= 0 && temporalLayer >= 0 {
		b.bitrateHelper[spatialLayer][temporalLayer] += int64(len(pkt))
=======
	b.doFpsCalc(ep)
}

func (b *Buffer) patchExtPacket(ep *ExtPacket, buf []byte) *ExtPacket {
	n, err := b.getPacket(buf, ep.Packet.SequenceNumber)
	if err != nil {
		b.logger.Warnw("could not get packet", err, "sn", ep.Packet.SequenceNumber)
		return nil
>>>>>>> 793e61ac
	}
	ep.RawPacket = buf[:n]

	// patch RTP packet to point payload to new buffer
	pkt := *ep.Packet
	payloadStart := ep.Packet.Header.MarshalSize()
	payloadEnd := payloadStart + len(ep.Packet.Payload)
	if payloadEnd > n {
		b.logger.Warnw("unexpected marshal size", nil, "max", n, "need", payloadEnd)
		return nil
	}
	pkt.Payload = buf[payloadStart:payloadEnd]
	ep.Packet = &pkt

	return ep
}

func (b *Buffer) doFpsCalc(ep *ExtPacket) {
	if b.paused || b.frameRateCalculated || len(ep.Packet.Payload) == 0 {
		return
	}
	spatial := ep.Spatial
	if spatial < 0 || int(spatial) >= len(b.frameRateCalculator) {
		spatial = 0
	}
	if fr := b.frameRateCalculator[spatial]; fr != nil {
		if fr.RecvPacket(ep) {
			complete := true
			for _, fr2 := range b.frameRateCalculator {
				if fr2 != nil && !fr2.Completed() {
					complete = false
					break
				}
			}
			if complete {
				b.frameRateCalculated = true
				if f := b.onFpsChanged; f != nil {
					go f()
				}
			}
		}
	}
}

func (b *Buffer) updateStreamState(p *rtp.Packet, arrivalTime int64) {
	flowState := b.rtpStats.Update(&p.Header, len(p.Payload), int(p.PaddingSize), arrivalTime)

	if b.nacker != nil {
		b.nacker.Remove(p.SequenceNumber)

		if flowState.HasLoss {
			for lost := flowState.LossStartInclusive; lost != flowState.LossEndExclusive; lost++ {
				b.nacker.Push(lost)
			}
		}
	}
}

func (b *Buffer) processHeaderExtensions(p *rtp.Packet, arrivalTime int64) {
	// submit to TWCC even if it is a padding only packet. Clients use padding only packets as probes
	// for bandwidth estimation
	if b.twcc != nil && b.twccExt != 0 {
		if ext := p.GetExtension(b.twccExt); ext != nil {
			b.twcc.Push(binary.BigEndian.Uint16(ext[0:2]), arrivalTime, p.Marker)
		}
	}

	if b.audioLevelExt != 0 {
		if !b.latestTSForAudioLevelInitialized {
			b.latestTSForAudioLevelInitialized = true
			b.latestTSForAudioLevel = p.Timestamp
		}
		if e := p.GetExtension(b.audioLevelExt); e != nil {
			ext := rtp.AudioLevelExtension{}
			if err := ext.Unmarshal(e); err == nil {
				if (p.Timestamp - b.latestTSForAudioLevel) < (1 << 31) {
					duration := (int64(p.Timestamp) - int64(b.latestTSForAudioLevel)) * 1e3 / int64(b.clockRate)
					if duration > 0 {
						b.audioLevel.Observe(ext.Level, uint32(duration))
					}

					b.latestTSForAudioLevel = p.Timestamp
				}
			}
		}
	}
}

<<<<<<< HEAD
func (b *Buffer) getExtPacket(rawPacket []byte, rtpPacket *rtp.Packet, arrivalTime int64, isHighestSN bool) (*ExtPacket, int32, int32) {
=======
func (b *Buffer) getExtPacket(rtpPacket *rtp.Packet, arrivalTime int64) *ExtPacket {
>>>>>>> 793e61ac
	ep := &ExtPacket{
		Packet:  rtpPacket,
		Arrival: arrivalTime,
		VideoLayer: VideoLayer{
			Spatial:  InvalidLayerSpatial,
			Temporal: InvalidLayerTemporal,
		},
	}

	if len(rtpPacket.Payload) == 0 {
		// padding only packet, nothing else to do
<<<<<<< HEAD
		return ep, -1, -1
	}

	spatialLayer := int32(0)
	temporalLayer := int32(0)
=======
		return ep
	}

	ep.Temporal = 0
	if b.ddParser != nil {
		ddVal, videoLayer, err := b.ddParser.Parse(ep.Packet)
		if err == nil && ddVal != nil {
			ep.DependencyDescriptor = ddVal
			ep.VideoLayer = videoLayer
			// TODO : notify active decode target change if changed.
		}
	}
>>>>>>> 793e61ac
	switch b.mime {
	case "video/vp8":
		vp8Packet := VP8{}
		if err := vp8Packet.Unmarshal(rtpPacket.Payload); err != nil {
			b.logger.Warnw("could not unmarshal VP8 packet", err)
<<<<<<< HEAD
			return nil, -1, -1
=======
			return nil
>>>>>>> 793e61ac
		}
		ep.KeyFrame = vp8Packet.IsKeyFrame
		if ep.DependencyDescriptor == nil {
			ep.Temporal = int32(vp8Packet.TID)
		} else {
			// vp8 with DependencyDescriptor enabled, use the TID from the descriptor
			vp8Packet.TID = uint8(ep.Temporal)
			ep.Spatial = InvalidLayerSpatial // vp8 don't have spatial scalability, reset to -1
		}
		ep.Payload = vp8Packet
	case "video/h264":
		ep.KeyFrame = IsH264Keyframe(rtpPacket.Payload)
	case "video/av1":
		ep.KeyFrame = IsAV1Keyframe(rtpPacket.Payload)
	}

	if ep.KeyFrame {
		if b.rtpStats != nil {
			b.rtpStats.UpdateKeyFrame(1)
		}
	}

<<<<<<< HEAD
	return ep, spatialLayer, temporalLayer
=======
	return ep
>>>>>>> 793e61ac
}

func (b *Buffer) doNACKs() {
	if b.nacker == nil {
		return
	}

	if r, numSeqNumsNacked := b.buildNACKPacket(); r != nil {
		if b.onRtcpFeedback != nil {
			b.onRtcpFeedback(r)
		}
		if b.rtpStats != nil {
			b.rtpStats.UpdateNack(uint32(numSeqNumsNacked))
		}
	}
}

func (b *Buffer) doReports(arrivalTime int64) {
	timeDiff := arrivalTime - b.lastReport
	if timeDiff < ReportDelta {
		return
	}

	b.lastReport = arrivalTime

<<<<<<< HEAD
	//
	// As this happens in the data path, if there are no packets received
	// in an interval, the bitrate will be stuck with the old value.
	// GetBitrate() method in sfu.Receiver uses the availableLayers
	// set by stream tracker to report 0 bitrate if a layer is not available.
	//
	for i := 0; i < len(b.bitrate); i++ {
		for j := 0; j < len(b.bitrate[0]); j++ {
			b.bitrate[i][j] = (8 * b.bitrateHelper[i][j] * int64(ReportDelta)) / timeDiff
			b.bitrateHelper[i][j] = 0
		}
	}

=======
>>>>>>> 793e61ac
	// RTCP reports
	pkts := b.getRTCP()
	if pkts != nil && b.onRtcpFeedback != nil {
		b.onRtcpFeedback(pkts)
	}
}

func (b *Buffer) buildNACKPacket() ([]rtcp.Packet, int) {
	if nacks, numSeqNumsNacked := b.nacker.Pairs(); len(nacks) > 0 {
		pkts := []rtcp.Packet{&rtcp.TransportLayerNack{
			SenderSSRC: b.mediaSSRC,
			MediaSSRC:  b.mediaSSRC,
			Nacks:      nacks,
		}}
		return pkts, numSeqNumsNacked
	}
	return nil, 0
}

func (b *Buffer) buildReceptionReport() *rtcp.ReceptionReport {
	if b.rtpStats == nil {
		return nil
	}

	return b.rtpStats.SnapshotRtcpReceptionReport(b.mediaSSRC, b.lastFractionLostToReport, b.rrSnapshotId)
}

func (b *Buffer) SetSenderReportData(rtpTime uint32, ntpTime uint64) {
	srData := &RTCPSenderReportData{
		RTPTimestamp: rtpTime,
		NTPTimestamp: mediatransportutil.NtpTime(ntpTime),
		ArrivalTime:  time.Now(),
	}

	b.RLock()
	if b.rtpStats != nil {
		b.rtpStats.SetRtcpSenderReportData(srData)
	}
	b.RUnlock()

	if b.onRtcpSenderReport != nil {
		b.onRtcpSenderReport(srData)
	}
}

func (b *Buffer) GetSenderReportDataExt() *RTCPSenderReportDataExt {
	b.RLock()
	defer b.RUnlock()

	if b.rtpStats != nil {
		return b.rtpStats.GetRtcpSenderReportDataExt()
	}

	return nil
}

func (b *Buffer) SetLastFractionLostReport(lost uint8) {
	b.Lock()
	defer b.Unlock()

	b.lastFractionLostToReport = lost
}

func (b *Buffer) getRTCP() []rtcp.Packet {
	var pkts []rtcp.Packet

	rr := b.buildReceptionReport()
	if rr != nil {
		pkts = append(pkts, &rtcp.ReceiverReport{
			SSRC:    b.mediaSSRC,
			Reports: []rtcp.ReceptionReport{*rr},
		})
	}

	return pkts
}

func (b *Buffer) GetPacket(buff []byte, sn uint16) (int, error) {
	b.Lock()
	defer b.Unlock()

<<<<<<< HEAD
// Bitrate returns the current publisher stream bitrate.
func (b *Buffer) Bitrate() int64 {
	b.RLock()
	defer b.RUnlock()

	bitrate := int64(0)
	for i := 0; i < len(b.bitrate); i++ {
		for j := 0; j < len(b.bitrate[0]); j++ {
			bitrate += b.bitrate[i][j]
		}
	}
	return bitrate
}

// BitrateCumulative returns the current publisher stream bitrate layer accumulated with lower layers.
func (b *Buffer) BitrateCumulative() Bitrates {
	b.RLock()
	defer b.RUnlock()

	var bitrates Bitrates
	for i := len(b.bitrate) - 1; i >= 0; i-- {
		for j := len(b.bitrate) - 1; j >= 0; j-- {
			if b.bitrate[i][j] == 0 {
				continue
			}

			for k := i; k >= 0; k-- {
				for l := j; l >= 0; l-- {
					bitrates[i][j] += b.bitrate[k][l]
				}
			}
		}
	}

	return bitrates
=======
	return b.getPacket(buff, sn)
}

func (b *Buffer) getPacket(buff []byte, sn uint16) (int, error) {
	if b.closed.Load() {
		return 0, io.EOF
	}
	return b.bucket.GetPacket(buff, sn)
>>>>>>> 793e61ac
}

func (b *Buffer) OnRtcpFeedback(fn func(fb []rtcp.Packet)) {
	b.onRtcpFeedback = fn
}

func (b *Buffer) OnRtcpSenderReport(fn func(srData *RTCPSenderReportData)) {
	b.onRtcpSenderReport = fn
}

func (b *Buffer) OnFinalRtpStats(fn func(*RTPStats)) {
	b.onFinalRtpStats = fn
}

// GetMediaSSRC returns the associated SSRC of the RTP stream
func (b *Buffer) GetMediaSSRC() uint32 {
	return b.mediaSSRC
}

// GetClockRate returns the RTP clock rate
func (b *Buffer) GetClockRate() uint32 {
	return b.clockRate
}

func (b *Buffer) GetStats() *livekit.RTPStats {
	b.RLock()
	defer b.RUnlock()

	if b.rtpStats == nil {
		return nil
	}

	return b.rtpStats.ToProto()
}

func (b *Buffer) GetDeltaStats() *StreamStatsWithLayers {
	b.RLock()
	defer b.RUnlock()

	if b.rtpStats == nil {
		return nil
	}

	deltaStats := b.rtpStats.DeltaInfo(b.deltaStatsSnapshotId)
	if deltaStats == nil {
		return nil
	}

	return &StreamStatsWithLayers{
		RTPStats: deltaStats,
		Layers: map[int32]*RTPDeltaInfo{
			0: deltaStats,
		},
	}
}

func (b *Buffer) GetAudioLevel() (float64, bool) {
	b.RLock()
	defer b.RUnlock()

	if b.audioLevel == nil {
		return 0, false
	}

	return b.audioLevel.GetLevel()
}

// TODO : now we rely on stream tracker for layer change, dependency still
// work for that too. Do we keep it unchanged or use both methods?
func (b *Buffer) OnMaxLayerChanged(fn func(int32, int32)) {
	b.maxLayerChangedCB = fn
}

func (b *Buffer) OnFpsChanged(f func()) {
	b.Lock()
	b.onFpsChanged = f
	b.Unlock()
}

func (b *Buffer) GetTemporalLayerFpsForSpatial(layer int32) []float32 {
	if int(layer) >= len(b.frameRateCalculator) {
		return nil
	}

	if fc := b.frameRateCalculator[layer]; fc != nil {
		return fc.GetFrameRate()
	}
	return nil
}<|MERGE_RESOLUTION|>--- conflicted
+++ resolved
@@ -73,11 +73,6 @@
 	audioLevel       *audio.AudioLevel
 
 	lastPacketRead int
-<<<<<<< HEAD
-	bitrate        Bitrates
-	bitrateHelper  Bitrates
-=======
->>>>>>> 793e61ac
 
 	pliThrottle int64
 
@@ -111,20 +106,11 @@
 func NewBuffer(ssrc uint32, vp, ap *sync.Pool) *Buffer {
 	l := logger.GetLogger() // will be reset with correct context via SetLogger
 	b := &Buffer{
-<<<<<<< HEAD
-		mediaSSRC:      ssrc,
-		videoPool:      vp,
-		audioPool:      ap,
-		pliThrottle:    int64(500 * time.Millisecond),
-		logger:         logger,
-		callbacksQueue: utils.NewOpsQueue(logger),
-=======
 		mediaSSRC:   ssrc,
 		videoPool:   vp,
 		audioPool:   ap,
 		pliThrottle: int64(500 * time.Millisecond),
 		logger:      l,
->>>>>>> 793e61ac
 	}
 	b.extPackets.SetMinCapacity(7)
 	return b
@@ -432,20 +418,12 @@
 
 	b.doReports(arrivalTime)
 
-<<<<<<< HEAD
-	ep, spatialLayer, temporalLayer := b.getExtPacket(pb, &p, arrivalTime, flowState.IsHighestSN)
-=======
 	ep := b.getExtPacket(&p, arrivalTime)
->>>>>>> 793e61ac
 	if ep == nil {
 		return
 	}
 	b.extPackets.PushBack(ep)
 
-<<<<<<< HEAD
-	if spatialLayer >= 0 && temporalLayer >= 0 {
-		b.bitrateHelper[spatialLayer][temporalLayer] += int64(len(pkt))
-=======
 	b.doFpsCalc(ep)
 }
 
@@ -454,7 +432,6 @@
 	if err != nil {
 		b.logger.Warnw("could not get packet", err, "sn", ep.Packet.SequenceNumber)
 		return nil
->>>>>>> 793e61ac
 	}
 	ep.RawPacket = buf[:n]
 
@@ -543,11 +520,7 @@
 	}
 }
 
-<<<<<<< HEAD
-func (b *Buffer) getExtPacket(rawPacket []byte, rtpPacket *rtp.Packet, arrivalTime int64, isHighestSN bool) (*ExtPacket, int32, int32) {
-=======
 func (b *Buffer) getExtPacket(rtpPacket *rtp.Packet, arrivalTime int64) *ExtPacket {
->>>>>>> 793e61ac
 	ep := &ExtPacket{
 		Packet:  rtpPacket,
 		Arrival: arrivalTime,
@@ -559,13 +532,6 @@
 
 	if len(rtpPacket.Payload) == 0 {
 		// padding only packet, nothing else to do
-<<<<<<< HEAD
-		return ep, -1, -1
-	}
-
-	spatialLayer := int32(0)
-	temporalLayer := int32(0)
-=======
 		return ep
 	}
 
@@ -578,17 +544,12 @@
 			// TODO : notify active decode target change if changed.
 		}
 	}
->>>>>>> 793e61ac
 	switch b.mime {
 	case "video/vp8":
 		vp8Packet := VP8{}
 		if err := vp8Packet.Unmarshal(rtpPacket.Payload); err != nil {
 			b.logger.Warnw("could not unmarshal VP8 packet", err)
-<<<<<<< HEAD
-			return nil, -1, -1
-=======
 			return nil
->>>>>>> 793e61ac
 		}
 		ep.KeyFrame = vp8Packet.IsKeyFrame
 		if ep.DependencyDescriptor == nil {
@@ -611,11 +572,7 @@
 		}
 	}
 
-<<<<<<< HEAD
-	return ep, spatialLayer, temporalLayer
-=======
 	return ep
->>>>>>> 793e61ac
 }
 
 func (b *Buffer) doNACKs() {
@@ -641,22 +598,6 @@
 
 	b.lastReport = arrivalTime
 
-<<<<<<< HEAD
-	//
-	// As this happens in the data path, if there are no packets received
-	// in an interval, the bitrate will be stuck with the old value.
-	// GetBitrate() method in sfu.Receiver uses the availableLayers
-	// set by stream tracker to report 0 bitrate if a layer is not available.
-	//
-	for i := 0; i < len(b.bitrate); i++ {
-		for j := 0; j < len(b.bitrate[0]); j++ {
-			b.bitrate[i][j] = (8 * b.bitrateHelper[i][j] * int64(ReportDelta)) / timeDiff
-			b.bitrateHelper[i][j] = 0
-		}
-	}
-
-=======
->>>>>>> 793e61ac
 	// RTCP reports
 	pkts := b.getRTCP()
 	if pkts != nil && b.onRtcpFeedback != nil {
@@ -738,43 +679,6 @@
 	b.Lock()
 	defer b.Unlock()
 
-<<<<<<< HEAD
-// Bitrate returns the current publisher stream bitrate.
-func (b *Buffer) Bitrate() int64 {
-	b.RLock()
-	defer b.RUnlock()
-
-	bitrate := int64(0)
-	for i := 0; i < len(b.bitrate); i++ {
-		for j := 0; j < len(b.bitrate[0]); j++ {
-			bitrate += b.bitrate[i][j]
-		}
-	}
-	return bitrate
-}
-
-// BitrateCumulative returns the current publisher stream bitrate layer accumulated with lower layers.
-func (b *Buffer) BitrateCumulative() Bitrates {
-	b.RLock()
-	defer b.RUnlock()
-
-	var bitrates Bitrates
-	for i := len(b.bitrate) - 1; i >= 0; i-- {
-		for j := len(b.bitrate) - 1; j >= 0; j-- {
-			if b.bitrate[i][j] == 0 {
-				continue
-			}
-
-			for k := i; k >= 0; k-- {
-				for l := j; l >= 0; l-- {
-					bitrates[i][j] += b.bitrate[k][l]
-				}
-			}
-		}
-	}
-
-	return bitrates
-=======
 	return b.getPacket(buff, sn)
 }
 
@@ -783,7 +687,6 @@
 		return 0, io.EOF
 	}
 	return b.bucket.GetPacket(buff, sn)
->>>>>>> 793e61ac
 }
 
 func (b *Buffer) OnRtcpFeedback(fn func(fb []rtcp.Packet)) {
