// Copyright 2023 LiveKit, Inc.
//
// Licensed under the Apache License, Version 2.0 (the "License");
// you may not use this file except in compliance with the License.
// You may obtain a copy of the License at
//
//     http://www.apache.org/licenses/LICENSE-2.0
//
// Unless required by applicable law or agreed to in writing, software
// distributed under the License is distributed on an "AS IS" BASIS,
// WITHOUT WARRANTIES OR CONDITIONS OF ANY KIND, either express or implied.
// See the License for the specific language governing permissions and
// limitations under the License.

package sfu

import (
	"testing"

	"github.com/pion/webrtc/v3"
	"github.com/stretchr/testify/require"

	"github.com/livekit/protocol/logger"

	"github.com/livekit/livekit-server/pkg/sfu/buffer"
	"github.com/livekit/livekit-server/pkg/sfu/testutils"
)

func disable(f *Forwarder) {
	f.vls.SetCurrent(buffer.InvalidLayer)
	f.vls.SetTarget(buffer.InvalidLayer)
}

func newForwarder(codec webrtc.RTPCodecCapability, kind webrtc.RTPCodecType) *Forwarder {
	f := NewForwarder(kind, logger.GetLogger(), nil, nil)
	f.DetermineCodec(codec, nil)
	return f
}

func TestForwarderMute(t *testing.T) {
	f := newForwarder(testutils.TestOpusCodec, webrtc.RTPCodecTypeAudio)
	require.False(t, f.IsMuted())
	muted := f.Mute(false)
	require.False(t, muted) // no change in mute state
	require.False(t, f.IsMuted())
	muted = f.Mute(true)
	require.True(t, muted)
	require.True(t, f.IsMuted())
	muted = f.Mute(false)
	require.True(t, muted)
	require.False(t, f.IsMuted())
}

func TestForwarderLayersAudio(t *testing.T) {
	f := newForwarder(testutils.TestOpusCodec, webrtc.RTPCodecTypeAudio)

	require.Equal(t, buffer.InvalidLayer, f.MaxLayer())

	require.Equal(t, buffer.InvalidLayer, f.CurrentLayer())
	require.Equal(t, buffer.InvalidLayer, f.TargetLayer())

	changed, maxLayer := f.SetMaxSpatialLayer(1)
	require.False(t, changed)
	require.Equal(t, buffer.InvalidLayer, maxLayer)

	changed, maxLayer = f.SetMaxTemporalLayer(1)
	require.False(t, changed)
	require.Equal(t, buffer.InvalidLayer, maxLayer)

	require.Equal(t, buffer.InvalidLayer, f.MaxLayer())
}

func TestForwarderLayersVideo(t *testing.T) {
	f := newForwarder(testutils.TestVP8Codec, webrtc.RTPCodecTypeVideo)

	maxLayer := f.MaxLayer()
	expectedLayers := buffer.VideoLayer{Spatial: buffer.InvalidLayerSpatial, Temporal: buffer.DefaultMaxLayerTemporal}
	require.Equal(t, expectedLayers, maxLayer)

	require.Equal(t, buffer.InvalidLayer, f.CurrentLayer())
	require.Equal(t, buffer.InvalidLayer, f.TargetLayer())

	expectedLayers = buffer.VideoLayer{
		Spatial:  buffer.DefaultMaxLayerSpatial,
		Temporal: buffer.DefaultMaxLayerTemporal,
	}
	changed, maxLayer := f.SetMaxSpatialLayer(buffer.DefaultMaxLayerSpatial)
	require.True(t, changed)
	require.Equal(t, expectedLayers, maxLayer)

	changed, maxLayer = f.SetMaxSpatialLayer(buffer.DefaultMaxLayerSpatial - 1)
	require.True(t, changed)
	expectedLayers = buffer.VideoLayer{
		Spatial:  buffer.DefaultMaxLayerSpatial - 1,
		Temporal: buffer.DefaultMaxLayerTemporal,
	}
	require.Equal(t, expectedLayers, maxLayer)
	require.Equal(t, expectedLayers, f.MaxLayer())

	f.vls.SetCurrent(buffer.VideoLayer{Spatial: 0, Temporal: 1})
	changed, maxLayer = f.SetMaxSpatialLayer(buffer.DefaultMaxLayerSpatial - 1)
	require.False(t, changed)
	require.Equal(t, expectedLayers, maxLayer)
	require.Equal(t, expectedLayers, f.MaxLayer())

	changed, maxLayer = f.SetMaxTemporalLayer(buffer.DefaultMaxLayerTemporal)
	require.False(t, changed)
	require.Equal(t, expectedLayers, maxLayer)

	changed, maxLayer = f.SetMaxTemporalLayer(buffer.DefaultMaxLayerTemporal - 1)
	require.True(t, changed)
	expectedLayers = buffer.VideoLayer{
		Spatial:  buffer.DefaultMaxLayerSpatial - 1,
		Temporal: buffer.DefaultMaxLayerTemporal - 1,
	}
	require.Equal(t, expectedLayers, maxLayer)
	require.Equal(t, expectedLayers, f.MaxLayer())
}

func TestForwarderAllocateOptimal(t *testing.T) {
	f := newForwarder(testutils.TestVP8Codec, webrtc.RTPCodecTypeVideo)

	emptyBitrates := Bitrates{}
	bitrates := Bitrates{
		{2, 3, 0, 0},
		{4, 0, 0, 5},
		{0, 7, 0, 0},
	}

	// invalid max layers
	f.vls.SetMax(buffer.InvalidLayer)
	expectedResult := VideoAllocation{
		PauseReason:         VideoPauseReasonFeedDry,
		BandwidthRequested:  0,
		BandwidthDelta:      0,
		Bitrates:            bitrates,
		TargetLayer:         buffer.InvalidLayer,
		RequestLayerSpatial: buffer.InvalidLayerSpatial,
		MaxLayer:            buffer.InvalidLayer,
		DistanceToDesired:   0,
	}
	result := f.AllocateOptimal(nil, bitrates, true)
	require.Equal(t, expectedResult, result)
	require.Equal(t, expectedResult, f.lastAllocation)

	f.SetMaxSpatialLayer(buffer.DefaultMaxLayerSpatial)
	f.SetMaxTemporalLayer(buffer.DefaultMaxLayerTemporal)

	// should still have target at buffer.InvalidLayer until max publisher layer is available
	expectedResult = VideoAllocation{
		PauseReason:         VideoPauseReasonFeedDry,
		BandwidthRequested:  0,
		BandwidthDelta:      0,
		Bitrates:            bitrates,
		TargetLayer:         buffer.InvalidLayer,
		RequestLayerSpatial: buffer.InvalidLayerSpatial,
		MaxLayer:            buffer.DefaultMaxLayer,
		DistanceToDesired:   0,
	}
	result = f.AllocateOptimal(nil, bitrates, true)
	require.Equal(t, expectedResult, result)
	require.Equal(t, expectedResult, f.lastAllocation)

	f.SetMaxPublishedLayer(buffer.DefaultMaxLayerSpatial)

	// muted should not consume any bandwidth
	f.Mute(true)
	disable(f)
	expectedResult = VideoAllocation{
		PauseReason:         VideoPauseReasonMuted,
		BandwidthRequested:  0,
		BandwidthDelta:      0,
		Bitrates:            bitrates,
		TargetLayer:         buffer.InvalidLayer,
		RequestLayerSpatial: buffer.InvalidLayerSpatial,
		MaxLayer:            buffer.DefaultMaxLayer,
		DistanceToDesired:   0,
	}
	result = f.AllocateOptimal(nil, bitrates, true)
	require.Equal(t, expectedResult, result)
	require.Equal(t, expectedResult, f.lastAllocation)

	f.Mute(false)

	// pub muted should not consume any bandwidth
	f.PubMute(true)
	disable(f)
	expectedResult = VideoAllocation{
		PauseReason:         VideoPauseReasonPubMuted,
		BandwidthRequested:  0,
		BandwidthDelta:      0,
		Bitrates:            bitrates,
		TargetLayer:         buffer.InvalidLayer,
		RequestLayerSpatial: buffer.InvalidLayerSpatial,
		MaxLayer:            buffer.DefaultMaxLayer,
		DistanceToDesired:   0,
	}
	result = f.AllocateOptimal(nil, bitrates, true)
	require.Equal(t, expectedResult, result)
	require.Equal(t, expectedResult, f.lastAllocation)

	f.PubMute(false)

	// when max layers changes, target is opportunistic, but requested spatial layer should be at max
	f.SetMaxTemporalLayerSeen(3)
	f.vls.SetMax(buffer.VideoLayer{Spatial: 1, Temporal: 3})
	expectedResult = VideoAllocation{
		PauseReason:         VideoPauseReasonNone,
		BandwidthRequested:  bitrates[1][3],
		BandwidthDelta:      bitrates[1][3],
		BandwidthNeeded:     bitrates[1][3],
		Bitrates:            bitrates,
		TargetLayer:         buffer.DefaultMaxLayer,
		RequestLayerSpatial: f.vls.GetMax().Spatial,
		MaxLayer:            f.vls.GetMax(),
		DistanceToDesired:   -1,
	}
	result = f.AllocateOptimal(nil, bitrates, true)
	require.Equal(t, expectedResult, result)
	require.Equal(t, expectedResult, f.lastAllocation)
	require.Equal(t, buffer.DefaultMaxLayer, f.TargetLayer())

	// reset max layers for rest of the tests below
	f.vls.SetMax(buffer.DefaultMaxLayer)

	// when feed is dry and current is not valid, should set up for opportunistic forwarding
	// NOTE: feed is dry due to availableLayers = nil, some valid bitrates may be passed in here for testing purposes only
	disable(f)
	expectedTargetLayer := buffer.VideoLayer{
		Spatial:  2,
		Temporal: buffer.DefaultMaxLayerTemporal,
	}
	expectedResult = VideoAllocation{
		PauseReason:         VideoPauseReasonNone,
		BandwidthRequested:  bitrates[2][1],
		BandwidthDelta:      bitrates[2][1] - bitrates[1][3],
		BandwidthNeeded:     bitrates[2][1],
		Bitrates:            bitrates,
		TargetLayer:         expectedTargetLayer,
		RequestLayerSpatial: expectedTargetLayer.Spatial,
		MaxLayer:            buffer.DefaultMaxLayer,
		DistanceToDesired:   -0.5,
	}
	result = f.AllocateOptimal(nil, bitrates, true)
	require.Equal(t, expectedResult, result)
	require.Equal(t, expectedResult, f.lastAllocation)
	require.Equal(t, expectedTargetLayer, f.TargetLayer())

	f.vls.SetTarget(buffer.VideoLayer{Spatial: 0, Temporal: 0})  // set to valid to trigger paths in tests below
	f.vls.SetCurrent(buffer.VideoLayer{Spatial: 0, Temporal: 3}) // set to valid to trigger paths in tests below

	// when feed is dry and current is valid, should stay at current
	expectedTargetLayer = buffer.VideoLayer{
		Spatial:  0,
		Temporal: 3,
	}
	expectedResult = VideoAllocation{
		PauseReason:         VideoPauseReasonFeedDry,
		BandwidthRequested:  0,
		BandwidthDelta:      0 - bitrates[2][1],
		Bitrates:            emptyBitrates,
		TargetLayer:         expectedTargetLayer,
		RequestLayerSpatial: expectedTargetLayer.Spatial,
		MaxLayer:            buffer.DefaultMaxLayer,
		DistanceToDesired:   -0.75,
	}
	result = f.AllocateOptimal(nil, emptyBitrates, true)
	require.Equal(t, expectedResult, result)
	require.Equal(t, expectedResult, f.lastAllocation)
	require.Equal(t, expectedTargetLayer, f.TargetLayer())

	f.vls.SetCurrent(buffer.InvalidLayer)

	// opportunistic target if feed is not dry and current is not valid, i. e. not forwarding
	expectedResult = VideoAllocation{
		PauseReason:         VideoPauseReasonNone,
		BandwidthRequested:  bitrates[2][1],
		BandwidthDelta:      bitrates[2][1],
		BandwidthNeeded:     bitrates[2][1],
		Bitrates:            bitrates,
		TargetLayer:         buffer.DefaultMaxLayer,
		RequestLayerSpatial: 1,
		MaxLayer:            buffer.DefaultMaxLayer,
		DistanceToDesired:   -0.5,
	}
	result = f.AllocateOptimal([]int32{0, 1}, bitrates, true)
	require.Equal(t, expectedResult, result)
	require.Equal(t, expectedResult, f.lastAllocation)
	require.Equal(t, buffer.DefaultMaxLayer, f.TargetLayer())

	// opportunistic target if feed is dry and current is not valid, i. e. not forwarding
	expectedResult = VideoAllocation{
		PauseReason:         VideoPauseReasonNone,
		BandwidthRequested:  bitrates[2][1],
		BandwidthDelta:      0,
		BandwidthNeeded:     bitrates[2][1],
		Bitrates:            bitrates,
		TargetLayer:         buffer.DefaultMaxLayer,
		RequestLayerSpatial: 2,
		MaxLayer:            buffer.DefaultMaxLayer,
		DistanceToDesired:   -0.5,
	}
	result = f.AllocateOptimal(nil, bitrates, true)
	require.Equal(t, expectedResult, result)
	require.Equal(t, expectedResult, f.lastAllocation)
	require.Equal(t, buffer.DefaultMaxLayer, f.TargetLayer())

	// if feed is not dry and current is not locked, should be opportunistic (with and without overshoot)
	f.vls.SetTarget(buffer.InvalidLayer)
	expectedResult = VideoAllocation{
		PauseReason:         VideoPauseReasonFeedDry,
		BandwidthRequested:  0,
		BandwidthDelta:      0 - bitrates[2][1],
		Bitrates:            emptyBitrates,
		TargetLayer:         buffer.DefaultMaxLayer,
		RequestLayerSpatial: 1,
		MaxLayer:            buffer.DefaultMaxLayer,
		DistanceToDesired:   -1.0,
	}
	result = f.AllocateOptimal([]int32{0, 1}, emptyBitrates, false)
	require.Equal(t, expectedResult, result)
	require.Equal(t, expectedResult, f.lastAllocation)

	f.vls.SetTarget(buffer.InvalidLayer)
	expectedTargetLayer = buffer.VideoLayer{
		Spatial:  2,
		Temporal: buffer.DefaultMaxLayerTemporal,
	}
	expectedResult = VideoAllocation{
		PauseReason:         VideoPauseReasonNone,
		BandwidthRequested:  bitrates[2][1],
		BandwidthDelta:      bitrates[2][1],
		BandwidthNeeded:     bitrates[2][1],
		Bitrates:            bitrates,
		TargetLayer:         expectedTargetLayer,
		RequestLayerSpatial: 1,
		MaxLayer:            buffer.DefaultMaxLayer,
		DistanceToDesired:   -0.5,
	}
	result = f.AllocateOptimal([]int32{0, 1}, bitrates, true)
	require.Equal(t, expectedResult, result)
	require.Equal(t, expectedResult, f.lastAllocation)

	// switches request layer to highest available if feed is not dry and current is valid and current is not available
	f.vls.SetCurrent(buffer.VideoLayer{Spatial: 0, Temporal: 1})
	expectedTargetLayer = buffer.VideoLayer{
		Spatial:  1,
		Temporal: buffer.DefaultMaxLayerTemporal,
	}
	expectedResult = VideoAllocation{
		PauseReason:         VideoPauseReasonNone,
		BandwidthRequested:  bitrates[2][1],
		BandwidthDelta:      0,
		BandwidthNeeded:     bitrates[2][1],
		Bitrates:            bitrates,
		TargetLayer:         expectedTargetLayer,
		RequestLayerSpatial: 1,
		MaxLayer:            buffer.DefaultMaxLayer,
		DistanceToDesired:   0.5,
	}
	result = f.AllocateOptimal([]int32{1}, bitrates, true)
	require.Equal(t, expectedResult, result)
	require.Equal(t, expectedResult, f.lastAllocation)

	// stays the same if feed is not dry and current is valid, available and locked
	f.vls.SetMax(buffer.VideoLayer{Spatial: 0, Temporal: 1})
	f.vls.SetCurrent(buffer.VideoLayer{Spatial: 0, Temporal: 1})
	f.vls.SetRequestSpatial(0)
	expectedTargetLayer = buffer.VideoLayer{
		Spatial:  0,
		Temporal: 1,
	}
	expectedResult = VideoAllocation{
		PauseReason:         VideoPauseReasonFeedDry,
		BandwidthRequested:  0,
		BandwidthDelta:      0 - bitrates[2][1],
		Bitrates:            emptyBitrates,
		TargetLayer:         expectedTargetLayer,
		RequestLayerSpatial: 0,
		MaxLayer:            f.vls.GetMax(),
		DistanceToDesired:   0.0,
	}
	result = f.AllocateOptimal([]int32{0}, emptyBitrates, true)
	require.Equal(t, expectedResult, result)
	require.Equal(t, expectedResult, f.lastAllocation)
}

func TestForwarderProvisionalAllocate(t *testing.T) {
	f := newForwarder(testutils.TestVP8Codec, webrtc.RTPCodecTypeVideo)
	f.SetMaxSpatialLayer(buffer.DefaultMaxLayerSpatial)
	f.SetMaxTemporalLayer(buffer.DefaultMaxLayerTemporal)
	f.SetMaxPublishedLayer(buffer.DefaultMaxLayerSpatial)
	f.SetMaxTemporalLayerSeen(buffer.DefaultMaxLayerTemporal)

	bitrates := Bitrates{
		{1, 2, 3, 4},
		{5, 6, 7, 8},
		{9, 10, 11, 12},
	}

	f.ProvisionalAllocatePrepare(nil, bitrates)

	isCandidate, usedBitrate := f.ProvisionalAllocate(bitrates[2][3], buffer.VideoLayer{Spatial: 0, Temporal: 0}, true, false)
	require.True(t, isCandidate)
	require.Equal(t, bitrates[0][0], usedBitrate)

	isCandidate, usedBitrate = f.ProvisionalAllocate(bitrates[2][3], buffer.VideoLayer{Spatial: 2, Temporal: 3}, true, false)
	require.True(t, isCandidate)
	require.Equal(t, bitrates[2][3]-bitrates[0][0], usedBitrate)

	isCandidate, usedBitrate = f.ProvisionalAllocate(bitrates[2][3], buffer.VideoLayer{Spatial: 0, Temporal: 3}, true, false)
	require.True(t, isCandidate)
	require.Equal(t, bitrates[0][3]-bitrates[2][3], usedBitrate)

	isCandidate, usedBitrate = f.ProvisionalAllocate(bitrates[2][3], buffer.VideoLayer{Spatial: 1, Temporal: 2}, true, false)
	require.True(t, isCandidate)
	require.Equal(t, bitrates[1][2]-bitrates[0][3], usedBitrate)

	// available not enough to reach (2, 2), allocating at (2, 2) should not succeed
	isCandidate, usedBitrate = f.ProvisionalAllocate(bitrates[2][2]-bitrates[1][2]-1, buffer.VideoLayer{Spatial: 2, Temporal: 2}, true, false)
	require.False(t, isCandidate)
	require.Equal(t, int64(0), usedBitrate)

	// committing should set target to (1, 2)
	expectedTargetLayer := buffer.VideoLayer{
		Spatial:  1,
		Temporal: 2,
	}
	expectedResult := VideoAllocation{
		IsDeficient:         true,
		BandwidthRequested:  bitrates[1][2],
		BandwidthDelta:      bitrates[1][2],
		BandwidthNeeded:     bitrates[2][3],
		Bitrates:            bitrates,
		TargetLayer:         expectedTargetLayer,
		RequestLayerSpatial: expectedTargetLayer.Spatial,
		MaxLayer:            buffer.DefaultMaxLayer,
		DistanceToDesired:   1.25,
	}
	result := f.ProvisionalAllocateCommit()
	require.Equal(t, expectedResult, result)
	require.Equal(t, expectedResult, f.lastAllocation)
	require.Equal(t, expectedTargetLayer, f.TargetLayer())

	// when nothing fits and pausing disallowed, should allocate (0, 0)
	f.vls.SetTarget(buffer.InvalidLayer)
	f.ProvisionalAllocatePrepare(nil, bitrates)
	isCandidate, usedBitrate = f.ProvisionalAllocate(0, buffer.VideoLayer{Spatial: 0, Temporal: 0}, false, false)
	require.True(t, isCandidate)
	require.Equal(t, int64(1), usedBitrate)

	// committing should set target to (0, 0)
	expectedTargetLayer = buffer.VideoLayer{
		Spatial:  0,
		Temporal: 0,
	}
	expectedResult = VideoAllocation{
		IsDeficient:         true,
		BandwidthRequested:  bitrates[0][0],
		BandwidthDelta:      bitrates[0][0] - bitrates[1][2],
		BandwidthNeeded:     bitrates[2][3],
		Bitrates:            bitrates,
		TargetLayer:         expectedTargetLayer,
		RequestLayerSpatial: expectedTargetLayer.Spatial,
		MaxLayer:            buffer.DefaultMaxLayer,
		DistanceToDesired:   2.75,
	}
	result = f.ProvisionalAllocateCommit()
	require.Equal(t, expectedResult, result)
	require.Equal(t, expectedResult, f.lastAllocation)
	require.Equal(t, expectedTargetLayer, f.TargetLayer())

	//
	// Test allowOvershoot.
	// Max spatial set to 0 and layer 0 bit rates are not available.
	//
	f.SetMaxSpatialLayer(0)
	bitrates = Bitrates{
		{0, 0, 0, 0},
		{5, 6, 7, 8},
		{9, 10, 11, 12},
	}

	f.ProvisionalAllocatePrepare(nil, bitrates)

	isCandidate, usedBitrate = f.ProvisionalAllocate(bitrates[2][3], buffer.VideoLayer{Spatial: 0, Temporal: 0}, false, true)
	require.False(t, isCandidate)
	require.Equal(t, int64(0), usedBitrate)

	// overshoot should succeed
	isCandidate, usedBitrate = f.ProvisionalAllocate(bitrates[2][3], buffer.VideoLayer{Spatial: 2, Temporal: 3}, false, true)
	require.True(t, isCandidate)
	require.Equal(t, bitrates[2][3], usedBitrate)

	// overshoot should succeed - this should win as this is lesser overshoot
	isCandidate, usedBitrate = f.ProvisionalAllocate(bitrates[2][3], buffer.VideoLayer{Spatial: 1, Temporal: 3}, false, true)
	require.True(t, isCandidate)
	require.Equal(t, bitrates[1][3]-bitrates[2][3], usedBitrate)

	// committing should set target to (1, 3)
	expectedTargetLayer = buffer.VideoLayer{
		Spatial:  1,
		Temporal: 3,
	}
	expectedMaxLayer := buffer.VideoLayer{
		Spatial:  0,
		Temporal: 3,
	}
	expectedResult = VideoAllocation{
		BandwidthRequested:  bitrates[1][3],
		BandwidthDelta:      bitrates[1][3] - 1, // 1 is the last allocation bandwidth requested
		Bitrates:            bitrates,
		TargetLayer:         expectedTargetLayer,
		RequestLayerSpatial: expectedTargetLayer.Spatial,
		MaxLayer:            expectedMaxLayer,
		DistanceToDesired:   -1.75,
	}
	result = f.ProvisionalAllocateCommit()
	require.Equal(t, expectedResult, result)
	require.Equal(t, expectedResult, f.lastAllocation)
	require.Equal(t, expectedTargetLayer, f.TargetLayer())

	//
	// Even if overshoot is allowed, but if higher layers do not have bit rates, should continue with current layer.
	//
	bitrates = Bitrates{
		{0, 0, 0, 0},
		{0, 0, 0, 0},
		{0, 0, 0, 0},
	}

	f.vls.SetCurrent(buffer.VideoLayer{Spatial: 0, Temporal: 2})
	f.ProvisionalAllocatePrepare(nil, bitrates)

	// all the provisional allocations should not succeed because the feed is dry
	isCandidate, usedBitrate = f.ProvisionalAllocate(bitrates[2][3], buffer.VideoLayer{Spatial: 0, Temporal: 0}, false, true)
	require.False(t, isCandidate)
	require.Equal(t, int64(0), usedBitrate)

	// overshoot should not succeed
	isCandidate, usedBitrate = f.ProvisionalAllocate(bitrates[2][3], buffer.VideoLayer{Spatial: 2, Temporal: 3}, false, true)
	require.False(t, isCandidate)
	require.Equal(t, int64(0), usedBitrate)

	// overshoot should not succeed
	isCandidate, usedBitrate = f.ProvisionalAllocate(bitrates[2][3], buffer.VideoLayer{Spatial: 1, Temporal: 3}, false, true)
	require.False(t, isCandidate)
	require.Equal(t, int64(0), usedBitrate)

	// committing should set target to (0, 2), i. e. leave it at current for opportunistic forwarding
	expectedTargetLayer = buffer.VideoLayer{
		Spatial:  0,
		Temporal: 2,
	}
	expectedResult = VideoAllocation{
		PauseReason:         VideoPauseReasonFeedDry,
		BandwidthRequested:  bitrates[0][2],
		BandwidthDelta:      bitrates[0][2] - 8, // 8 is the last allocation bandwidth requested
		Bitrates:            bitrates,
		TargetLayer:         expectedTargetLayer,
		RequestLayerSpatial: expectedTargetLayer.Spatial,
		MaxLayer:            expectedMaxLayer,
		DistanceToDesired:   1.0,
	}
	result = f.ProvisionalAllocateCommit()
	require.Equal(t, expectedResult, result)
	require.Equal(t, expectedResult, f.lastAllocation)
	require.Equal(t, expectedTargetLayer, f.TargetLayer())

	//
	// Same case as above, but current is above max, so target should go to invalid
	//
	f.vls.SetCurrent(buffer.VideoLayer{Spatial: 1, Temporal: 2})
	f.ProvisionalAllocatePrepare(nil, bitrates)

	// all the provisional allocations below should not succeed because the feed is dry
	isCandidate, usedBitrate = f.ProvisionalAllocate(bitrates[2][3], buffer.VideoLayer{Spatial: 0, Temporal: 0}, false, true)
	require.False(t, isCandidate)
	require.Equal(t, int64(0), usedBitrate)

	// overshoot should not succeed
	isCandidate, usedBitrate = f.ProvisionalAllocate(bitrates[2][3], buffer.VideoLayer{Spatial: 2, Temporal: 3}, false, true)
	require.False(t, isCandidate)
	require.Equal(t, int64(0), usedBitrate)

	// overshoot should not succeed
	isCandidate, usedBitrate = f.ProvisionalAllocate(bitrates[2][3], buffer.VideoLayer{Spatial: 1, Temporal: 3}, false, true)
	require.False(t, isCandidate)
	require.Equal(t, int64(0), usedBitrate)

	expectedResult = VideoAllocation{
		PauseReason:         VideoPauseReasonFeedDry,
		BandwidthRequested:  0,
		BandwidthDelta:      0,
		Bitrates:            bitrates,
		TargetLayer:         buffer.InvalidLayer,
		RequestLayerSpatial: buffer.InvalidLayerSpatial,
		MaxLayer:            expectedMaxLayer,
		DistanceToDesired:   1.0,
	}
	result = f.ProvisionalAllocateCommit()
	require.Equal(t, expectedResult, result)
	require.Equal(t, expectedResult, f.lastAllocation)
	require.Equal(t, buffer.InvalidLayer, f.TargetLayer())
	require.Equal(t, buffer.InvalidLayer, f.CurrentLayer())
}

func TestForwarderProvisionalAllocateMute(t *testing.T) {
	f := newForwarder(testutils.TestVP8Codec, webrtc.RTPCodecTypeVideo)
	f.SetMaxSpatialLayer(buffer.DefaultMaxLayerSpatial)
	f.SetMaxTemporalLayer(buffer.DefaultMaxLayerTemporal)

	bitrates := Bitrates{
		{1, 2, 3, 4},
		{5, 6, 7, 8},
		{9, 10, 11, 12},
	}

	f.Mute(true)
	f.ProvisionalAllocatePrepare(nil, bitrates)

	isCandidate, usedBitrate := f.ProvisionalAllocate(bitrates[2][3], buffer.VideoLayer{Spatial: 0, Temporal: 0}, true, false)
	require.False(t, isCandidate)
	require.Equal(t, int64(0), usedBitrate)

	isCandidate, usedBitrate = f.ProvisionalAllocate(bitrates[2][3], buffer.VideoLayer{Spatial: 1, Temporal: 2}, true, true)
	require.False(t, isCandidate)
	require.Equal(t, int64(0), usedBitrate)

	// committing should set target to buffer.InvalidLayer as track is muted
	expectedResult := VideoAllocation{
		PauseReason:         VideoPauseReasonMuted,
		BandwidthRequested:  0,
		BandwidthDelta:      0,
		Bitrates:            bitrates,
		TargetLayer:         buffer.InvalidLayer,
		RequestLayerSpatial: buffer.InvalidLayerSpatial,
		MaxLayer:            buffer.DefaultMaxLayer,
		DistanceToDesired:   0,
	}
	result := f.ProvisionalAllocateCommit()
	require.Equal(t, expectedResult, result)
	require.Equal(t, expectedResult, f.lastAllocation)
	require.Equal(t, buffer.InvalidLayer, f.TargetLayer())
}

func TestForwarderProvisionalAllocateGetCooperativeTransition(t *testing.T) {
	f := newForwarder(testutils.TestVP8Codec, webrtc.RTPCodecTypeVideo)
	f.SetMaxSpatialLayer(buffer.DefaultMaxLayerSpatial)
	f.SetMaxTemporalLayer(buffer.DefaultMaxLayerTemporal)
	f.SetMaxPublishedLayer(buffer.DefaultMaxLayerSpatial)
	f.SetMaxTemporalLayerSeen(buffer.DefaultMaxLayerTemporal)

	bitrates := Bitrates{
		{1, 2, 3, 4},
		{5, 6, 7, 8},
		{9, 10, 0, 0},
	}

	f.ProvisionalAllocatePrepare(nil, bitrates)

	// from scratch (buffer.InvalidLayer) should give back layer (0, 0)
	expectedTransition := VideoTransition{
		From:           buffer.InvalidLayer,
		To:             buffer.VideoLayer{Spatial: 0, Temporal: 0},
		BandwidthDelta: 1,
	}
	transition := f.ProvisionalAllocateGetCooperativeTransition(false)
	require.Equal(t, expectedTransition, transition)

	// committing should set target to (0, 0)
	expectedLayers := buffer.VideoLayer{Spatial: 0, Temporal: 0}
	expectedResult := VideoAllocation{
		IsDeficient:         true,
		BandwidthRequested:  1,
		BandwidthDelta:      1,
		BandwidthNeeded:     bitrates[2][1],
		Bitrates:            bitrates,
		TargetLayer:         expectedLayers,
		RequestLayerSpatial: expectedLayers.Spatial,
		MaxLayer:            buffer.DefaultMaxLayer,
		DistanceToDesired:   2.25,
	}
	result := f.ProvisionalAllocateCommit()
	require.Equal(t, expectedResult, result)
	require.Equal(t, expectedResult, f.lastAllocation)
	require.Equal(t, expectedLayers, f.TargetLayer())

	// a higher target that is already streaming, just maintain it
	targetLayer := buffer.VideoLayer{Spatial: 2, Temporal: 1}
	f.vls.SetTarget(targetLayer)
	f.lastAllocation.BandwidthRequested = 10
	expectedTransition = VideoTransition{
		From:           targetLayer,
		To:             targetLayer,
		BandwidthDelta: 0,
	}
	transition = f.ProvisionalAllocateGetCooperativeTransition(false)
	require.Equal(t, expectedTransition, transition)

	// committing should set target to (2, 1)
	expectedLayers = buffer.VideoLayer{Spatial: 2, Temporal: 1}
	expectedResult = VideoAllocation{
		BandwidthRequested:  10,
		BandwidthDelta:      0,
		Bitrates:            bitrates,
		BandwidthNeeded:     bitrates[2][1],
		TargetLayer:         expectedLayers,
		RequestLayerSpatial: expectedLayers.Spatial,
		MaxLayer:            buffer.DefaultMaxLayer,
		DistanceToDesired:   0.0,
	}
	result = f.ProvisionalAllocateCommit()
	require.Equal(t, expectedResult, result)
	require.Equal(t, expectedResult, f.lastAllocation)
	require.Equal(t, expectedLayers, f.TargetLayer())

	// from a target that has become unavailable, should switch to lower available layer
	targetLayer = buffer.VideoLayer{Spatial: 2, Temporal: 2}
	f.vls.SetTarget(targetLayer)
	expectedTransition = VideoTransition{
		From:           targetLayer,
		To:             buffer.VideoLayer{Spatial: 2, Temporal: 1},
		BandwidthDelta: 0,
	}
	transition = f.ProvisionalAllocateGetCooperativeTransition(false)
	require.Equal(t, expectedTransition, transition)

	f.ProvisionalAllocateCommit()

	// mute
	f.Mute(true)
	f.ProvisionalAllocatePrepare(nil, bitrates)

	// mute should send target to buffer.InvalidLayer
	expectedTransition = VideoTransition{
		From:           buffer.VideoLayer{Spatial: 2, Temporal: 1},
		To:             buffer.InvalidLayer,
		BandwidthDelta: -10,
	}
	transition = f.ProvisionalAllocateGetCooperativeTransition(false)
	require.Equal(t, expectedTransition, transition)

	f.ProvisionalAllocateCommit()

	//
	// Test allowOvershoot
	//
	f.Mute(false)
	f.SetMaxSpatialLayer(0)

	bitrates = Bitrates{
		{0, 0, 0, 0},
		{5, 6, 7, 8},
		{9, 10, 0, 0},
	}

	f.vls.SetTarget(buffer.InvalidLayer)
	f.ProvisionalAllocatePrepare(nil, bitrates)

	// from scratch (buffer.InvalidLayer) should go to a layer past maximum as overshoot is allowed
	expectedTransition = VideoTransition{
		From:           buffer.InvalidLayer,
		To:             buffer.VideoLayer{Spatial: 1, Temporal: 0},
		BandwidthDelta: 5,
	}
	transition = f.ProvisionalAllocateGetCooperativeTransition(true)
	require.Equal(t, expectedTransition, transition)

	// committing should set target to (1, 0)
	expectedLayers = buffer.VideoLayer{Spatial: 1, Temporal: 0}
	expectedMaxLayer := buffer.VideoLayer{Spatial: 0, Temporal: buffer.DefaultMaxLayerTemporal}
	expectedResult = VideoAllocation{
		BandwidthRequested:  5,
		BandwidthDelta:      5,
		Bitrates:            bitrates,
		TargetLayer:         expectedLayers,
		RequestLayerSpatial: expectedLayers.Spatial,
		MaxLayer:            expectedMaxLayer,
		DistanceToDesired:   -1.0,
	}
	result = f.ProvisionalAllocateCommit()
	require.Equal(t, expectedResult, result)
	require.Equal(t, expectedResult, f.lastAllocation)
	require.Equal(t, expectedLayers, f.TargetLayer())

	//
	// Test continuing at current layers when feed is dry
	//
	bitrates = Bitrates{
		{0, 0, 0, 0},
		{0, 0, 0, 0},
		{0, 0, 0, 0},
	}

	f.vls.SetCurrent(buffer.VideoLayer{Spatial: 0, Temporal: 2})
	f.vls.SetTarget(buffer.InvalidLayer)
	f.ProvisionalAllocatePrepare(nil, bitrates)

	// from scratch (buffer.InvalidLayer) should go to current layer
	// NOTE: targetLayer is set to buffer.InvalidLayer for testing, but in practice current layers valid and target layers invalid should not happen
	expectedTransition = VideoTransition{
		From:           buffer.InvalidLayer,
		To:             buffer.VideoLayer{Spatial: 0, Temporal: 2},
		BandwidthDelta: -5, // 5 was the bandwidth needed for the last allocation
	}
	transition = f.ProvisionalAllocateGetCooperativeTransition(true)
	require.Equal(t, expectedTransition, transition)

	// committing should set target to (0, 2)
	expectedLayers = buffer.VideoLayer{Spatial: 0, Temporal: 2}
	expectedResult = VideoAllocation{
		BandwidthRequested:  0,
		BandwidthDelta:      -5,
		Bitrates:            bitrates,
		TargetLayer:         expectedLayers,
		RequestLayerSpatial: expectedLayers.Spatial,
		MaxLayer:            expectedMaxLayer,
		DistanceToDesired:   -0.5,
	}
	result = f.ProvisionalAllocateCommit()
	require.Equal(t, expectedResult, result)
	require.Equal(t, expectedResult, f.lastAllocation)
	require.Equal(t, expectedLayers, f.TargetLayer())

	// committing should set target to current layers to enable opportunistic forwarding
	expectedResult = VideoAllocation{
		BandwidthRequested:  0,
		BandwidthDelta:      0,
		Bitrates:            bitrates,
		TargetLayer:         expectedLayers,
		RequestLayerSpatial: expectedLayers.Spatial,
		MaxLayer:            expectedMaxLayer,
		DistanceToDesired:   -0.5,
	}
	result = f.ProvisionalAllocateCommit()
	require.Equal(t, expectedResult, result)
	require.Equal(t, expectedResult, f.lastAllocation)
	require.Equal(t, expectedLayers, f.TargetLayer())
}

func TestForwarderProvisionalAllocateGetBestWeightedTransition(t *testing.T) {
	f := newForwarder(testutils.TestVP8Codec, webrtc.RTPCodecTypeVideo)
	f.SetMaxSpatialLayer(buffer.DefaultMaxLayerSpatial)
	f.SetMaxTemporalLayer(buffer.DefaultMaxLayerTemporal)

	bitrates := Bitrates{
		{1, 2, 3, 4},
		{5, 6, 7, 8},
		{9, 10, 11, 12},
	}

	f.ProvisionalAllocatePrepare(nil, bitrates)

	f.vls.SetTarget(buffer.VideoLayer{Spatial: 2, Temporal: 2})
	f.lastAllocation.BandwidthRequested = bitrates[2][2]
	expectedTransition := VideoTransition{
		From:           f.TargetLayer(),
		To:             buffer.VideoLayer{Spatial: 2, Temporal: 0},
		BandwidthDelta: -2,
	}
	transition := f.ProvisionalAllocateGetBestWeightedTransition()
	require.Equal(t, expectedTransition, transition)
}

func TestForwarderAllocateNextHigher(t *testing.T) {
	f := newForwarder(testutils.TestOpusCodec, webrtc.RTPCodecTypeAudio)
	f.SetMaxSpatialLayer(buffer.DefaultMaxLayerSpatial)
	f.SetMaxTemporalLayer(buffer.DefaultMaxLayerTemporal)
	f.SetMaxPublishedLayer(buffer.DefaultMaxLayerSpatial)

	emptyBitrates := Bitrates{}
	bitrates := Bitrates{
		{2, 3, 0, 0},
		{4, 0, 0, 5},
		{0, 7, 0, 0},
	}

	result, boosted := f.AllocateNextHigher(100_000_000, nil, bitrates, false)
	require.Equal(t, VideoAllocationDefault, result) // no layer for audio
	require.False(t, boosted)

	f = newForwarder(testutils.TestVP8Codec, webrtc.RTPCodecTypeVideo)
	f.SetMaxSpatialLayer(buffer.DefaultMaxLayerSpatial)
	f.SetMaxTemporalLayer(buffer.DefaultMaxLayerTemporal)
	f.SetMaxPublishedLayer(buffer.DefaultMaxLayerSpatial)
	f.SetMaxTemporalLayerSeen(buffer.DefaultMaxLayerTemporal)

	// when not in deficient state, does not boost
	result, boosted = f.AllocateNextHigher(100_000_000, nil, bitrates, false)
	require.Equal(t, VideoAllocationDefault, result)
	require.False(t, boosted)

	// if layers have not caught up, should not allocate next layer even if deficient
	f.vls.SetTarget(buffer.VideoLayer{
		Spatial:  0,
		Temporal: 0,
	})
	result, boosted = f.AllocateNextHigher(100_000_000, nil, bitrates, false)
	require.Equal(t, VideoAllocationDefault, result)
	require.False(t, boosted)

	f.lastAllocation.IsDeficient = true
	f.vls.SetCurrent(buffer.VideoLayer{
		Spatial:  0,
		Temporal: 0,
	})

	// move from (0, 0) -> (0, 1), i.e. a higher temporal layer is available in the same spatial layer
	expectedTargetLayer := buffer.VideoLayer{
		Spatial:  0,
		Temporal: 1,
	}
	expectedResult := VideoAllocation{
		IsDeficient:         true,
		BandwidthRequested:  3,
		BandwidthDelta:      1,
		BandwidthNeeded:     bitrates[2][1],
		Bitrates:            bitrates,
		TargetLayer:         expectedTargetLayer,
		RequestLayerSpatial: expectedTargetLayer.Spatial,
		MaxLayer:            buffer.DefaultMaxLayer,
		DistanceToDesired:   2.0,
	}
	result, boosted = f.AllocateNextHigher(100_000_000, nil, bitrates, false)
	require.Equal(t, expectedResult, result)
	require.Equal(t, expectedResult, f.lastAllocation)
	require.Equal(t, expectedTargetLayer, f.TargetLayer())
	require.True(t, boosted)

	// empty bitrates cannot increase layer, i. e. last allocation is left unchanged
	result, boosted = f.AllocateNextHigher(100_000_000, nil, emptyBitrates, false)
	require.Equal(t, expectedResult, result)
	require.False(t, boosted)

	// move from (0, 1) -> (1, 0), i.e. a higher spatial layer is available
	f.vls.SetCurrent(buffer.VideoLayer{Spatial: f.vls.GetCurrent().Spatial, Temporal: 1})
	expectedTargetLayer = buffer.VideoLayer{
		Spatial:  1,
		Temporal: 0,
	}
	expectedResult = VideoAllocation{
		IsDeficient:         true,
		BandwidthRequested:  4,
		BandwidthDelta:      1,
		BandwidthNeeded:     bitrates[2][1],
		Bitrates:            bitrates,
		TargetLayer:         expectedTargetLayer,
		RequestLayerSpatial: expectedTargetLayer.Spatial,
		MaxLayer:            buffer.DefaultMaxLayer,
		DistanceToDesired:   1.25,
	}
	result, boosted = f.AllocateNextHigher(100_000_000, nil, bitrates, false)
	require.Equal(t, expectedResult, result)
	require.Equal(t, expectedResult, f.lastAllocation)
	require.Equal(t, expectedTargetLayer, f.TargetLayer())
	require.True(t, boosted)

	// next higher, move from (1, 0) -> (1, 3), still deficient though
	f.vls.SetCurrent(buffer.VideoLayer{Spatial: 1, Temporal: 0})
	expectedTargetLayer = buffer.VideoLayer{
		Spatial:  1,
		Temporal: 3,
	}
	expectedResult = VideoAllocation{
		IsDeficient:         true,
		BandwidthRequested:  5,
		BandwidthDelta:      1,
		BandwidthNeeded:     bitrates[2][1],
		Bitrates:            bitrates,
		TargetLayer:         expectedTargetLayer,
		RequestLayerSpatial: expectedTargetLayer.Spatial,
		MaxLayer:            buffer.DefaultMaxLayer,
		DistanceToDesired:   0.5,
	}
	result, boosted = f.AllocateNextHigher(100_000_000, nil, bitrates, false)
	require.Equal(t, expectedResult, result)
	require.Equal(t, expectedResult, f.lastAllocation)
	require.Equal(t, expectedTargetLayer, f.TargetLayer())
	require.True(t, boosted)

	// next higher, move from (1, 3) -> (2, 1), optimal allocation
	f.vls.SetCurrent(buffer.VideoLayer{Spatial: f.vls.GetCurrent().Spatial, Temporal: 3})
	expectedTargetLayer = buffer.VideoLayer{
		Spatial:  2,
		Temporal: 1,
	}
	expectedResult = VideoAllocation{
		BandwidthRequested:  7,
		BandwidthDelta:      2,
		Bitrates:            bitrates,
		BandwidthNeeded:     bitrates[2][1],
		TargetLayer:         expectedTargetLayer,
		RequestLayerSpatial: expectedTargetLayer.Spatial,
		MaxLayer:            buffer.DefaultMaxLayer,
		DistanceToDesired:   0.0,
	}
	result, boosted = f.AllocateNextHigher(100_000_000, nil, bitrates, false)
	require.Equal(t, expectedResult, result)
	require.Equal(t, expectedResult, f.lastAllocation)
	require.Equal(t, expectedTargetLayer, f.TargetLayer())
	require.True(t, boosted)

	// ask again, should return not boosted as there is no room to go higher
	f.vls.SetCurrent(buffer.VideoLayer{Spatial: 2, Temporal: 1})
	result, boosted = f.AllocateNextHigher(100_000_000, nil, bitrates, false)
	require.Equal(t, expectedResult, result)
	require.Equal(t, expectedResult, f.lastAllocation)
	require.Equal(t, expectedTargetLayer, f.TargetLayer())
	require.False(t, boosted)

	// turn off everything, allocating next layer should result in streaming lowest layers
	disable(f)
	f.lastAllocation.IsDeficient = true
	f.lastAllocation.BandwidthRequested = 0

	expectedTargetLayer = buffer.VideoLayer{
		Spatial:  0,
		Temporal: 0,
	}
	expectedResult = VideoAllocation{
		IsDeficient:         true,
		BandwidthRequested:  2,
		BandwidthDelta:      2,
		BandwidthNeeded:     bitrates[2][1],
		Bitrates:            bitrates,
		TargetLayer:         expectedTargetLayer,
		RequestLayerSpatial: expectedTargetLayer.Spatial,
		MaxLayer:            buffer.DefaultMaxLayer,
		DistanceToDesired:   2.25,
	}
	result, boosted = f.AllocateNextHigher(100_000_000, nil, bitrates, false)
	require.Equal(t, expectedResult, result)
	require.Equal(t, expectedResult, f.lastAllocation)
	require.Equal(t, expectedTargetLayer, f.TargetLayer())
	require.True(t, boosted)

	// no new available capacity cannot bump up layer
	expectedResult = VideoAllocation{
		IsDeficient:         true,
		BandwidthRequested:  2,
		BandwidthDelta:      2,
		BandwidthNeeded:     bitrates[2][1],
		Bitrates:            bitrates,
		TargetLayer:         expectedTargetLayer,
		RequestLayerSpatial: expectedTargetLayer.Spatial,
		MaxLayer:            buffer.DefaultMaxLayer,
		DistanceToDesired:   2.25,
	}
	result, boosted = f.AllocateNextHigher(0, nil, bitrates, false)
	require.Equal(t, expectedResult, result)
	require.Equal(t, expectedResult, f.lastAllocation)
	require.Equal(t, expectedTargetLayer, f.TargetLayer())
	require.False(t, boosted)

	// test allowOvershoot
	f.SetMaxSpatialLayer(0)

	bitrates = Bitrates{
		{0, 0, 0, 0},
		{5, 6, 7, 8},
		{9, 10, 11, 12},
	}

	f.vls.SetCurrent(f.vls.GetTarget())

	expectedTargetLayer = buffer.VideoLayer{
		Spatial:  1,
		Temporal: 0,
	}
	expectedMaxLayer := buffer.VideoLayer{
		Spatial:  0,
		Temporal: buffer.DefaultMaxLayerTemporal,
	}
	expectedResult = VideoAllocation{
		BandwidthRequested:  bitrates[1][0],
		BandwidthDelta:      bitrates[1][0],
		Bitrates:            bitrates,
		TargetLayer:         expectedTargetLayer,
		RequestLayerSpatial: expectedTargetLayer.Spatial,
		MaxLayer:            expectedMaxLayer,
		DistanceToDesired:   -1.0,
	}
	// overshoot should return (1, 0) even if there is not enough capacity
	result, boosted = f.AllocateNextHigher(bitrates[1][0]-1, nil, bitrates, true)
	require.Equal(t, expectedResult, result)
	require.Equal(t, expectedResult, f.lastAllocation)
	require.Equal(t, expectedTargetLayer, f.TargetLayer())
	require.True(t, boosted)
}

func TestForwarderPause(t *testing.T) {
	f := newForwarder(testutils.TestVP8Codec, webrtc.RTPCodecTypeVideo)
	f.SetMaxSpatialLayer(buffer.DefaultMaxLayerSpatial)
	f.SetMaxTemporalLayer(buffer.DefaultMaxLayerTemporal)
	f.SetMaxPublishedLayer(buffer.DefaultMaxLayerSpatial)
	f.SetMaxTemporalLayerSeen(buffer.DefaultMaxLayerTemporal)

	bitrates := Bitrates{
		{1, 2, 3, 4},
		{5, 6, 7, 8},
		{9, 10, 11, 12},
	}

	f.ProvisionalAllocatePrepare(nil, bitrates)
	f.ProvisionalAllocate(bitrates[2][3], buffer.VideoLayer{Spatial: 0, Temporal: 0}, true, false)
	// should have set target at (0, 0)
	f.ProvisionalAllocateCommit()

	expectedResult := VideoAllocation{
		PauseReason:         VideoPauseReasonBandwidth,
		IsDeficient:         true,
		BandwidthRequested:  0,
		BandwidthDelta:      0 - bitrates[0][0],
		BandwidthNeeded:     bitrates[2][3],
		Bitrates:            bitrates,
		TargetLayer:         buffer.InvalidLayer,
		RequestLayerSpatial: buffer.InvalidLayerSpatial,
		MaxLayer:            buffer.DefaultMaxLayer,
		DistanceToDesired:   3.75,
	}
	result := f.Pause(nil, bitrates)
	require.Equal(t, expectedResult, result)
	require.Equal(t, expectedResult, f.lastAllocation)
	require.Equal(t, buffer.InvalidLayer, f.TargetLayer())
}

func TestForwarderPauseMute(t *testing.T) {
	f := newForwarder(testutils.TestVP8Codec, webrtc.RTPCodecTypeVideo)
	f.SetMaxSpatialLayer(buffer.DefaultMaxLayerSpatial)
	f.SetMaxTemporalLayer(buffer.DefaultMaxLayerTemporal)
	f.SetMaxPublishedLayer(buffer.DefaultMaxLayerSpatial)

	bitrates := Bitrates{
		{1, 2, 3, 4},
		{5, 6, 7, 8},
		{9, 10, 11, 12},
	}

	f.ProvisionalAllocatePrepare(nil, bitrates)
	f.ProvisionalAllocate(bitrates[2][3], buffer.VideoLayer{Spatial: 0, Temporal: 0}, true, true)
	// should have set target at (0, 0)
	f.ProvisionalAllocateCommit()

	f.Mute(true)
	expectedResult := VideoAllocation{
		PauseReason:         VideoPauseReasonMuted,
		BandwidthRequested:  0,
		BandwidthDelta:      0 - bitrates[0][0],
		Bitrates:            bitrates,
		TargetLayer:         buffer.InvalidLayer,
		RequestLayerSpatial: buffer.InvalidLayerSpatial,
		MaxLayer:            buffer.DefaultMaxLayer,
		DistanceToDesired:   0,
	}
	result := f.Pause(nil, bitrates)
	require.Equal(t, expectedResult, result)
	require.Equal(t, expectedResult, f.lastAllocation)
	require.Equal(t, buffer.InvalidLayer, f.TargetLayer())
}

func TestForwarderGetTranslationParamsMuted(t *testing.T) {
	f := newForwarder(testutils.TestVP8Codec, webrtc.RTPCodecTypeVideo)
	f.Mute(true)

	params := &testutils.TestExtPacketParams{
		SequenceNumber: 23333,
		Timestamp:      0xabcdef,
		SSRC:           0x12345678,
	}
	extPkt, err := testutils.GetTestExtPacket(params)
	require.NoError(t, err)
	require.NotNil(t, extPkt)

	expectedTP := TranslationParams{
		shouldDrop: true,
	}
	actualTP, err := f.GetTranslationParams(extPkt, 0)
	require.NoError(t, err)
	require.Equal(t, expectedTP, actualTP)
}

func TestForwarderGetTranslationParamsAudio(t *testing.T) {
	f := newForwarder(testutils.TestOpusCodec, webrtc.RTPCodecTypeAudio)

	params := &testutils.TestExtPacketParams{
		SequenceNumber: 23333,
		Timestamp:      0xabcdef,
		SSRC:           0x12345678,
		PayloadSize:    20,
	}
	extPkt, _ := testutils.GetTestExtPacket(params)

	// should lock onto the first packet
	expectedTP := TranslationParams{
<<<<<<< HEAD
		rtp: TranslationParamsRTP{
			snOrdering:     SequenceNumberOrderingContiguous,
			sequenceNumber: 23333,
			timestamp:      0xabcdef,
=======
		rtp: &TranslationParamsRTP{
			snOrdering:        SequenceNumberOrderingContiguous,
			extSequenceNumber: 23333,
			extTimestamp:      0xabcdef,
>>>>>>> 492eb3bf
		},
	}
	actualTP, err := f.GetTranslationParams(extPkt, 0)
	require.NoError(t, err)
	require.Equal(t, expectedTP, actualTP)
	require.True(t, f.started)
	require.Equal(t, f.lastSSRC, params.SSRC)

	// send a duplicate, should be dropped
	expectedTP = TranslationParams{
		shouldDrop: true,
	}
	actualTP, err = f.GetTranslationParams(extPkt, 0)
	require.NoError(t, err)
	require.Equal(t, expectedTP, actualTP)

	// add a missing sequence number to the cache
	f.rtpMunger.snRangeMap.ExcludeRange(23332, 23333)

	// out-of-order packet should get offset from cache
	params = &testutils.TestExtPacketParams{
		SequenceNumber: 23331,
		Timestamp:      0xabcdef,
		SSRC:           0x12345678,
		PayloadSize:    20,
	}
	extPkt, _ = testutils.GetTestExtPacket(params)

	expectedTP = TranslationParams{
<<<<<<< HEAD
		rtp: TranslationParamsRTP{
			snOrdering:     SequenceNumberOrderingOutOfOrder,
			sequenceNumber: 23331,
			timestamp:      0xabcdef,
=======
		rtp: &TranslationParamsRTP{
			snOrdering:        SequenceNumberOrderingOutOfOrder,
			extSequenceNumber: 23331,
			extTimestamp:      0xabcdef,
>>>>>>> 492eb3bf
		},
	}
	actualTP, err = f.GetTranslationParams(extPkt, 0)
	require.NoError(t, err)
	require.Equal(t, expectedTP, actualTP)

	// padding only packet in order should be dropped
	params = &testutils.TestExtPacketParams{
		SequenceNumber: 23334,
		Timestamp:      0xabcdef,
		SSRC:           0x12345678,
	}
	extPkt, _ = testutils.GetTestExtPacket(params)

	expectedTP = TranslationParams{
		shouldDrop: true,
	}
	actualTP, err = f.GetTranslationParams(extPkt, 0)
	require.NoError(t, err)
	require.Equal(t, expectedTP, actualTP)

	// in order packet should be forwarded
	params = &testutils.TestExtPacketParams{
		SequenceNumber: 23335,
		Timestamp:      0xabcdef,
		SSRC:           0x12345678,
		PayloadSize:    20,
	}
	extPkt, _ = testutils.GetTestExtPacket(params)

	expectedTP = TranslationParams{
<<<<<<< HEAD
		rtp: TranslationParamsRTP{
			snOrdering:     SequenceNumberOrderingContiguous,
			sequenceNumber: 23333,
			timestamp:      0xabcdef,
=======
		rtp: &TranslationParamsRTP{
			snOrdering:        SequenceNumberOrderingContiguous,
			extSequenceNumber: 23333,
			extTimestamp:      0xabcdef,
>>>>>>> 492eb3bf
		},
	}
	actualTP, err = f.GetTranslationParams(extPkt, 0)
	require.NoError(t, err)
	require.Equal(t, expectedTP, actualTP)

	// padding only packet after a gap should not be dropped
	params = &testutils.TestExtPacketParams{
		SequenceNumber: 23337,
		Timestamp:      0xabcdef,
		SSRC:           0x12345678,
	}
	extPkt, _ = testutils.GetTestExtPacket(params)

	expectedTP = TranslationParams{
<<<<<<< HEAD
		rtp: TranslationParamsRTP{
			snOrdering:     SequenceNumberOrderingGap,
			sequenceNumber: 23335,
			timestamp:      0xabcdef,
=======
		rtp: &TranslationParamsRTP{
			snOrdering:        SequenceNumberOrderingGap,
			extSequenceNumber: 23335,
			extTimestamp:      0xabcdef,
>>>>>>> 492eb3bf
		},
	}
	actualTP, err = f.GetTranslationParams(extPkt, 0)
	require.NoError(t, err)
	require.Equal(t, expectedTP, actualTP)

	// out-of-order should be forwarded using cache
	params = &testutils.TestExtPacketParams{
		SequenceNumber: 23336,
		Timestamp:      0xabcdef,
		SSRC:           0x12345678,
		PayloadSize:    20,
	}
	extPkt, _ = testutils.GetTestExtPacket(params)

	expectedTP = TranslationParams{
<<<<<<< HEAD
		rtp: TranslationParamsRTP{
			snOrdering:     SequenceNumberOrderingOutOfOrder,
			sequenceNumber: 23334,
			timestamp:      0xabcdef,
=======
		rtp: &TranslationParamsRTP{
			snOrdering:        SequenceNumberOrderingOutOfOrder,
			extSequenceNumber: 23334,
			extTimestamp:      0xabcdef,
>>>>>>> 492eb3bf
		},
	}
	actualTP, err = f.GetTranslationParams(extPkt, 0)
	require.NoError(t, err)
	require.Equal(t, expectedTP, actualTP)

	// switching source should lock onto the new source, but sequence number should be contiguous
	params = &testutils.TestExtPacketParams{
		SequenceNumber: 123,
		Timestamp:      0xfedcba,
		SSRC:           0x87654321,
		PayloadSize:    20,
	}
	extPkt, _ = testutils.GetTestExtPacket(params)

	expectedTP = TranslationParams{
<<<<<<< HEAD
		rtp: TranslationParamsRTP{
			snOrdering:     SequenceNumberOrderingContiguous,
			sequenceNumber: 23336,
			timestamp:      0xabcdf0,
=======
		rtp: &TranslationParamsRTP{
			snOrdering:        SequenceNumberOrderingContiguous,
			extSequenceNumber: 23336,
			extTimestamp:      0xabcdf0,
>>>>>>> 492eb3bf
		},
	}
	actualTP, err = f.GetTranslationParams(extPkt, 0)
	require.NoError(t, err)
	require.Equal(t, expectedTP, actualTP)
	require.Equal(t, f.lastSSRC, params.SSRC)
}

func TestForwarderGetTranslationParamsVideo(t *testing.T) {
	buf := make([]byte, 100)
	f := newForwarder(testutils.TestVP8Codec, webrtc.RTPCodecTypeVideo)

	params := &testutils.TestExtPacketParams{
		SequenceNumber: 23333,
		Timestamp:      0xabcdef,
		SSRC:           0x12345678,
		PayloadSize:    20,
		SetMarker:      true,
	}
	vp8 := &buffer.VP8{
		FirstByte:  25,
		I:          true,
		M:          true,
		PictureID:  13467,
		L:          true,
		TL0PICIDX:  233,
		T:          true,
		TID:        0,
		Y:          true,
		K:          true,
		KEYIDX:     23,
		HeaderSize: 6,
		IsKeyFrame: false,
	}
	extPkt, _ := testutils.GetTestExtPacketVP8(params, vp8)

	// no target layers, should drop
	expectedTP := TranslationParams{
		shouldDrop: true,
	}
	actualTP, err := f.GetTranslationParams(extPkt, 0)
	require.NoError(t, err)
	require.Equal(t, expectedTP, actualTP)

	// although target layer matches, not a key frame, so should drop
	f.vls.SetTarget(buffer.VideoLayer{
		Spatial:  0,
		Temporal: 1,
	})
	expectedTP = TranslationParams{
		shouldDrop: true,
	}
	actualTP, err = f.GetTranslationParams(extPkt, 0)
	require.NoError(t, err)
	require.Equal(t, expectedTP, actualTP)

	// should lock onto packet (key frame)
	vp8 = &buffer.VP8{
		FirstByte:  25,
		I:          true,
		M:          true,
		PictureID:  13467,
		L:          true,
		TL0PICIDX:  233,
		T:          true,
		TID:        0,
		Y:          true,
		K:          true,
		KEYIDX:     23,
		HeaderSize: 6,
		IsKeyFrame: true,
	}
	extPkt, _ = testutils.GetTestExtPacketVP8(params, vp8)
	expectedTP = TranslationParams{
		isSwitching: true,
		isResuming:  true,
		rtp: TranslationParamsRTP{
			snOrdering:     SequenceNumberOrderingContiguous,
			sequenceNumber: 23333,
			timestamp:      0xabcdef,
		},
		marker: true,
	}
	actualTP, err = f.GetTranslationParams(extPkt, 0)
	require.NoError(t, err)
	require.Equal(t, expectedTP, actualTP)
	require.True(t, f.started)
	require.Equal(t, f.lastSSRC, params.SSRC)

	expectedVP8 := &buffer.VP8{
		FirstByte:  25,
		I:          true,
		M:          true,
		PictureID:  13467,
		L:          true,
		TL0PICIDX:  233,
		T:          true,
		TID:        0,
		Y:          true,
		K:          true,
		KEYIDX:     23,
		HeaderSize: 6,
		IsKeyFrame: true,
	}
	marshalledVP8, err := expectedVP8.Marshal()
	require.NoError(t, err)
<<<<<<< HEAD
	shouldForward, incomingHeaderSize, outgoingHeaderSize, err := f.TranslateCodecHeader(extPkt, &actualTP.rtp, buf)
=======
	expectedTP = TranslationParams{
		isSwitching: true,
		isResuming:  true,
		rtp: &TranslationParamsRTP{
			snOrdering:        SequenceNumberOrderingContiguous,
			extSequenceNumber: 23333,
			extTimestamp:      0xabcdef,
		},
		codecBytes: marshalledVP8,
		marker:     true,
	}
	actualTP, err = f.GetTranslationParams(extPkt, 0)
>>>>>>> 492eb3bf
	require.NoError(t, err)
	require.True(t, shouldForward)
	require.Equal(t, 6, incomingHeaderSize)
	require.Equal(t, 6, outgoingHeaderSize)
	require.Equal(t, marshalledVP8, buf[:outgoingHeaderSize])

	// send a duplicate, should be dropped
	expectedTP = TranslationParams{
		shouldDrop: true,
		marker:     true,
	}
	actualTP, err = f.GetTranslationParams(extPkt, 0)
	require.NoError(t, err)
	require.Equal(t, expectedTP, actualTP)

	// out-of-order packet not in cache (codec cache) should be dropped
	params = &testutils.TestExtPacketParams{
		SequenceNumber: 23332,
		Timestamp:      0xabcdef,
		SSRC:           0x12345678,
		PayloadSize:    20,
	}
	extPkt, _ = testutils.GetTestExtPacketVP8(params, vp8)
	expectedTP = TranslationParams{
		rtp: TranslationParamsRTP{
			snOrdering:     SequenceNumberOrderingOutOfOrder,
			sequenceNumber: 23332,
			timestamp:      0xabcdef,
		},
	}
	actualTP, err = f.GetTranslationParams(extPkt, 0)
	require.NoError(t, err)
	require.Equal(t, expectedTP, actualTP)

	shouldForward, incomingHeaderSize, outgoingHeaderSize, err = f.TranslateCodecHeader(extPkt, &actualTP.rtp, buf)
	require.NoError(t, err)
	require.False(t, shouldForward)

	// padding only packet in order should be dropped
	params = &testutils.TestExtPacketParams{
		SequenceNumber: 23334,
		Timestamp:      0xabcdef,
		SSRC:           0x12345678,
	}
	extPkt, _ = testutils.GetTestExtPacketVP8(params, vp8)
	expectedTP = TranslationParams{
		shouldDrop: true,
	}
	actualTP, err = f.GetTranslationParams(extPkt, 0)
	require.NoError(t, err)
	require.Equal(t, expectedTP, actualTP)

	// in order packet should be forwarded
	params = &testutils.TestExtPacketParams{
		SequenceNumber: 23335,
		Timestamp:      0xabcdef,
		SSRC:           0x12345678,
		PayloadSize:    20,
	}
	extPkt, _ = testutils.GetTestExtPacketVP8(params, vp8)
	expectedTP = TranslationParams{
		rtp: TranslationParamsRTP{
			snOrdering:     SequenceNumberOrderingContiguous,
			sequenceNumber: 23334,
			timestamp:      0xabcdef,
		},
	}
	actualTP, err = f.GetTranslationParams(extPkt, 0)
	require.NoError(t, err)
	require.Equal(t, expectedTP, actualTP)

	expectedVP8 = &buffer.VP8{
		FirstByte:  25,
		I:          true,
		M:          true,
		PictureID:  13467,
		L:          true,
		TL0PICIDX:  233,
		T:          true,
		TID:        0,
		Y:          true,
		K:          true,
		KEYIDX:     23,
		HeaderSize: 6,
		IsKeyFrame: true,
	}
	marshalledVP8, err = expectedVP8.Marshal()
	require.NoError(t, err)
<<<<<<< HEAD
	shouldForward, incomingHeaderSize, outgoingHeaderSize, err = f.TranslateCodecHeader(extPkt, &actualTP.rtp, buf)
=======
	expectedTP = TranslationParams{
		rtp: &TranslationParamsRTP{
			snOrdering:        SequenceNumberOrderingContiguous,
			extSequenceNumber: 23334,
			extTimestamp:      0xabcdef,
		},
		codecBytes: marshalledVP8,
	}
	actualTP, err = f.GetTranslationParams(extPkt, 0)
>>>>>>> 492eb3bf
	require.NoError(t, err)
	require.True(t, shouldForward)
	require.Equal(t, 6, incomingHeaderSize)
	require.Equal(t, 6, outgoingHeaderSize)
	require.Equal(t, marshalledVP8, buf[:outgoingHeaderSize])

	// temporal layer matching target, should be forwarded
	params = &testutils.TestExtPacketParams{
		SequenceNumber: 23336,
		Timestamp:      0xabcdef,
		SSRC:           0x12345678,
		PayloadSize:    20,
	}
	vp8 = &buffer.VP8{
		FirstByte:  25,
		S:          true,
		I:          true,
		M:          true,
		PictureID:  13468,
		L:          true,
		TL0PICIDX:  233,
		T:          true,
		TID:        1,
		Y:          true,
		K:          true,
		KEYIDX:     23,
		HeaderSize: 6,
		IsKeyFrame: true,
	}
	extPkt, _ = testutils.GetTestExtPacketVP8(params, vp8)
	expectedTP = TranslationParams{
		rtp: TranslationParamsRTP{
			snOrdering:     SequenceNumberOrderingContiguous,
			sequenceNumber: 23335,
			timestamp:      0xabcdef,
		},
	}
	actualTP, err = f.GetTranslationParams(extPkt, 0)
	require.NoError(t, err)
	require.Equal(t, expectedTP, actualTP)

	expectedVP8 = &buffer.VP8{
		FirstByte:  25,
		I:          true,
		M:          true,
		PictureID:  13468,
		L:          true,
		TL0PICIDX:  233,
		T:          true,
		TID:        1,
		Y:          true,
		K:          true,
		KEYIDX:     23,
		HeaderSize: 6,
		IsKeyFrame: true,
	}
	marshalledVP8, err = expectedVP8.Marshal()
	require.NoError(t, err)
<<<<<<< HEAD
	shouldForward, incomingHeaderSize, outgoingHeaderSize, err = f.TranslateCodecHeader(extPkt, &actualTP.rtp, buf)
=======
	expectedTP = TranslationParams{
		rtp: &TranslationParamsRTP{
			snOrdering:        SequenceNumberOrderingContiguous,
			extSequenceNumber: 23335,
			extTimestamp:      0xabcdef,
		},
		codecBytes: marshalledVP8,
	}
	actualTP, err = f.GetTranslationParams(extPkt, 0)
>>>>>>> 492eb3bf
	require.NoError(t, err)
	require.True(t, shouldForward)
	require.Equal(t, 6, incomingHeaderSize)
	require.Equal(t, 6, outgoingHeaderSize)
	require.Equal(t, marshalledVP8, buf[:outgoingHeaderSize])

	// temporal layer higher than target, should be dropped
	params = &testutils.TestExtPacketParams{
		SequenceNumber: 23337,
		Timestamp:      0xabcdef,
		SSRC:           0x12345678,
		PayloadSize:    20,
	}
	vp8 = &buffer.VP8{
		FirstByte:  25,
		I:          true,
		M:          true,
		PictureID:  13468,
		L:          true,
		TL0PICIDX:  233,
		T:          true,
		TID:        2,
		Y:          true,
		K:          true,
		KEYIDX:     23,
		HeaderSize: 6,
		IsKeyFrame: true,
	}
	extPkt, _ = testutils.GetTestExtPacketVP8(params, vp8)
	expectedTP = TranslationParams{
		rtp: TranslationParamsRTP{
			snOrdering:     SequenceNumberOrderingContiguous,
			sequenceNumber: 23336,
			timestamp:      0xabcdef,
		},
	}
	actualTP, err = f.GetTranslationParams(extPkt, 0)
	require.NoError(t, err)
	require.Equal(t, expectedTP, actualTP)

	shouldForward, incomingHeaderSize, outgoingHeaderSize, err = f.TranslateCodecHeader(extPkt, &actualTP.rtp, buf)
	require.NoError(t, err)
	require.False(t, shouldForward)

	// RTP sequence number and VP8 picture id should be contiguous after dropping higher temporal layer picture
	params = &testutils.TestExtPacketParams{
		SequenceNumber: 23338,
		Timestamp:      0xabcdef,
		SSRC:           0x12345678,
		PayloadSize:    20,
	}
	vp8 = &buffer.VP8{
		FirstByte:  25,
		I:          true,
		M:          true,
		PictureID:  13469,
		L:          true,
		TL0PICIDX:  234,
		T:          true,
		TID:        0,
		Y:          true,
		K:          true,
		KEYIDX:     23,
		HeaderSize: 6,
		IsKeyFrame: false,
	}
	extPkt, _ = testutils.GetTestExtPacketVP8(params, vp8)
	expectedTP = TranslationParams{
		rtp: TranslationParamsRTP{
			snOrdering:     SequenceNumberOrderingContiguous,
			sequenceNumber: 23336,
			timestamp:      0xabcdef,
		},
	}
	actualTP, err = f.GetTranslationParams(extPkt, 0)
	require.NoError(t, err)
	require.Equal(t, expectedTP, actualTP)

	expectedVP8 = &buffer.VP8{
		FirstByte:  25,
		I:          true,
		M:          true,
		PictureID:  13469,
		L:          true,
		TL0PICIDX:  234,
		T:          true,
		TID:        0,
		Y:          true,
		K:          true,
		KEYIDX:     23,
		HeaderSize: 6,
		IsKeyFrame: false,
	}
	marshalledVP8, err = expectedVP8.Marshal()
	require.NoError(t, err)
<<<<<<< HEAD
	shouldForward, incomingHeaderSize, outgoingHeaderSize, err = f.TranslateCodecHeader(extPkt, &actualTP.rtp, buf)
=======
	expectedTP = TranslationParams{
		rtp: &TranslationParamsRTP{
			snOrdering:        SequenceNumberOrderingContiguous,
			extSequenceNumber: 23336,
			extTimestamp:      0xabcdef,
		},
		codecBytes: marshalledVP8,
	}
	actualTP, err = f.GetTranslationParams(extPkt, 0)
>>>>>>> 492eb3bf
	require.NoError(t, err)
	require.True(t, shouldForward)
	require.Equal(t, 6, incomingHeaderSize)
	require.Equal(t, 6, outgoingHeaderSize)
	require.Equal(t, marshalledVP8, buf[:outgoingHeaderSize])

	// padding only packet after a gap should be forwarded
	params = &testutils.TestExtPacketParams{
		SequenceNumber: 23340,
		Timestamp:      0xabcdef,
		SSRC:           0x12345678,
	}
	extPkt, _ = testutils.GetTestExtPacket(params)

	expectedTP = TranslationParams{
<<<<<<< HEAD
		rtp: TranslationParamsRTP{
			snOrdering:     SequenceNumberOrderingGap,
			sequenceNumber: 23338,
			timestamp:      0xabcdef,
=======
		rtp: &TranslationParamsRTP{
			snOrdering:        SequenceNumberOrderingGap,
			extSequenceNumber: 23338,
			extTimestamp:      0xabcdef,
>>>>>>> 492eb3bf
		},
	}
	actualTP, err = f.GetTranslationParams(extPkt, 0)
	require.NoError(t, err)
	require.Equal(t, expectedTP, actualTP)

	// out-of-order should be forwarded using cache, even if it is padding only
	params = &testutils.TestExtPacketParams{
		SequenceNumber: 23339,
		Timestamp:      0xabcdef,
		SSRC:           0x12345678,
	}
	extPkt, _ = testutils.GetTestExtPacket(params)

	expectedTP = TranslationParams{
<<<<<<< HEAD
		rtp: TranslationParamsRTP{
			snOrdering:     SequenceNumberOrderingOutOfOrder,
			sequenceNumber: 23337,
			timestamp:      0xabcdef,
=======
		rtp: &TranslationParamsRTP{
			snOrdering:        SequenceNumberOrderingOutOfOrder,
			extSequenceNumber: 23337,
			extTimestamp:      0xabcdef,
>>>>>>> 492eb3bf
		},
	}
	actualTP, err = f.GetTranslationParams(extPkt, 0)
	require.NoError(t, err)
	require.Equal(t, expectedTP, actualTP)

	// switching SSRC (happens for new layer or new track source)
	// should lock onto the new source, but sequence number should be contiguous
	f.vls.SetTarget(buffer.VideoLayer{
		Spatial:  1,
		Temporal: 1,
	})

	params = &testutils.TestExtPacketParams{
		SequenceNumber: 123,
		Timestamp:      0xfedcba,
		SSRC:           0x87654321,
		PayloadSize:    20,
	}
	vp8 = &buffer.VP8{
		FirstByte:  25,
		I:          true,
		M:          false,
		PictureID:  45,
		L:          true,
		TL0PICIDX:  12,
		T:          true,
		TID:        0,
		Y:          true,
		K:          true,
		KEYIDX:     30,
		HeaderSize: 5,
		IsKeyFrame: true,
	}
	extPkt, _ = testutils.GetTestExtPacketVP8(params, vp8)

	expectedTP = TranslationParams{
		isSwitching: true,
		rtp: TranslationParamsRTP{
			snOrdering:     SequenceNumberOrderingContiguous,
			sequenceNumber: 23339,
			timestamp:      0xabcdf0,
		},
	}
	actualTP, err = f.GetTranslationParams(extPkt, 1)
	require.NoError(t, err)
	require.Equal(t, expectedTP, actualTP)
	require.Equal(t, f.lastSSRC, params.SSRC)

	expectedVP8 = &buffer.VP8{
		FirstByte:  25,
		I:          true,
		M:          true,
		PictureID:  13470,
		L:          true,
		TL0PICIDX:  235,
		T:          true,
		TID:        0,
		Y:          true,
		K:          true,
		KEYIDX:     24,
		HeaderSize: 6,
		IsKeyFrame: true,
	}
	marshalledVP8, err = expectedVP8.Marshal()
	require.NoError(t, err)
<<<<<<< HEAD
	shouldForward, incomingHeaderSize, outgoingHeaderSize, err = f.TranslateCodecHeader(extPkt, &actualTP.rtp, buf)
=======
	expectedTP = TranslationParams{
		isSwitching: true,
		rtp: &TranslationParamsRTP{
			snOrdering:        SequenceNumberOrderingContiguous,
			extSequenceNumber: 23339,
			extTimestamp:      0xabcdf0,
		},
		codecBytes: marshalledVP8,
	}
	actualTP, err = f.GetTranslationParams(extPkt, 1)
>>>>>>> 492eb3bf
	require.NoError(t, err)
	require.True(t, shouldForward)
	require.Equal(t, 5, incomingHeaderSize)
	require.Equal(t, 6, outgoingHeaderSize)
	require.Equal(t, marshalledVP8, buf[:outgoingHeaderSize])
}

func TestForwarderGetSnTsForPadding(t *testing.T) {
	f := newForwarder(testutils.TestVP8Codec, webrtc.RTPCodecTypeVideo)

	params := &testutils.TestExtPacketParams{
		SequenceNumber: 23333,
		Timestamp:      0xabcdef,
		SSRC:           0x12345678,
		PayloadSize:    20,
	}
	vp8 := &buffer.VP8{
		FirstByte:  25,
		I:          true,
		M:          true,
		PictureID:  13467,
		L:          true,
		TL0PICIDX:  233,
		T:          true,
		TID:        0,
		Y:          true,
		K:          true,
		KEYIDX:     23,
		HeaderSize: 6,
		IsKeyFrame: true,
	}
	extPkt, _ := testutils.GetTestExtPacketVP8(params, vp8)

	f.vls.SetTarget(buffer.VideoLayer{
		Spatial:  0,
		Temporal: 1,
	})
	f.vls.SetCurrent(buffer.InvalidLayer)

	// send it through so that forwarder locks onto stream
	_, _ = f.GetTranslationParams(extPkt, 0)

	// pause stream and get padding, it should still work
	disable(f)

	// should get back frame end needed as the last packet did not have RTP marker set
	snts, err := f.GetSnTsForPadding(5, false)
	require.NoError(t, err)

	numPadding := 5
	clockRate := uint32(0)
	frameRate := uint32(5)
	var sntsExpected = make([]SnTs, numPadding)
	for i := 0; i < numPadding; i++ {
		sntsExpected[i] = SnTs{
			extSequenceNumber: 23333 + uint64(i) + 1,
			extTimestamp:      0xabcdef + (uint64(i)*uint64(clockRate))/uint64(frameRate),
		}
	}
	require.Equal(t, sntsExpected, snts)

	// now that there is a marker, timestamp should jump on first padding when asked again
	snts, err = f.GetSnTsForPadding(numPadding, false)
	require.NoError(t, err)

	for i := 0; i < numPadding; i++ {
		sntsExpected[i] = SnTs{
			extSequenceNumber: 23338 + uint64(i) + 1,
			extTimestamp:      0xabcdef + (uint64(i+1)*uint64(clockRate))/uint64(frameRate),
		}
	}
	require.Equal(t, sntsExpected, snts)
}

func TestForwarderGetSnTsForBlankFrames(t *testing.T) {
	f := newForwarder(testutils.TestVP8Codec, webrtc.RTPCodecTypeVideo)

	params := &testutils.TestExtPacketParams{
		SequenceNumber: 23333,
		Timestamp:      0xabcdef,
		SSRC:           0x12345678,
		PayloadSize:    20,
	}
	vp8 := &buffer.VP8{
		FirstByte:  25,
		I:          true,
		M:          true,
		PictureID:  13467,
		L:          true,
		TL0PICIDX:  233,
		T:          true,
		TID:        0,
		Y:          true,
		K:          true,
		KEYIDX:     23,
		HeaderSize: 6,
		IsKeyFrame: true,
	}
	extPkt, _ := testutils.GetTestExtPacketVP8(params, vp8)

	f.vls.SetTarget(buffer.VideoLayer{
		Spatial:  0,
		Temporal: 1,
	})
	f.vls.SetCurrent(buffer.InvalidLayer)

	// send it through so that forwarder locks onto stream
	_, _ = f.GetTranslationParams(extPkt, 0)

	// should get back frame end needed as the last packet did not have RTP marker set
	numBlankFrames := 6
	snts, frameEndNeeded, err := f.GetSnTsForBlankFrames(30, numBlankFrames)
	require.NoError(t, err)
	require.True(t, frameEndNeeded)

	// there should be one more than RTPBlankFramesMax as one would have been allocated to end previous frame
	numPadding := numBlankFrames + 1
	clockRate := testutils.TestVP8Codec.ClockRate
	frameRate := uint32(30)
	var sntsExpected = make([]SnTs, numPadding)
	for i := 0; i < numPadding; i++ {
		// first blank frame should have same timestamp as last frame as end frame is synthesized
		ts := params.Timestamp
		if i != 0 {
			// +1 here due to expected time stamp bumpint by at least one so that time stamp is always moving ahead
			ts = params.Timestamp + 1 + ((uint32(i)*clockRate)+frameRate-1)/frameRate
		}
		sntsExpected[i] = SnTs{
			extSequenceNumber: uint64(params.SequenceNumber) + uint64(i) + 1,
			extTimestamp:      uint64(ts),
		}
	}
	require.Equal(t, sntsExpected, snts)

	// now that there is a marker, timestamp should jump on first padding when asked again
	// also number of padding should be RTPBlankFramesMax
	numPadding = numBlankFrames
	sntsExpected = sntsExpected[:numPadding]
	for i := 0; i < numPadding; i++ {
		sntsExpected[i] = SnTs{
			extSequenceNumber: uint64(params.SequenceNumber) + uint64(len(snts)) + uint64(i) + 1,
			// +1 here due to expected time stamp bumpint by at least one so that time stamp is always moving ahead
			extTimestamp: snts[len(snts)-1].extTimestamp + 1 + ((uint64(i+1)*uint64(clockRate))+uint64(frameRate)-1)/uint64(frameRate),
		}
	}
	snts, frameEndNeeded, err = f.GetSnTsForBlankFrames(30, numBlankFrames)
	require.NoError(t, err)
	require.False(t, frameEndNeeded)
	require.Equal(t, sntsExpected, snts)
}

func TestForwarderGetPaddingVP8(t *testing.T) {
	buf := make([]byte, 100)
	f := newForwarder(testutils.TestVP8Codec, webrtc.RTPCodecTypeVideo)

	params := &testutils.TestExtPacketParams{
		SequenceNumber: 23333,
		Timestamp:      0xabcdef,
		SSRC:           0x12345678,
		PayloadSize:    20,
	}
	vp8 := &buffer.VP8{
		FirstByte:  25,
		I:          true,
		M:          true,
		PictureID:  13467,
		L:          true,
		TL0PICIDX:  233,
		T:          true,
		TID:        13,
		Y:          true,
		K:          true,
		KEYIDX:     23,
		HeaderSize: 6,
		IsKeyFrame: true,
	}
	extPkt, _ := testutils.GetTestExtPacketVP8(params, vp8)

	f.vls.SetTarget(buffer.VideoLayer{
		Spatial:  0,
		Temporal: 1,
	})
	f.vls.SetCurrent(buffer.InvalidLayer)

	// send it through so that forwarder locks onto stream
	_, _ = f.GetTranslationParams(extPkt, 0)

	// getting padding with frame end needed, should repeat the last picture id
	expectedVP8 := buffer.VP8{
		FirstByte:  16,
		I:          true,
		M:          true,
		PictureID:  13467,
		L:          true,
		TL0PICIDX:  233,
		T:          true,
		TID:        0,
		Y:          true,
		K:          true,
		KEYIDX:     23,
		HeaderSize: 6,
		IsKeyFrame: true,
	}
	n, err := f.GetPadding(true, buf)
	require.NoError(t, err)
	marshalledVP8, err := expectedVP8.Marshal()
	require.NoError(t, err)
	require.Equal(t, marshalledVP8, buf[:n])

	// getting padding with no frame end needed, should get next picture id
	expectedVP8 = buffer.VP8{
		FirstByte:  16,
		I:          true,
		M:          true,
		PictureID:  13468,
		L:          true,
		TL0PICIDX:  234,
		T:          true,
		TID:        0,
		Y:          true,
		K:          true,
		KEYIDX:     24,
		HeaderSize: 6,
		IsKeyFrame: true,
	}
	n, err = f.GetPadding(false, buf)
	require.NoError(t, err)
	marshalledVP8, err = expectedVP8.Marshal()
	require.NoError(t, err)
	require.Equal(t, marshalledVP8, buf[:n])
}<|MERGE_RESOLUTION|>--- conflicted
+++ resolved
@@ -1193,17 +1193,10 @@
 
 	// should lock onto the first packet
 	expectedTP := TranslationParams{
-<<<<<<< HEAD
 		rtp: TranslationParamsRTP{
-			snOrdering:     SequenceNumberOrderingContiguous,
-			sequenceNumber: 23333,
-			timestamp:      0xabcdef,
-=======
-		rtp: &TranslationParamsRTP{
 			snOrdering:        SequenceNumberOrderingContiguous,
 			extSequenceNumber: 23333,
 			extTimestamp:      0xabcdef,
->>>>>>> 492eb3bf
 		},
 	}
 	actualTP, err := f.GetTranslationParams(extPkt, 0)
@@ -1233,17 +1226,10 @@
 	extPkt, _ = testutils.GetTestExtPacket(params)
 
 	expectedTP = TranslationParams{
-<<<<<<< HEAD
 		rtp: TranslationParamsRTP{
-			snOrdering:     SequenceNumberOrderingOutOfOrder,
-			sequenceNumber: 23331,
-			timestamp:      0xabcdef,
-=======
-		rtp: &TranslationParamsRTP{
 			snOrdering:        SequenceNumberOrderingOutOfOrder,
 			extSequenceNumber: 23331,
 			extTimestamp:      0xabcdef,
->>>>>>> 492eb3bf
 		},
 	}
 	actualTP, err = f.GetTranslationParams(extPkt, 0)
@@ -1275,17 +1261,10 @@
 	extPkt, _ = testutils.GetTestExtPacket(params)
 
 	expectedTP = TranslationParams{
-<<<<<<< HEAD
 		rtp: TranslationParamsRTP{
-			snOrdering:     SequenceNumberOrderingContiguous,
-			sequenceNumber: 23333,
-			timestamp:      0xabcdef,
-=======
-		rtp: &TranslationParamsRTP{
 			snOrdering:        SequenceNumberOrderingContiguous,
 			extSequenceNumber: 23333,
 			extTimestamp:      0xabcdef,
->>>>>>> 492eb3bf
 		},
 	}
 	actualTP, err = f.GetTranslationParams(extPkt, 0)
@@ -1301,17 +1280,10 @@
 	extPkt, _ = testutils.GetTestExtPacket(params)
 
 	expectedTP = TranslationParams{
-<<<<<<< HEAD
 		rtp: TranslationParamsRTP{
-			snOrdering:     SequenceNumberOrderingGap,
-			sequenceNumber: 23335,
-			timestamp:      0xabcdef,
-=======
-		rtp: &TranslationParamsRTP{
 			snOrdering:        SequenceNumberOrderingGap,
 			extSequenceNumber: 23335,
 			extTimestamp:      0xabcdef,
->>>>>>> 492eb3bf
 		},
 	}
 	actualTP, err = f.GetTranslationParams(extPkt, 0)
@@ -1328,17 +1300,10 @@
 	extPkt, _ = testutils.GetTestExtPacket(params)
 
 	expectedTP = TranslationParams{
-<<<<<<< HEAD
 		rtp: TranslationParamsRTP{
-			snOrdering:     SequenceNumberOrderingOutOfOrder,
-			sequenceNumber: 23334,
-			timestamp:      0xabcdef,
-=======
-		rtp: &TranslationParamsRTP{
 			snOrdering:        SequenceNumberOrderingOutOfOrder,
 			extSequenceNumber: 23334,
 			extTimestamp:      0xabcdef,
->>>>>>> 492eb3bf
 		},
 	}
 	actualTP, err = f.GetTranslationParams(extPkt, 0)
@@ -1355,17 +1320,10 @@
 	extPkt, _ = testutils.GetTestExtPacket(params)
 
 	expectedTP = TranslationParams{
-<<<<<<< HEAD
 		rtp: TranslationParamsRTP{
-			snOrdering:     SequenceNumberOrderingContiguous,
-			sequenceNumber: 23336,
-			timestamp:      0xabcdf0,
-=======
-		rtp: &TranslationParamsRTP{
 			snOrdering:        SequenceNumberOrderingContiguous,
 			extSequenceNumber: 23336,
 			extTimestamp:      0xabcdf0,
->>>>>>> 492eb3bf
 		},
 	}
 	actualTP, err = f.GetTranslationParams(extPkt, 0)
@@ -1443,9 +1401,9 @@
 		isSwitching: true,
 		isResuming:  true,
 		rtp: TranslationParamsRTP{
-			snOrdering:     SequenceNumberOrderingContiguous,
-			sequenceNumber: 23333,
-			timestamp:      0xabcdef,
+			snOrdering:        SequenceNumberOrderingContiguous,
+			extSequenceNumber: 23333,
+			extTimestamp:      0xabcdef,
 		},
 		marker: true,
 	}
@@ -1472,22 +1430,7 @@
 	}
 	marshalledVP8, err := expectedVP8.Marshal()
 	require.NoError(t, err)
-<<<<<<< HEAD
 	shouldForward, incomingHeaderSize, outgoingHeaderSize, err := f.TranslateCodecHeader(extPkt, &actualTP.rtp, buf)
-=======
-	expectedTP = TranslationParams{
-		isSwitching: true,
-		isResuming:  true,
-		rtp: &TranslationParamsRTP{
-			snOrdering:        SequenceNumberOrderingContiguous,
-			extSequenceNumber: 23333,
-			extTimestamp:      0xabcdef,
-		},
-		codecBytes: marshalledVP8,
-		marker:     true,
-	}
-	actualTP, err = f.GetTranslationParams(extPkt, 0)
->>>>>>> 492eb3bf
 	require.NoError(t, err)
 	require.True(t, shouldForward)
 	require.Equal(t, 6, incomingHeaderSize)
@@ -1513,9 +1456,9 @@
 	extPkt, _ = testutils.GetTestExtPacketVP8(params, vp8)
 	expectedTP = TranslationParams{
 		rtp: TranslationParamsRTP{
-			snOrdering:     SequenceNumberOrderingOutOfOrder,
-			sequenceNumber: 23332,
-			timestamp:      0xabcdef,
+			snOrdering:        SequenceNumberOrderingOutOfOrder,
+			extSequenceNumber: 23332,
+			extTimestamp:      0xabcdef,
 		},
 	}
 	actualTP, err = f.GetTranslationParams(extPkt, 0)
@@ -1550,9 +1493,9 @@
 	extPkt, _ = testutils.GetTestExtPacketVP8(params, vp8)
 	expectedTP = TranslationParams{
 		rtp: TranslationParamsRTP{
-			snOrdering:     SequenceNumberOrderingContiguous,
-			sequenceNumber: 23334,
-			timestamp:      0xabcdef,
+			snOrdering:        SequenceNumberOrderingContiguous,
+			extSequenceNumber: 23334,
+			extTimestamp:      0xabcdef,
 		},
 	}
 	actualTP, err = f.GetTranslationParams(extPkt, 0)
@@ -1576,19 +1519,7 @@
 	}
 	marshalledVP8, err = expectedVP8.Marshal()
 	require.NoError(t, err)
-<<<<<<< HEAD
 	shouldForward, incomingHeaderSize, outgoingHeaderSize, err = f.TranslateCodecHeader(extPkt, &actualTP.rtp, buf)
-=======
-	expectedTP = TranslationParams{
-		rtp: &TranslationParamsRTP{
-			snOrdering:        SequenceNumberOrderingContiguous,
-			extSequenceNumber: 23334,
-			extTimestamp:      0xabcdef,
-		},
-		codecBytes: marshalledVP8,
-	}
-	actualTP, err = f.GetTranslationParams(extPkt, 0)
->>>>>>> 492eb3bf
 	require.NoError(t, err)
 	require.True(t, shouldForward)
 	require.Equal(t, 6, incomingHeaderSize)
@@ -1621,9 +1552,9 @@
 	extPkt, _ = testutils.GetTestExtPacketVP8(params, vp8)
 	expectedTP = TranslationParams{
 		rtp: TranslationParamsRTP{
-			snOrdering:     SequenceNumberOrderingContiguous,
-			sequenceNumber: 23335,
-			timestamp:      0xabcdef,
+			snOrdering:        SequenceNumberOrderingContiguous,
+			extSequenceNumber: 23335,
+			extTimestamp:      0xabcdef,
 		},
 	}
 	actualTP, err = f.GetTranslationParams(extPkt, 0)
@@ -1647,19 +1578,7 @@
 	}
 	marshalledVP8, err = expectedVP8.Marshal()
 	require.NoError(t, err)
-<<<<<<< HEAD
 	shouldForward, incomingHeaderSize, outgoingHeaderSize, err = f.TranslateCodecHeader(extPkt, &actualTP.rtp, buf)
-=======
-	expectedTP = TranslationParams{
-		rtp: &TranslationParamsRTP{
-			snOrdering:        SequenceNumberOrderingContiguous,
-			extSequenceNumber: 23335,
-			extTimestamp:      0xabcdef,
-		},
-		codecBytes: marshalledVP8,
-	}
-	actualTP, err = f.GetTranslationParams(extPkt, 0)
->>>>>>> 492eb3bf
 	require.NoError(t, err)
 	require.True(t, shouldForward)
 	require.Equal(t, 6, incomingHeaderSize)
@@ -1691,9 +1610,9 @@
 	extPkt, _ = testutils.GetTestExtPacketVP8(params, vp8)
 	expectedTP = TranslationParams{
 		rtp: TranslationParamsRTP{
-			snOrdering:     SequenceNumberOrderingContiguous,
-			sequenceNumber: 23336,
-			timestamp:      0xabcdef,
+			snOrdering:        SequenceNumberOrderingContiguous,
+			extSequenceNumber: 23336,
+			extTimestamp:      0xabcdef,
 		},
 	}
 	actualTP, err = f.GetTranslationParams(extPkt, 0)
@@ -1729,9 +1648,9 @@
 	extPkt, _ = testutils.GetTestExtPacketVP8(params, vp8)
 	expectedTP = TranslationParams{
 		rtp: TranslationParamsRTP{
-			snOrdering:     SequenceNumberOrderingContiguous,
-			sequenceNumber: 23336,
-			timestamp:      0xabcdef,
+			snOrdering:        SequenceNumberOrderingContiguous,
+			extSequenceNumber: 23336,
+			extTimestamp:      0xabcdef,
 		},
 	}
 	actualTP, err = f.GetTranslationParams(extPkt, 0)
@@ -1755,19 +1674,7 @@
 	}
 	marshalledVP8, err = expectedVP8.Marshal()
 	require.NoError(t, err)
-<<<<<<< HEAD
 	shouldForward, incomingHeaderSize, outgoingHeaderSize, err = f.TranslateCodecHeader(extPkt, &actualTP.rtp, buf)
-=======
-	expectedTP = TranslationParams{
-		rtp: &TranslationParamsRTP{
-			snOrdering:        SequenceNumberOrderingContiguous,
-			extSequenceNumber: 23336,
-			extTimestamp:      0xabcdef,
-		},
-		codecBytes: marshalledVP8,
-	}
-	actualTP, err = f.GetTranslationParams(extPkt, 0)
->>>>>>> 492eb3bf
 	require.NoError(t, err)
 	require.True(t, shouldForward)
 	require.Equal(t, 6, incomingHeaderSize)
@@ -1783,17 +1690,10 @@
 	extPkt, _ = testutils.GetTestExtPacket(params)
 
 	expectedTP = TranslationParams{
-<<<<<<< HEAD
 		rtp: TranslationParamsRTP{
-			snOrdering:     SequenceNumberOrderingGap,
-			sequenceNumber: 23338,
-			timestamp:      0xabcdef,
-=======
-		rtp: &TranslationParamsRTP{
 			snOrdering:        SequenceNumberOrderingGap,
 			extSequenceNumber: 23338,
 			extTimestamp:      0xabcdef,
->>>>>>> 492eb3bf
 		},
 	}
 	actualTP, err = f.GetTranslationParams(extPkt, 0)
@@ -1809,17 +1709,10 @@
 	extPkt, _ = testutils.GetTestExtPacket(params)
 
 	expectedTP = TranslationParams{
-<<<<<<< HEAD
 		rtp: TranslationParamsRTP{
-			snOrdering:     SequenceNumberOrderingOutOfOrder,
-			sequenceNumber: 23337,
-			timestamp:      0xabcdef,
-=======
-		rtp: &TranslationParamsRTP{
 			snOrdering:        SequenceNumberOrderingOutOfOrder,
 			extSequenceNumber: 23337,
 			extTimestamp:      0xabcdef,
->>>>>>> 492eb3bf
 		},
 	}
 	actualTP, err = f.GetTranslationParams(extPkt, 0)
@@ -1859,9 +1752,9 @@
 	expectedTP = TranslationParams{
 		isSwitching: true,
 		rtp: TranslationParamsRTP{
-			snOrdering:     SequenceNumberOrderingContiguous,
-			sequenceNumber: 23339,
-			timestamp:      0xabcdf0,
+			snOrdering:        SequenceNumberOrderingContiguous,
+			extSequenceNumber: 23339,
+			extTimestamp:      0xabcdf0,
 		},
 	}
 	actualTP, err = f.GetTranslationParams(extPkt, 1)
@@ -1886,20 +1779,7 @@
 	}
 	marshalledVP8, err = expectedVP8.Marshal()
 	require.NoError(t, err)
-<<<<<<< HEAD
 	shouldForward, incomingHeaderSize, outgoingHeaderSize, err = f.TranslateCodecHeader(extPkt, &actualTP.rtp, buf)
-=======
-	expectedTP = TranslationParams{
-		isSwitching: true,
-		rtp: &TranslationParamsRTP{
-			snOrdering:        SequenceNumberOrderingContiguous,
-			extSequenceNumber: 23339,
-			extTimestamp:      0xabcdf0,
-		},
-		codecBytes: marshalledVP8,
-	}
-	actualTP, err = f.GetTranslationParams(extPkt, 1)
->>>>>>> 492eb3bf
 	require.NoError(t, err)
 	require.True(t, shouldForward)
 	require.Equal(t, 5, incomingHeaderSize)
