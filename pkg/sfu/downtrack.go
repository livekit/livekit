--- conflicted
+++ resolved
@@ -555,16 +555,8 @@
 			d.stopKeyFrameRequester()
 		}
 
-<<<<<<< HEAD
 		if extPkt.KeyFrame {
-=======
-		if !tp.isSwitchingToTargetLayer {
->>>>>>> 8a7478fd
 			d.logger.Debugw("forwarding key frame", "layer", layer)
-		} else {
-			if d.onTargetLayerFound != nil {
-				d.onTargetLayerFound(d)
-			}
 		}
 
 		if tp.isSwitchingToTargetLayer && d.onTargetLayerFound != nil {
