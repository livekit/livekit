--- conflicted
+++ resolved
@@ -689,15 +689,8 @@
 
 	hdr, err := d.getTranslatedRTPHeader(extPkt, &tp)
 	if err != nil {
-<<<<<<< HEAD
-		d.params.Logger.Errorw("could not translate RTP header", err)
+		d.params.Logger.Errorw("could not get translated RTP header", err)
 		PacketFactory.Put(poolEntity)
-=======
-		d.params.Logger.Errorw("could not get translated RTP header", err)
-		if poolEntity != nil {
-			PacketFactory.Put(poolEntity)
-		}
->>>>>>> 3e9450c7
 		return err
 	}
 
@@ -1623,27 +1616,10 @@
 		pkt.Header.PayloadType = d.payloadType
 
 		poolEntity := PacketFactory.Get().(*[]byte)
-<<<<<<< HEAD
 		payload := *poolEntity
 		copy(payload, epm.codecBytes[:epm.numCodecBytesOut])
 		copy(payload[epm.numCodecBytesOut:], pkt.Payload[epm.numCodecBytesIn:])
 		payload = payload[:int(epm.numCodecBytesOut)+len(pkt.Payload)-int(epm.numCodecBytesIn)]
-=======
-		if d.mime == "video/vp8" && len(pkt.Payload) > 0 && len(epm.codecBytes) != 0 {
-			var incomingVP8 buffer.VP8
-			if err = incomingVP8.Unmarshal(pkt.Payload); err != nil {
-				d.params.Logger.Errorw("could not unmarshal VP8 packet", err)
-				PacketFactory.Put(poolEntity)
-				continue
-			}
-
-			payload = d.translateVP8PacketTo(&pkt, &incomingVP8, epm.codecBytes, poolEntity)
-		}
-		if payload == nil {
-			payload = (*poolEntity)[:len(pkt.Payload)]
-			copy(payload, pkt.Payload)
-		}
->>>>>>> 3e9450c7
 
 		d.sendingPacket(
 			&pkt.Header,
