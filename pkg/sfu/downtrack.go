--- conflicted
+++ resolved
@@ -1606,14 +1606,9 @@
 			TransportWideExtID: uint8(d.transportWideExtID),
 			WriteStream:        d.writeStream,
 			Metadata: sendPacketMetadata{
-<<<<<<< HEAD
-				pool: pool,
-=======
 				extSequenceNumber: epm.extSequenceNumber,
 				extTimestamp:      epm.extTimestamp,
-				isRTX:             true,
 				pool:              pool,
->>>>>>> 1b20b8f1
 			},
 			OnSent: d.packetSent,
 		})
@@ -1847,32 +1842,18 @@
 }
 
 type sendPacketMetadata struct {
-<<<<<<< HEAD
-	layer          int32
-	arrival        time.Time
-	isKeyFrame     bool
-	isPadding      bool
-	disableCounter bool
-	tp             *TranslationParams
-	pool           *[]byte
-}
-
-func (d *DownTrack) packetSent(md interface{}, hdr *rtp.Header, payloadSize int, isRTX bool, sendTime time.Time, sendError error) {
-=======
 	layer             int32
 	arrival           time.Time
 	extSequenceNumber uint64
 	extTimestamp      uint64
 	isKeyFrame        bool
-	isRTX             bool
 	isPadding         bool
 	disableCounter    bool
 	tp                *TranslationParams
 	pool              *[]byte
 }
 
-func (d *DownTrack) packetSent(md interface{}, marker bool, hdrSize int, payloadSize int, sendTime time.Time, sendError error) {
->>>>>>> 1b20b8f1
+func (d *DownTrack) packetSent(md interface{}, marker bool, hdrSize int, payloadSize int, isRTX bool, sendTime time.Time, sendError error) {
 	spmd, ok := md.(sendPacketMetadata)
 	if !ok {
 		d.params.Logger.Errorw("invalid send packet metadata", nil)
