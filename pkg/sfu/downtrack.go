--- conflicted
+++ resolved
@@ -1806,26 +1806,13 @@
 }
 
 type sendPacketMetadata struct {
-<<<<<<< HEAD
-	layer           int32
-	arrival         time.Time
-	isKeyFrame      bool
-	isPadding       bool
-	isBlankFrame    bool
-	disableCounter  bool
-	disableRTPStats bool
-	tp              *TranslationParams
-	pool            *[]byte
-=======
 	layer          int32
 	arrival        time.Time
 	isKeyFrame     bool
-	isRTX          bool
 	isPadding      bool
 	disableCounter bool
 	tp             *TranslationParams
 	pool           *[]byte
->>>>>>> 28a60e18
 }
 
 func (d *DownTrack) packetSent(md interface{}, hdr *rtp.Header, payloadSize int, isRTX bool, sendTime time.Time, sendError error) {
