// Copyright 2023 LiveKit, Inc.
//
// Licensed under the Apache License, Version 2.0 (the "License");
// you may not use this file except in compliance with the License.
// You may obtain a copy of the License at
//
//     http://www.apache.org/licenses/LICENSE-2.0
//
// Unless required by applicable law or agreed to in writing, software
// distributed under the License is distributed on an "AS IS" BASIS,
// WITHOUT WARRANTIES OR CONDITIONS OF ANY KIND, either express or implied.
// See the License for the specific language governing permissions and
// limitations under the License.

package sfu

import (
	"encoding/binary"
	"errors"
	"fmt"
	"io"
	"math"
	"math/rand"
	"strings"
	"sync"
	"time"

	"github.com/pion/rtcp"
	"github.com/pion/rtp"
	"github.com/pion/sdp/v3"
	"github.com/pion/transport/v3/packetio"
	"github.com/pion/webrtc/v4"
	"go.uber.org/atomic"
	"go.uber.org/zap/zapcore"

	"github.com/livekit/protocol/livekit"
	"github.com/livekit/protocol/logger"
	"github.com/livekit/protocol/utils/mono"

	"github.com/livekit/livekit-server/pkg/sfu/buffer"
	"github.com/livekit/livekit-server/pkg/sfu/ccutils"
	"github.com/livekit/livekit-server/pkg/sfu/connectionquality"
	"github.com/livekit/livekit-server/pkg/sfu/pacer"
	act "github.com/livekit/livekit-server/pkg/sfu/rtpextension/abscapturetime"
	dd "github.com/livekit/livekit-server/pkg/sfu/rtpextension/dependencydescriptor"
	pd "github.com/livekit/livekit-server/pkg/sfu/rtpextension/playoutdelay"
	"github.com/livekit/livekit-server/pkg/sfu/rtpstats"
	"github.com/livekit/livekit-server/pkg/sfu/utils"
)

// TrackSender defines an interface send media to remote peer
type TrackSender interface {
	UpTrackLayersChange()
	UpTrackBitrateAvailabilityChange()
	UpTrackMaxPublishedLayerChange(maxPublishedLayer int32)
	UpTrackMaxTemporalLayerSeenChange(maxTemporalLayerSeen int32)
	UpTrackBitrateReport(availableLayers []int32, bitrates Bitrates)
	WriteRTP(p *buffer.ExtPacket, layer int32) error
	Close()
	IsClosed() bool
	// ID is the globally unique identifier for this Track.
	ID() string
	SubscriberID() livekit.ParticipantID
	HandleRTCPSenderReportData(
		payloadType webrtc.PayloadType,
		isSVC bool,
		layer int32,
		publisherSRData *livekit.RTCPSenderReportState,
	) error
	Resync()
	SetReceiver(TrackReceiver)
}

// -------------------------------------------------------------------

const (
	RTPPaddingMaxPayloadSize      = 255
	RTPPaddingEstimatedHeaderSize = 20
	RTPBlankFramesMuteSeconds     = float32(1.0)
	RTPBlankFramesCloseSeconds    = float32(0.2)

	FlagStopRTXOnPLI = true

	keyFrameIntervalMin = 200
	keyFrameIntervalMax = 1000
	flushTimeout        = 1 * time.Second

	waitBeforeSendPaddingOnMute = 100 * time.Millisecond
	maxPaddingOnMuteDuration    = 5 * time.Second
)

// -------------------------------------------------------------------

var (
	ErrUnknownKind                       = errors.New("unknown kind of codec")
	ErrOutOfOrderSequenceNumberCacheMiss = errors.New("out-of-order sequence number not found in cache")
	ErrPaddingOnlyPacket                 = errors.New("padding only packet that need not be forwarded")
	ErrDuplicatePacket                   = errors.New("duplicate packet")
	ErrPaddingNotOnFrameBoundary         = errors.New("padding cannot send on non-frame boundary")
	ErrDownTrackAlreadyBound             = errors.New("already bound")
	ErrPayloadOverflow                   = errors.New("payload overflow")
)

var (
	VP8KeyFrame8x8 = []byte{
		0x10, 0x02, 0x00, 0x9d, 0x01, 0x2a, 0x08, 0x00,
		0x08, 0x00, 0x00, 0x47, 0x08, 0x85, 0x85, 0x88,
		0x85, 0x84, 0x88, 0x02, 0x02, 0x00, 0x0c, 0x0d,
		0x60, 0x00, 0xfe, 0xff, 0xab, 0x50, 0x80,
	}

	H264KeyFrame2x2SPS = []byte{
		0x67, 0x42, 0xc0, 0x1f, 0x0f, 0xd9, 0x1f, 0x88,
		0x88, 0x84, 0x00, 0x00, 0x03, 0x00, 0x04, 0x00,
		0x00, 0x03, 0x00, 0xc8, 0x3c, 0x60, 0xc9, 0x20,
	}
	H264KeyFrame2x2PPS = []byte{
		0x68, 0x87, 0xcb, 0x83, 0xcb, 0x20,
	}
	H264KeyFrame2x2IDR = []byte{
		0x65, 0x88, 0x84, 0x0a, 0xf2, 0x62, 0x80, 0x00,
		0xa7, 0xbe,
	}
	H264KeyFrame2x2 = [][]byte{H264KeyFrame2x2SPS, H264KeyFrame2x2PPS, H264KeyFrame2x2IDR}

	OpusSilenceFrame = []byte{
		0xf8, 0xff, 0xfe, 0x00, 0x00, 0x00, 0x00, 0x00,
		0x00, 0x00, 0x00, 0x00, 0x00, 0x00, 0x00, 0x00,
		0x00, 0x00, 0x00, 0x00, 0x00, 0x00, 0x00, 0x00,
		0x00, 0x00, 0x00, 0x00, 0x00, 0x00, 0x00, 0x00,
		0x00, 0x00, 0x00, 0x00, 0x00, 0x00, 0x00, 0x00,
		0x00, 0x00, 0x00, 0x00, 0x00, 0x00, 0x00, 0x00,
		0x00, 0x00, 0x00, 0x00, 0x00, 0x00, 0x00, 0x00,
		0x00, 0x00, 0x00, 0x00, 0x00, 0x00, 0x00, 0x00,
		0x00, 0x00, 0x00, 0x00, 0x00, 0x00, 0x00, 0x00,
		0x00, 0x00, 0x00, 0x00, 0x00, 0x00, 0x00, 0x00,
	}

	dummyAbsSendTimeExt, _ = rtp.NewAbsSendTimeExtension(mono.Now()).Marshal()
	dummyTransportCCExt, _ = rtp.TransportCCExtension{TransportSequence: 12345}.Marshal()
)

// -------------------------------------------------------------------

type DownTrackState struct {
	RTPStats                      *rtpstats.RTPStatsSender
	DeltaStatsSenderSnapshotId    uint32
	RTPStatsRTX                   *rtpstats.RTPStatsSender
	DeltaStatsRTXSenderSnapshotId uint32
	ForwarderState                *livekit.RTPForwarderState
	PlayoutDelayControllerState   PlayoutDelayControllerState
}

func (d DownTrackState) MarshalLogObject(e zapcore.ObjectEncoder) error {
	e.AddObject("RTPStats", d.RTPStats)
	e.AddUint32("DeltaStatsSenderSnapshotId", d.DeltaStatsSenderSnapshotId)
	e.AddObject("RTPStatsRTX", d.RTPStatsRTX)
	e.AddUint32("DeltaStatsRTXSenderSnapshotId", d.DeltaStatsRTXSenderSnapshotId)
	e.AddObject("ForwarderState", logger.Proto(d.ForwarderState))
	e.AddObject("PlayoutDelayControllerState", d.PlayoutDelayControllerState)
	return nil
}

// -------------------------------------------------------------------

type DownTrackStreamAllocatorListener interface {
	// RTCP received
	OnREMB(dt *DownTrack, remb *rtcp.ReceiverEstimatedMaximumBitrate)
	OnTransportCCFeedback(dt *DownTrack, cc *rtcp.TransportLayerCC)

	// video layer availability changed
	OnAvailableLayersChanged(dt *DownTrack)

	// video layer bitrate availability changed
	OnBitrateAvailabilityChanged(dt *DownTrack)

	// max published spatial layer changed
	OnMaxPublishedSpatialChanged(dt *DownTrack)

	// max published temporal layer changed
	OnMaxPublishedTemporalChanged(dt *DownTrack)

	// subscription changed - mute/unmute
	OnSubscriptionChanged(dt *DownTrack)

	// subscribed max video layer changed
	OnSubscribedLayerChanged(dt *DownTrack, layers buffer.VideoLayer)

	// stream resumed
	OnResume(dt *DownTrack)

	// check if track should participate in BWE
	IsBWEEnabled(dt *DownTrack) bool

	// check if subscription mute can be applied
	IsSubscribeMutable(dt *DownTrack) bool
}

// -------------------------------------------------------------------

type bindState int

const (
	bindStateUnbound bindState = iota
	// downtrack negotiated, but waiting for receiver to be ready to start forwarding
	bindStateWaitForReceiverReady
	// downtrack is bound and ready to forward
	bindStateBound
)

func (bs bindState) String() string {
	switch bs {
	case bindStateUnbound:
		return "unbound"
	case bindStateWaitForReceiverReady:
		return "waitForReceiverReady"
	case bindStateBound:
		return "bound"
	}
	return "unknown"
}

// -------------------------------------------------------------------

type ReceiverReportListener func(dt *DownTrack, report *rtcp.ReceiverReport)

type DowntrackParams struct {
	Codecs                         []webrtc.RTPCodecParameters
	Source                         livekit.TrackSource
	Receiver                       TrackReceiver
	BufferFactory                  *buffer.Factory
	SubID                          livekit.ParticipantID
	StreamID                       string
	MaxTrack                       int
	PlayoutDelayLimit              *livekit.PlayoutDelay
	Pacer                          pacer.Pacer
	Logger                         logger.Logger
	Trailer                        []byte
	RTCPWriter                     func([]rtcp.Packet) error
	DisableSenderReportPassThrough bool
	SupportsCodecChange            bool
}

// DownTrack implements TrackLocal, is the track used to write packets
// to SFU Subscriber, the track handle the packets for simple, simulcast
// and SVC Publisher.
// A DownTrack has the following lifecycle
// - new
// - bound / unbound
// - closed
// once closed, a DownTrack cannot be re-used.
type DownTrack struct {
	params            DowntrackParams
	id                livekit.TrackID
	kind              webrtc.RTPCodecType
	ssrc              uint32
	ssrcRTX           uint32
	payloadType       atomic.Uint32
	payloadTypeRTX    atomic.Uint32
	sequencer         *sequencer
	rtxSequenceNumber atomic.Uint64

	receiverLock sync.RWMutex
	receiver     TrackReceiver

	forwarder *Forwarder

	upstreamCodecs            []webrtc.RTPCodecParameters
	codec                     webrtc.RTPCodecCapability
	clockRate                 uint32
	negotiatedCodecParameters []webrtc.RTPCodecParameters

	// payload types for red codec only
	isRED             bool
	upstreamPrimaryPT uint8
	primaryPT         uint8

	absSendTimeExtID          int
	transportWideExtID        int
	dependencyDescriptorExtID int
	playoutDelayExtID         int
	absCaptureTimeExtID       int
	transceiver               atomic.Pointer[webrtc.RTPTransceiver]
	writeStream               webrtc.TrackLocalWriter
	rtcpReader                *buffer.RTCPReader
	rtcpReaderRTX             *buffer.RTCPReader

	listenerLock            sync.RWMutex
	receiverReportListeners []ReceiverReportListener

	bindLock            sync.Mutex
	bindState           atomic.Value
	onBinding           func(error)
	bindOnReceiverReady func()

	isClosed             atomic.Bool
	connected            atomic.Bool
	bindAndConnectedOnce atomic.Bool
	writable             atomic.Bool
	writeStopped         atomic.Bool
	isReceiverReady      bool

	rtpStats                   *rtpstats.RTPStatsSender
	deltaStatsSenderSnapshotId uint32

	rtpStatsRTX                   *rtpstats.RTPStatsSender
	deltaStatsRTXSenderSnapshotId uint32

	totalRepeatedNACKs atomic.Uint32

	blankFramesGeneration atomic.Uint32

	connectionStats *connectionquality.ConnectionStats

	isNACKThrottled atomic.Bool

	activePaddingOnMuteUpTrack atomic.Bool

	streamAllocatorLock     sync.RWMutex
	streamAllocatorListener DownTrackStreamAllocatorListener
	probeClusterId          atomic.Uint32

	playoutDelay *PlayoutDelayController

	pacer pacer.Pacer

	maxLayerNotifierChMu     sync.RWMutex
	maxLayerNotifierCh       chan string
	maxLayerNotifierChClosed bool

	keyFrameRequesterChMu     sync.RWMutex
	keyFrameRequesterCh       chan struct{}
	keyFrameRequesterChClosed bool

	cbMu                        sync.RWMutex
	onStatsUpdate               func(dt *DownTrack, stat *livekit.AnalyticsStat)
	onMaxSubscribedLayerChanged func(dt *DownTrack, layer int32)
	onRttUpdate                 func(dt *DownTrack, rtt uint32)
	onCloseHandler              func(isExpectedToResume bool)
	onCodecNegotiated           func(webrtc.RTPCodecCapability)

	createdAt int64
}

// NewDownTrack returns a DownTrack.
func NewDownTrack(params DowntrackParams) (*DownTrack, error) {
	codecs := params.Codecs
	var kind webrtc.RTPCodecType
	switch {
	case strings.HasPrefix(codecs[0].MimeType, "audio/"):
		kind = webrtc.RTPCodecTypeAudio
	case strings.HasPrefix(codecs[0].MimeType, "video/"):
		kind = webrtc.RTPCodecTypeVideo
	default:
		kind = webrtc.RTPCodecType(0)
	}

	d := &DownTrack{
		params:              params,
		id:                  params.Receiver.TrackID(),
		upstreamCodecs:      codecs,
		kind:                kind,
		codec:               codecs[0].RTPCodecCapability,
		clockRate:           codecs[0].ClockRate,
		pacer:               params.Pacer,
		maxLayerNotifierCh:  make(chan string, 1),
		keyFrameRequesterCh: make(chan struct{}, 1),
		createdAt:           time.Now().UnixNano(),
		receiver:            params.Receiver,
	}
	d.bindState.Store(bindStateUnbound)
	d.params.Logger = params.Logger.WithValues(
		"subscriberID", d.SubscriberID(),
	)

	var mdCacheSize, mdCacheSizeRTX int
	if d.kind == webrtc.RTPCodecTypeVideo {
		mdCacheSize, mdCacheSizeRTX = 32768, 4096
	} else {
		mdCacheSize, mdCacheSizeRTX = 8192, 1024
	}
	d.rtpStats = rtpstats.NewRTPStatsSender(rtpstats.RTPStatsParams{
		ClockRate: d.codec.ClockRate,
		Logger: d.params.Logger.WithValues(
			"stream", "primary",
		),
	}, mdCacheSize)
	d.deltaStatsSenderSnapshotId = d.rtpStats.NewSenderSnapshotId()

	d.rtpStatsRTX = rtpstats.NewRTPStatsSender(rtpstats.RTPStatsParams{
		ClockRate: d.codec.ClockRate,
		IsRTX:     true,
		Logger: d.params.Logger.WithValues(
			"stream", "rtx",
		),
	}, mdCacheSizeRTX)
	d.deltaStatsRTXSenderSnapshotId = d.rtpStatsRTX.NewSenderSnapshotId()

	d.forwarder = NewForwarder(
		d.kind,
		d.params.Logger,
		false,
		d.rtpStats,
	)

	d.connectionStats = connectionquality.NewConnectionStats(connectionquality.ConnectionStatsParams{
		SenderProvider: d,
		Logger:         d.params.Logger.WithValues("direction", "down"),
	})
	d.connectionStats.OnStatsUpdate(func(_cs *connectionquality.ConnectionStats, stat *livekit.AnalyticsStat) {
		if onStatsUpdate := d.getOnStatsUpdate(); onStatsUpdate != nil {
			onStatsUpdate(d, stat)
		}
	})

	if d.kind == webrtc.RTPCodecTypeVideo {
		if delay := params.PlayoutDelayLimit; delay.GetEnabled() {
			var err error
			d.playoutDelay, err = NewPlayoutDelayController(delay.GetMin(), delay.GetMax(), params.Logger, d.rtpStats)
			if err != nil {
				return nil, err
			}
		}
		go d.maxLayerNotifierWorker()
		go d.keyFrameRequester()
	}

	d.params.Receiver.AddOnReady(d.handleReceiverReady)
	d.rtxSequenceNumber.Store(uint64(rand.Intn(1<<14)) + uint64(1<<15)) // a random number in third quartile of sequence number space
	d.params.Logger.Debugw("downtrack created", "upstreamCodecs", d.upstreamCodecs)

	return d, nil
}

func (d *DownTrack) OnCodecNegotiated(f func(webrtc.RTPCodecCapability)) {
	d.bindLock.Lock()
	d.onCodecNegotiated = f
	d.bindLock.Unlock()
}

// Bind is called by the PeerConnection after negotiation is complete
// This asserts that the code requested is supported by the remote peer.
// If so it sets up all the state (SSRC and PayloadType) to have a call
func (d *DownTrack) Bind(t webrtc.TrackLocalContext) (webrtc.RTPCodecParameters, error) {
	d.bindLock.Lock()
	if d.bindState.Load() != bindStateUnbound {
		d.bindLock.Unlock()
		return webrtc.RTPCodecParameters{}, ErrDownTrackAlreadyBound
	}
	// the context's codec parameters will be set to the binded codec after Bind return so we keep
	// a copy of the codec parameters here to use it later
	d.negotiatedCodecParameters = append([]webrtc.RTPCodecParameters{}, t.CodecParameters()...)
	var codec, matchedUpstreamCodec webrtc.RTPCodecParameters
	for _, c := range d.upstreamCodecs {
		matchCodec, err := utils.CodecParametersFuzzySearch(c, d.negotiatedCodecParameters)
		if err == nil {
			codec = matchCodec
			matchedUpstreamCodec = c
			break
		}
	}

	if codec.MimeType == "" {
		err := webrtc.ErrUnsupportedCodec
		onBinding := d.onBinding
		d.bindLock.Unlock()
		d.params.Logger.Infow("bind error for unsupported codec", "codecs", d.upstreamCodecs, "remoteParameters", d.negotiatedCodecParameters)
		if onBinding != nil {
			onBinding(err)
		}
		// don't return error here, as pion will not start transports if Bind fails at first answer
		return webrtc.RTPCodecParameters{}, nil
	}

	// if a downtrack is closed before bind, it already unsubscribed from client, don't do subsequent operation and return here.
	if d.IsClosed() {
		d.params.Logger.Debugw("DownTrack closed before bind")
		d.bindLock.Unlock()
		return codec, nil
	}

	// Bind is called under RTPSender.mu lock, call the RTPSender.GetParameters in goroutine to avoid deadlock
	go func() {
		if tr := d.transceiver.Load(); tr != nil {
			if sender := tr.Sender(); sender != nil {
				extensions := sender.GetParameters().HeaderExtensions
				d.params.Logger.Debugw("negotiated downtrack extensions", "extensions", extensions)
				d.SetRTPHeaderExtensions(extensions)
			}
		}
	}()

	doBind := func() {
		d.bindLock.Lock()
		if d.IsClosed() {
			d.bindLock.Unlock()
			d.params.Logger.Debugw("DownTrack closed before bind")
			return
		}

		if bs := d.bindState.Load(); bs != bindStateWaitForReceiverReady {
			d.bindLock.Unlock()
			d.params.Logger.Debugw("DownTrack.Bind: not in wait for receiver state", "state", bs)
			return
		}

		isFECEnabled := false
		if strings.EqualFold(matchedUpstreamCodec.MimeType, MimeTypeAudioRed) {
			d.isRED = true
			for _, c := range d.upstreamCodecs {
				isFECEnabled = strings.Contains(strings.ToLower(c.SDPFmtpLine), "useinbandfec=1")

				// assume upstream primary codec is opus since we only support it for audio now
				if strings.EqualFold(c.MimeType, webrtc.MimeTypeOpus) {
					d.upstreamPrimaryPT = uint8(c.PayloadType)
					break
				}
			}
			if d.upstreamPrimaryPT == 0 {
				d.params.Logger.Errorw("failed to find upstream primary opus payload type for RED", nil, "matchedCodec", codec, "upstreamCodec", d.upstreamCodecs)
			}

			var primaryPT, secondaryPT int
			if n, err := fmt.Sscanf(codec.SDPFmtpLine, "%d/%d", &primaryPT, &secondaryPT); err != nil || n != 2 {
				d.params.Logger.Errorw("failed to parse primary and secondary payload type for RED", err, "matchedCodec", codec)
			}
			d.primaryPT = uint8(primaryPT)
		} else if strings.HasPrefix(strings.ToLower(matchedUpstreamCodec.MimeType), "audio/") {
			isFECEnabled = strings.Contains(strings.ToLower(matchedUpstreamCodec.SDPFmtpLine), "fec")
		}

		logFields := []interface{}{
			"codecs", d.upstreamCodecs,
			"matchCodec", codec,
			"ssrc", t.SSRC(),
			"ssrcRTX", t.SSRCRetransmission(),
			"isFECEnabled", isFECEnabled,
		}
		if d.isRED {
			logFields = append(
				logFields,
				"isRED", d.isRED,
				"upstreamPrimaryPT", d.upstreamPrimaryPT,
				"primaryPT", d.primaryPT,
			)
		}

		d.ssrc = uint32(t.SSRC())
		d.ssrcRTX = uint32(t.SSRCRetransmission())
		d.payloadType.Store(uint32(codec.PayloadType))
		d.payloadTypeRTX.Store(uint32(utils.FindRTXPayloadType(codec.PayloadType, d.negotiatedCodecParameters)))
		logFields = append(
			logFields,
			"payloadType", d.payloadType,
			"payloadTypeRTX", d.payloadTypeRTX,
			"codecParameters", d.negotiatedCodecParameters,
		)
		d.params.Logger.Debugw("DownTrack.Bind", logFields...)

		d.writeStream = t.WriteStream()
		if rr := d.params.BufferFactory.GetOrNew(packetio.RTCPBufferPacket, d.ssrc).(*buffer.RTCPReader); rr != nil {
			rr.OnPacket(func(pkt []byte) {
				d.handleRTCP(pkt)
			})
			d.rtcpReader = rr
		}
		if d.ssrcRTX != 0 {
			if rr := d.params.BufferFactory.GetOrNew(packetio.RTCPBufferPacket, d.ssrcRTX).(*buffer.RTCPReader); rr != nil {
				rr.OnPacket(func(pkt []byte) {
					d.handleRTCPRTX(pkt)
				})
				d.rtcpReaderRTX = rr
			}
		}

		d.sequencer = newSequencer(d.params.MaxTrack, d.kind == webrtc.RTPCodecTypeVideo, d.params.Logger)

		d.codec = codec.RTPCodecCapability
		if d.onBinding != nil {
			d.onBinding(nil)
		}
		d.setBindStateLocked(bindStateBound)
		d.bindLock.Unlock()

		d.forwarder.DetermineCodec(codec.RTPCodecCapability, d.Receiver().HeaderExtensions())
		d.connectionStats.Start(codec.MimeType, isFECEnabled)
		d.params.Logger.Debugw("downtrack bound")
	}

	isReceiverReady := d.isReceiverReady
	if !isReceiverReady {
		d.params.Logger.Debugw("downtrack bound: receiver not ready", "codec", codec)
		d.bindOnReceiverReady = doBind
		d.setBindStateLocked(bindStateWaitForReceiverReady)
	}

	onCodecNegotiated := d.onCodecNegotiated
	d.bindLock.Unlock()

	if onCodecNegotiated != nil {
		onCodecNegotiated(codec.RTPCodecCapability)
	}

	if isReceiverReady {
		doBind()
	}
	return codec, nil
}

func (d *DownTrack) setBindStateLocked(state bindState) {
	if d.bindState.Swap(state) == state {
		return
	}

	if state == bindStateBound || state == bindStateUnbound {
		d.bindOnReceiverReady = nil
		d.onBindAndConnectedChange()
	}
}

func (d *DownTrack) handleReceiverReady() {
	d.bindLock.Lock()
	if d.isReceiverReady {
		d.bindLock.Unlock()
		return
	}
	d.params.Logger.Debugw("downtrack receiver ready")
	d.isReceiverReady = true
	doBind := d.bindOnReceiverReady
	d.bindOnReceiverReady = nil
	d.bindLock.Unlock()

	if doBind != nil {
		doBind()
	}
}

func (d *DownTrack) handleUpstreamCodecChange(mime string) {
	d.bindLock.Lock()
	if strings.EqualFold(d.codec.MimeType, mime) {
		d.bindLock.Unlock()
		return
	}

	if !d.params.SupportsCodecChange {
		d.bindLock.Unlock()
		d.params.Logger.Infow("client doesn't support codec change, renegotiate new codec")
		go d.Close()
		return
	}

	oldPT, oldRtxPT, oldCodec := d.payloadType.Load(), d.payloadTypeRTX.Load(), d.codec

	var codec webrtc.RTPCodecParameters
	for _, c := range d.upstreamCodecs {
		if !strings.EqualFold(c.MimeType, mime) {
			continue
		}

		matchCodec, err := utils.CodecParametersFuzzySearch(c, d.negotiatedCodecParameters)
		if err == nil {
			codec = matchCodec
			break
		}
	}

	if codec.MimeType == "" {
		// codec not found, should not happen since the upstream codec should only fall back to higher compatibility (vp8)
		d.params.Logger.Errorw(
			"can't find matched codec for new upstream payload type", nil,
			"upstreamCodecs", d.upstreamCodecs,
			"remoteParameters", d.negotiatedCodecParameters,
			"mime", mime,
		)
		d.bindLock.Unlock()
		return
	}

	d.payloadType.Store(uint32(codec.PayloadType))
	d.payloadTypeRTX.Store(uint32(utils.FindRTXPayloadType(codec.PayloadType, d.negotiatedCodecParameters)))
	d.codec = codec.RTPCodecCapability
	d.bindLock.Unlock()

	d.params.Logger.Infow(
		"upstream codec changed",
		"oldPT", oldPT, "newPT", d.payloadType.Load(),
		"oldRTXPT", oldRtxPT, "newRTXPT", d.payloadTypeRTX.Load(),
		"oldCodec", oldCodec, "newCodec", codec.RTPCodecCapability,
	)

	d.forwarder.Restart()
	d.forwarder.DetermineCodec(codec.RTPCodecCapability, d.Receiver().HeaderExtensions())
}

// Unbind implements the teardown logic when the track is no longer needed. This happens
// because a track has been stopped.
func (d *DownTrack) Unbind(_ webrtc.TrackLocalContext) error {
	d.bindLock.Lock()
	d.setBindStateLocked(bindStateUnbound)
	d.bindLock.Unlock()
	return nil
}

func (d *DownTrack) SetStreamAllocatorListener(listener DownTrackStreamAllocatorListener) {
	d.streamAllocatorLock.Lock()
	d.streamAllocatorListener = listener
	d.streamAllocatorLock.Unlock()

	if listener != nil {
		if !listener.IsBWEEnabled(d) {
			d.absSendTimeExtID = 0
			d.transportWideExtID = 0
		}

		// kick off a gratuitous allocation
		listener.OnSubscriptionChanged(d)
	}
}

func (d *DownTrack) getStreamAllocatorListener() DownTrackStreamAllocatorListener {
	d.streamAllocatorLock.RLock()
	defer d.streamAllocatorLock.RUnlock()

	return d.streamAllocatorListener
}

func (d *DownTrack) SetProbeClusterId(probeClusterId ccutils.ProbeClusterId) {
	d.probeClusterId.Store(uint32(probeClusterId))
}

func (d *DownTrack) SwapProbeClusterId(match ccutils.ProbeClusterId, swap ccutils.ProbeClusterId) {
	d.probeClusterId.CompareAndSwap(uint32(match), uint32(swap))
}

// ID is the unique identifier for this Track. This should be unique for the
// stream, but doesn't have to globally unique. A common example would be 'audio' or 'video'
// and StreamID would be 'desktop' or 'webcam'
func (d *DownTrack) ID() string { return string(d.id) }

// Codec returns current track codec capability
func (d *DownTrack) Codec() webrtc.RTPCodecCapability {
	d.bindLock.Lock()
	defer d.bindLock.Unlock()
	return d.codec
}

// StreamID is the group this track belongs too. This must be unique
func (d *DownTrack) StreamID() string { return d.params.StreamID }

func (d *DownTrack) SubscriberID() livekit.ParticipantID {
	// add `createdAt` to ensure repeated subscriptions from same subscriber to same publisher does not collide
	return livekit.ParticipantID(fmt.Sprintf("%s:%d", d.params.SubID, d.createdAt))
}

func (d *DownTrack) Receiver() TrackReceiver {
	d.receiverLock.RLock()
	defer d.receiverLock.RUnlock()
	return d.receiver
}

func (d *DownTrack) SetReceiver(r TrackReceiver) {
	d.params.Logger.Debugw("downtrack set receiver", "codec", r.Codec())
	d.bindLock.Lock()
	if d.IsClosed() {
		d.bindLock.Unlock()
		return
	}

	d.receiverLock.Lock()
	old := d.receiver
	d.receiver = r
	d.receiverLock.Unlock()

	old.DeleteDownTrack(d.SubscriberID())
	if err := r.AddDownTrack(d); err != nil {
		d.params.Logger.Warnw("failed to add downtrack to receiver", err)
	}
	d.bindLock.Unlock()

	r.AddOnReady(d.handleReceiverReady)
	d.handleUpstreamCodecChange(r.Codec().MimeType)
	if sal := d.getStreamAllocatorListener(); sal != nil {
		sal.OnSubscribedLayerChanged(d, d.forwarder.MaxLayer())
	}
}

// Sets RTP header extensions for this track
func (d *DownTrack) SetRTPHeaderExtensions(rtpHeaderExtensions []webrtc.RTPHeaderExtensionParameter) {
	isBWEEnabled := true
	if sal := d.getStreamAllocatorListener(); sal != nil {
		isBWEEnabled = sal.IsBWEEnabled(d)
	}
	for _, ext := range rtpHeaderExtensions {
		switch ext.URI {
		case sdp.ABSSendTimeURI:
			if isBWEEnabled {
				d.absSendTimeExtID = ext.ID
			} else {
				d.absSendTimeExtID = 0
			}
		case dd.ExtensionURI:
			d.dependencyDescriptorExtID = ext.ID
		case pd.PlayoutDelayURI:
			d.playoutDelayExtID = ext.ID
		case sdp.TransportCCURI:
			if isBWEEnabled {
				d.transportWideExtID = ext.ID
			} else {
				d.transportWideExtID = 0
			}
		case act.AbsCaptureTimeURI:
			d.absCaptureTimeExtID = ext.ID
		}
	}
}

// Kind controls if this TrackLocal is audio or video
func (d *DownTrack) Kind() webrtc.RTPCodecType {
	return d.kind
}

// RID is required by `webrtc.TrackLocal` interface
func (d *DownTrack) RID() string {
	return ""
}

func (d *DownTrack) SSRC() uint32 {
	return d.ssrc
}

func (d *DownTrack) SSRCRTX() uint32 {
	return d.ssrcRTX
}

func (d *DownTrack) Stop() error {
	if tr := d.transceiver.Load(); tr != nil {
		return tr.Stop()
	}
	return errors.New("downtrack transceiver does not exist")
}

func (d *DownTrack) SetTransceiver(transceiver *webrtc.RTPTransceiver) {
	d.transceiver.Store(transceiver)
}

func (d *DownTrack) GetTransceiver() *webrtc.RTPTransceiver {
	return d.transceiver.Load()
}

func (d *DownTrack) postKeyFrameRequestEvent() {
	if d.kind != webrtc.RTPCodecTypeVideo {
		return
	}

	d.keyFrameRequesterChMu.RLock()
	if !d.keyFrameRequesterChClosed {
		select {
		case d.keyFrameRequesterCh <- struct{}{}:
		default:
		}
	}
	d.keyFrameRequesterChMu.RUnlock()
}

func (d *DownTrack) keyFrameRequester() {
	getInterval := func() time.Duration {
		interval := 2 * d.rtpStats.GetRtt()
		if interval < keyFrameIntervalMin {
			interval = keyFrameIntervalMin
		}
		if interval > keyFrameIntervalMax {
			interval = keyFrameIntervalMax
		}
		return time.Duration(interval) * time.Millisecond
	}

	timer := time.NewTimer(math.MaxInt64)
	timer.Stop()

	defer timer.Stop()

	for !d.IsClosed() {
		timer.Reset(getInterval())

		select {
		case _, more := <-d.keyFrameRequesterCh:
			if !more {
				return
			}
			if !timer.Stop() {
				<-timer.C
			}
		case <-timer.C:
		}

		locked, layer := d.forwarder.CheckSync()
		if !locked && layer != buffer.InvalidLayerSpatial && d.writable.Load() {
			d.params.Logger.Debugw("sending PLI for layer lock", "layer", layer)
			d.Receiver().SendPLI(layer, false)
			d.rtpStats.UpdateLayerLockPliAndTime(1)
		}
	}
}

func (d *DownTrack) postMaxLayerNotifierEvent(event string) {
	if d.kind != webrtc.RTPCodecTypeVideo {
		return
	}

	d.maxLayerNotifierChMu.RLock()
	if !d.maxLayerNotifierChClosed {
		select {
		case d.maxLayerNotifierCh <- event:
		default:
			d.params.Logger.Debugw("max layer notifier channel busy", "event", event)
		}
	}
	d.maxLayerNotifierChMu.RUnlock()
}

func (d *DownTrack) maxLayerNotifierWorker() {
	for event := range d.maxLayerNotifierCh {
		maxLayerSpatial := d.forwarder.GetMaxSubscribedSpatial()
		d.params.Logger.Debugw("max subscribed layer processed", "layer", maxLayerSpatial, "event", event)

		if onMaxSubscribedLayerChanged := d.getOnMaxLayerChanged(); onMaxSubscribedLayerChanged != nil {
			d.params.Logger.Debugw(
				"notifying max subscribed layer",
				"layer", maxLayerSpatial,
				"event", event,
			)
			onMaxSubscribedLayerChanged(d, maxLayerSpatial)
		}
	}

	if onMaxSubscribedLayerChanged := d.getOnMaxLayerChanged(); onMaxSubscribedLayerChanged != nil {
		d.params.Logger.Debugw(
			"notifying max subscribed layer",
			"layer", buffer.InvalidLayerSpatial,
			"event", "close",
		)
		onMaxSubscribedLayerChanged(d, buffer.InvalidLayerSpatial)
	}
}

// WriteRTP writes an RTP Packet to the DownTrack
func (d *DownTrack) WriteRTP(extPkt *buffer.ExtPacket, layer int32) error {
	if !d.writable.Load() {
		return nil
	}

	tp, err := d.forwarder.GetTranslationParams(extPkt, layer)
	if tp.shouldDrop {
		if err != nil {
			d.params.Logger.Errorw("could not get translation params", err)
		}
		return err
	}

	poolEntity := PacketFactory.Get().(*[]byte)
	payload := *poolEntity
	copy(payload, tp.codecBytes)
	n := copy(payload[len(tp.codecBytes):], extPkt.Packet.Payload[tp.incomingHeaderSize:])
	if n != len(extPkt.Packet.Payload[tp.incomingHeaderSize:]) {
		d.params.Logger.Errorw("payload overflow", nil, "want", len(extPkt.Packet.Payload[tp.incomingHeaderSize:]), "have", n)
		PacketFactory.Put(poolEntity)
		return ErrPayloadOverflow
	}
	payload = payload[:len(tp.codecBytes)+n]

	// translate RTP header
	hdr := &rtp.Header{
		Version:        extPkt.Packet.Version,
		Padding:        extPkt.Packet.Padding,
		PayloadType:    d.getTranslatedPayloadType(extPkt.Packet.PayloadType),
		SequenceNumber: uint16(tp.rtp.extSequenceNumber),
		Timestamp:      uint32(tp.rtp.extTimestamp),
		SSRC:           d.ssrc,
	}
	if tp.marker {
		hdr.Marker = tp.marker
	}

	// add extensions
	if d.dependencyDescriptorExtID != 0 && tp.ddBytes != nil {
		hdr.SetExtension(uint8(d.dependencyDescriptorExtID), tp.ddBytes)
	}
	if d.playoutDelayExtID != 0 && d.playoutDelay != nil {
		if val := d.playoutDelay.GetDelayExtension(hdr.SequenceNumber); val != nil {
			hdr.SetExtension(uint8(d.playoutDelayExtID), val)

			// NOTE: play out delay extension is not cached in sequencer,
			// i. e. they will not be added to retransmitted packet.
			// But, it is okay as the extension is added till a RTCP Receiver Report for
			// the corresponding sequence number is received.
			// The extreme case is all packets containing the play out delay are lost and
			// all of them retransmitted and an RTCP Receiver Report received for those
			// retransmitted sequence numbers. But, that is highly improbable, if not impossible.
		}
	}
	var actBytes []byte
	if extPkt.AbsCaptureTimeExt != nil && d.absCaptureTimeExtID != 0 {
		// normalize capture time to SFU clock.
		// NOTE: even if there is estimated offset populated, just re-map the
		// absolute capture time stamp as it should be the same RTCP sender report
		// clock domain of publisher. SFU is normalising sender reports of publisher
		// to SFU clock before sending to subscribers. So, capture time should be
		// normalized to the same clock. Clear out any offset.
		_, _, refSenderReport := d.forwarder.GetSenderReportParams()
		if refSenderReport != nil {
			actExtCopy := *extPkt.AbsCaptureTimeExt
			if err = actExtCopy.Rewrite(
				rtpstats.RTCPSenderReportPropagationDelay(
					refSenderReport,
					!d.params.DisableSenderReportPassThrough,
				),
			); err == nil {
				actBytes, err = actExtCopy.Marshal()
				if err == nil {
					hdr.SetExtension(uint8(d.absCaptureTimeExtID), actBytes)
				}
			}
		}
	}
	d.addDummyExtensions(hdr)

	if d.sequencer != nil {
		d.sequencer.push(
			extPkt.Arrival,
			extPkt.ExtSequenceNumber,
			tp.rtp.extSequenceNumber,
			tp.rtp.extTimestamp,
			hdr.Marker,
			int8(layer),
			payload[:len(tp.codecBytes)],
			tp.incomingHeaderSize,
			tp.ddBytes,
			actBytes,
		)
	}

	headerSize := hdr.MarshalSize()
	d.rtpStats.Update(
		extPkt.Arrival,
		tp.rtp.extSequenceNumber,
		tp.rtp.extTimestamp,
		hdr.Marker,
		headerSize,
		len(payload),
		0,
		extPkt.IsOutOfOrder,
	)
	d.pacer.Enqueue(&pacer.Packet{
		Header:             hdr,
		HeaderSize:         headerSize,
		Payload:            payload,
		ProbeClusterId:     ccutils.ProbeClusterId(d.probeClusterId.Load()),
		AbsSendTimeExtID:   uint8(d.absSendTimeExtID),
		TransportWideExtID: uint8(d.transportWideExtID),
		WriteStream:        d.writeStream,
		Pool:               PacketFactory,
		PoolEntity:         poolEntity,
	})

	if extPkt.KeyFrame {
		d.isNACKThrottled.Store(false)
		d.rtpStats.UpdateKeyFrame(1)
		d.params.Logger.Debugw(
			"forwarded key frame",
			"layer", layer,
			"rtpsn", tp.rtp.extSequenceNumber,
			"rtpts", tp.rtp.extTimestamp,
		)
	}

	if tp.isSwitching {
		d.postMaxLayerNotifierEvent("switching")
	}

	if tp.isResuming {
		if sal := d.getStreamAllocatorListener(); sal != nil {
			sal.OnResume(d)
		}
	}
	return nil
}

// WritePaddingRTP tries to write as many padding only RTP packets as necessary
// to satisfy given size to the DownTrack
func (d *DownTrack) WritePaddingRTP(bytesToSend int, paddingOnMute bool, forceMarker bool) int {
	if !d.writable.Load() {
		return 0
	}

	if !d.rtpStats.IsActive() && !paddingOnMute {
		return 0
	}

	// Ideally should look at header extensions negotiated for
	// track and decide if padding can be sent. But, browsers behave
	// in unexpected ways when using audio for bandwidth estimation and
	// padding is mainly used to probe for excess available bandwidth.
	// So, to be safe, limit to video tracks
	if d.kind == webrtc.RTPCodecTypeAudio {
		return 0
	}

	// LK-TODO-START
	// Potentially write padding even if muted. Given that padding
	// can be sent only on frame boundaries, writing on disabled tracks
	// will give more options.
	// LK-TODO-END
	if d.forwarder.IsMuted() && !paddingOnMute {
		return 0
	}

	// Hold sending padding packets till first RTCP-RR is received for this RTP stream.
	// That is definitive proof that the remote side knows about this RTP stream.
	if d.rtpStats.LastReceiverReportTime() == 0 && !paddingOnMute {
		return 0
	}

	// RTP padding maximum is 255 bytes. Break it up.
	// Use 20 byte as estimate of RTP header size (12 byte header + 8 byte extension)
	num := (bytesToSend + RTPPaddingMaxPayloadSize + RTPPaddingEstimatedHeaderSize - 1) / (RTPPaddingMaxPayloadSize + RTPPaddingEstimatedHeaderSize)
	if num == 0 {
		return 0
	}

	snts, err := d.forwarder.GetSnTsForPadding(num, forceMarker)
	if err != nil {
		return 0
	}

	//
	// Register with sequencer as padding only so that NACKs for these can be filtered out.
	// Retransmission is probably a sign of network congestion/badness.
	// So, retransmitting padding only packets is only going to make matters worse.
	//
	if d.sequencer != nil {
		d.sequencer.pushPadding(snts[0].extSequenceNumber, snts[len(snts)-1].extSequenceNumber)
	}

	bytesSent := 0
	payloads := make([]byte, RTPPaddingMaxPayloadSize*len(snts))
	for i := 0; i < len(snts); i++ {
		hdr := &rtp.Header{
			Version:        2,
			Padding:        true,
			Marker:         false,
			PayloadType:    uint8(d.payloadType.Load()),
			SequenceNumber: uint16(snts[i].extSequenceNumber),
			Timestamp:      uint32(snts[i].extTimestamp),
			SSRC:           d.ssrc,
		}
		d.addDummyExtensions(hdr)

		payload := payloads[i*RTPPaddingMaxPayloadSize : (i+1)*RTPPaddingMaxPayloadSize : (i+1)*RTPPaddingMaxPayloadSize]
		// last byte of padding has padding size including that byte
		payload[RTPPaddingMaxPayloadSize-1] = byte(RTPPaddingMaxPayloadSize)

		hdrSize := hdr.MarshalSize()
		payloadSize := len(payload)
		d.rtpStats.Update(
			mono.UnixNano(),
			snts[i].extSequenceNumber,
			snts[i].extTimestamp,
			hdr.Marker,
			hdrSize,
			0,
			payloadSize,
			false,
		)
		d.pacer.Enqueue(&pacer.Packet{
			Header:             hdr,
			HeaderSize:         hdrSize,
			Payload:            payload,
			ProbeClusterId:     ccutils.ProbeClusterId(d.probeClusterId.Load()),
			IsProbe:            true,
			AbsSendTimeExtID:   uint8(d.absSendTimeExtID),
			TransportWideExtID: uint8(d.transportWideExtID),
			WriteStream:        d.writeStream,
		})

		bytesSent += hdrSize + payloadSize
	}

	return bytesSent
}

// Mute enables or disables media forwarding - subscriber triggered
func (d *DownTrack) Mute(muted bool) {
	isSubscribeMutable := true
	if sal := d.getStreamAllocatorListener(); sal != nil {
		isSubscribeMutable = sal.IsSubscribeMutable(d)
	}
	changed := d.forwarder.Mute(muted, isSubscribeMutable)
	d.handleMute(muted, changed)
}

// PubMute enables or disables media forwarding - publisher side
func (d *DownTrack) PubMute(pubMuted bool) {
	changed := d.forwarder.PubMute(pubMuted)
	d.handleMute(pubMuted, changed)
}

func (d *DownTrack) handleMute(muted bool, changed bool) {
	if !changed {
		return
	}

	d.connectionStats.UpdateMute(d.forwarder.IsAnyMuted())

	//
	// Subscriber mute changes trigger a max layer notification.
	// That could result in encoding layers getting turned on/off on publisher side
	// (depending on aggregate layer requirements of all subscribers of the track).
	//
	// Publisher mute changes should not trigger notification.
	// If publisher turns off all layers because of subscribers indicating
	// no layers required due to publisher mute (bit of circular dependency),
	// there will be a delay in layers turning back on when unmute happens.
	// Unmute path will require
	//   1. unmute signalling out-of-band from publisher received by down track(s)
	//   2. down track(s) notifying max layer
	//   3. out-of-band notification about max layer sent back to the publisher
	//   4. publisher starts layer(s)
	// Ideally, on publisher mute, whatever layers were active remain active and
	// can be restarted by publisher immediately on unmute.
	//
	// Note that while publisher mute is active, subscriber changes can also happen
	// and that could turn on/off layers on publisher side.
	//
	d.postMaxLayerNotifierEvent("mute")

	if sal := d.getStreamAllocatorListener(); sal != nil {
		sal.OnSubscriptionChanged(d)
	}

	// when muting, send a few silence frames to ensure residual noise does not
	// put the comfort noise generator on decoder side in a bad state where it
	// generates noise that is not so comfortable.
	//
	// One possibility is not to inject blank frames when publisher is muted
	// and let forwarding continue. When publisher is muted, unless the media
	// stream is stopped, publisher will send silence frames which should have
	// comfort noise information. But, in case the publisher stops at an
	// inopportune frame (due to media stream stop or injecting audio from a file),
	// the decoder could be in a noisy state. So, inject blank frames on publisher
	// mute too.
	d.blankFramesGeneration.Inc()
	if d.kind == webrtc.RTPCodecTypeAudio && muted {
		d.writeBlankFrameRTP(RTPBlankFramesMuteSeconds, d.blankFramesGeneration.Load())
	}
}

func (d *DownTrack) IsClosed() bool {
	return d.isClosed.Load()
}

func (d *DownTrack) Close() {
	d.CloseWithFlush(true)
}

// CloseWithFlush - flush used to indicate whether send blank frame to flush
// decoder of client.
//  1. When transceiver is reused by other participant's video track,
//     set flush=true to avoid previous video shows before new stream is displayed.
//  2. in case of session migration, participant migrate from other node, video track should
//     be resumed with same participant, set flush=false since we don't need to flush decoder.
func (d *DownTrack) CloseWithFlush(flush bool) {
	if d.isClosed.Swap(true) {
		// already closed
		return
	}

	d.bindLock.Lock()
	d.params.Logger.Debugw("close down track", "flushBlankFrame", flush)
	if d.bindState.Load() == bindStateBound {
		d.forwarder.Mute(true, true)

		// write blank frames after disabling so that other frames do not interfere.
		// Idea here is to send blank key frames to flush the decoder buffer at the remote end.
		// Otherwise, with transceiver re-use last frame from previous stream is held in the
		// display buffer and there could be a brief moment where the previous stream is displayed.
		if flush {
			doneFlushing := d.writeBlankFrameRTP(RTPBlankFramesCloseSeconds, d.blankFramesGeneration.Inc())

			// wait a limited time to flush
			timer := time.NewTimer(flushTimeout)
			defer timer.Stop()

			select {
			case <-doneFlushing:
			case <-timer.C:
				d.blankFramesGeneration.Inc() // in case flush is still running
			}
		}

		d.params.Logger.Debugw("closing sender", "kind", d.kind)
	}
	d.setBindStateLocked(bindStateUnbound)
	d.Receiver().DeleteDownTrack(d.SubscriberID())

	if d.rtcpReader != nil && flush {
		d.params.Logger.Debugw("downtrack close rtcp reader")
		d.rtcpReader.Close()
		d.rtcpReader.OnPacket(nil)
	}
	if d.rtcpReaderRTX != nil && flush {
		d.params.Logger.Debugw("downtrack close rtcp rtx reader")
		d.rtcpReaderRTX.Close()
		d.rtcpReaderRTX.OnPacket(nil)
	}
	mime := d.codec.MimeType
	d.bindLock.Unlock()

	d.connectionStats.Close()

	d.rtpStats.Stop()
	d.rtpStatsRTX.Stop()
	d.params.Logger.Debugw("rtp stats",
		"direction", "downstream",
		"mime", mime,
		"ssrc", d.ssrc,
		"stats", d.rtpStats,
		"statsRTX", d.rtpStatsRTX,
	)

	d.maxLayerNotifierChMu.Lock()
	d.maxLayerNotifierChClosed = true
	close(d.maxLayerNotifierCh)
	d.maxLayerNotifierChMu.Unlock()

	d.keyFrameRequesterChMu.Lock()
	d.keyFrameRequesterChClosed = true
	close(d.keyFrameRequesterCh)
	d.keyFrameRequesterChMu.Unlock()

	if onCloseHandler := d.getOnCloseHandler(); onCloseHandler != nil {
		onCloseHandler(!flush)
	}
}

func (d *DownTrack) SetMaxSpatialLayer(spatialLayer int32) {
	changed, maxLayer := d.forwarder.SetMaxSpatialLayer(spatialLayer)
	if !changed {
		return
	}

	d.postMaxLayerNotifierEvent("max-subscribed")
	d.postKeyFrameRequestEvent()

	if sal := d.getStreamAllocatorListener(); sal != nil {
		sal.OnSubscribedLayerChanged(d, maxLayer)
	}
}

func (d *DownTrack) SetMaxTemporalLayer(temporalLayer int32) {
	changed, maxLayer := d.forwarder.SetMaxTemporalLayer(temporalLayer)
	if !changed {
		return
	}

	if sal := d.getStreamAllocatorListener(); sal != nil {
		sal.OnSubscribedLayerChanged(d, maxLayer)
	}
}

func (d *DownTrack) MaxLayer() buffer.VideoLayer {
	return d.forwarder.MaxLayer()
}

func (d *DownTrack) GetState() DownTrackState {
	dts := DownTrackState{
		RTPStats:                      d.rtpStats,
		DeltaStatsSenderSnapshotId:    d.deltaStatsSenderSnapshotId,
		RTPStatsRTX:                   d.rtpStatsRTX,
		DeltaStatsRTXSenderSnapshotId: d.deltaStatsRTXSenderSnapshotId,
		ForwarderState:                d.forwarder.GetState(),
	}

	if d.playoutDelay != nil {
		dts.PlayoutDelayControllerState = d.playoutDelay.GetState()
	}
	return dts
}

func (d *DownTrack) SeedState(state DownTrackState) {
	if d.writable.Load() {
		return
	}

	if state.RTPStats != nil || state.ForwarderState != nil {
		d.params.Logger.Debugw("seeding down track state", "state", state)
	}
	if state.RTPStats != nil {
		d.rtpStats.Seed(state.RTPStats)
		d.deltaStatsSenderSnapshotId = state.DeltaStatsSenderSnapshotId
		if d.playoutDelay != nil {
			d.playoutDelay.SeedState(state.PlayoutDelayControllerState)
		}
	}
	if state.RTPStatsRTX != nil {
		d.rtpStatsRTX.Seed(state.RTPStatsRTX)
		d.deltaStatsRTXSenderSnapshotId = state.DeltaStatsRTXSenderSnapshotId

		d.rtxSequenceNumber.Store(d.rtpStatsRTX.ExtHighestSequenceNumber())
	}
	d.forwarder.SeedState(state.ForwarderState)
}

func (d *DownTrack) StopWriteAndGetState() DownTrackState {
	d.params.Logger.Debugw("stopping write")
	d.bindLock.Lock()
	d.writable.Store(false)
	d.writeStopped.Store(true)
	d.bindLock.Unlock()

	return d.GetState()
}

func (d *DownTrack) UpTrackLayersChange() {
	if sal := d.getStreamAllocatorListener(); sal != nil {
		sal.OnAvailableLayersChanged(d)
	}
}

func (d *DownTrack) UpTrackBitrateAvailabilityChange() {
	if sal := d.getStreamAllocatorListener(); sal != nil {
		sal.OnBitrateAvailabilityChanged(d)
	}
}

func (d *DownTrack) UpTrackMaxPublishedLayerChange(maxPublishedLayer int32) {
	if d.forwarder.SetMaxPublishedLayer(maxPublishedLayer) {
		if sal := d.getStreamAllocatorListener(); sal != nil {
			sal.OnMaxPublishedSpatialChanged(d)
		}
	}
}

func (d *DownTrack) UpTrackMaxTemporalLayerSeenChange(maxTemporalLayerSeen int32) {
	if d.forwarder.SetMaxTemporalLayerSeen(maxTemporalLayerSeen) {
		if sal := d.getStreamAllocatorListener(); sal != nil {
			sal.OnMaxPublishedTemporalChanged(d)
		}
	}
}

func (d *DownTrack) maybeAddTransition(bitrate int64, distance float64, pauseReason VideoPauseReason) {
	if d.kind == webrtc.RTPCodecTypeAudio {
		return
	}

	if pauseReason == VideoPauseReasonBandwidth {
		d.connectionStats.UpdatePause(true)
	} else {
		d.connectionStats.UpdatePause(false)
		d.connectionStats.AddLayerTransition(distance)
		d.connectionStats.AddBitrateTransition(bitrate)
	}
}

func (d *DownTrack) UpTrackBitrateReport(availableLayers []int32, bitrates Bitrates) {
	d.maybeAddTransition(
		d.forwarder.GetOptimalBandwidthNeeded(bitrates),
		d.forwarder.DistanceToDesired(availableLayers, bitrates),
		d.forwarder.PauseReason(),
	)
}

// OnCloseHandler method to be called on remote tracked removed
func (d *DownTrack) OnCloseHandler(fn func(isExpectedToResume bool)) {
	d.cbMu.Lock()
	defer d.cbMu.Unlock()

	d.onCloseHandler = fn
}

func (d *DownTrack) getOnCloseHandler() func(isExpectedToResume bool) {
	d.cbMu.RLock()
	defer d.cbMu.RUnlock()

	return d.onCloseHandler
}

func (d *DownTrack) OnBinding(fn func(error)) {
	d.bindLock.Lock()
	defer d.bindLock.Unlock()

	d.onBinding = fn
}

func (d *DownTrack) AddReceiverReportListener(listener ReceiverReportListener) {
	d.listenerLock.Lock()
	defer d.listenerLock.Unlock()

	d.receiverReportListeners = append(d.receiverReportListeners, listener)
}

func (d *DownTrack) OnStatsUpdate(fn func(dt *DownTrack, stat *livekit.AnalyticsStat)) {
	d.cbMu.Lock()
	defer d.cbMu.Unlock()

	d.onStatsUpdate = fn
}

func (d *DownTrack) getOnStatsUpdate() func(dt *DownTrack, stat *livekit.AnalyticsStat) {
	d.cbMu.RLock()
	defer d.cbMu.RUnlock()

	return d.onStatsUpdate
}

func (d *DownTrack) OnRttUpdate(fn func(dt *DownTrack, rtt uint32)) {
	d.cbMu.Lock()
	defer d.cbMu.Unlock()

	d.onRttUpdate = fn
}

func (d *DownTrack) getOnRttUpdate() func(dt *DownTrack, rtt uint32) {
	d.cbMu.RLock()
	defer d.cbMu.RUnlock()

	return d.onRttUpdate
}

func (d *DownTrack) OnMaxLayerChanged(fn func(dt *DownTrack, layer int32)) {
	d.cbMu.Lock()
	defer d.cbMu.Unlock()

	d.onMaxSubscribedLayerChanged = fn
}

func (d *DownTrack) getOnMaxLayerChanged() func(dt *DownTrack, layer int32) {
	d.cbMu.RLock()
	defer d.cbMu.RUnlock()

	return d.onMaxSubscribedLayerChanged
}

func (d *DownTrack) IsDeficient() bool {
	return d.forwarder.IsDeficient()
}

func (d *DownTrack) BandwidthRequested() int64 {
	_, brs := d.Receiver().GetLayeredBitrate()
	return d.forwarder.BandwidthRequested(brs)
}

func (d *DownTrack) DistanceToDesired() float64 {
	al, brs := d.Receiver().GetLayeredBitrate()
	return d.forwarder.DistanceToDesired(al, brs)
}

func (d *DownTrack) AllocateOptimal(allowOvershoot bool, hold bool) VideoAllocation {
	al, brs := d.Receiver().GetLayeredBitrate()
	allocation := d.forwarder.AllocateOptimal(al, brs, allowOvershoot, hold)
	d.postKeyFrameRequestEvent()
	d.maybeAddTransition(allocation.BandwidthNeeded, allocation.DistanceToDesired, allocation.PauseReason)
	return allocation
}

func (d *DownTrack) ProvisionalAllocatePrepare() {
	al, brs := d.Receiver().GetLayeredBitrate()
	d.forwarder.ProvisionalAllocatePrepare(al, brs)
}

func (d *DownTrack) ProvisionalAllocateReset() {
	d.forwarder.ProvisionalAllocateReset()
}

func (d *DownTrack) ProvisionalAllocate(availableChannelCapacity int64, layers buffer.VideoLayer, allowPause bool, allowOvershoot bool) (bool, int64) {
	return d.forwarder.ProvisionalAllocate(availableChannelCapacity, layers, allowPause, allowOvershoot)
}

func (d *DownTrack) ProvisionalAllocateGetCooperativeTransition(allowOvershoot bool) VideoTransition {
	transition, availableLayers, brs := d.forwarder.ProvisionalAllocateGetCooperativeTransition(allowOvershoot)
	d.params.Logger.Debugw(
		"stream: cooperative transition",
		"transition", &transition,
		"availableLayers", availableLayers,
		"bitrates", brs,
	)
	return transition
}

func (d *DownTrack) ProvisionalAllocateGetBestWeightedTransition() VideoTransition {
	transition, availableLayers, brs := d.forwarder.ProvisionalAllocateGetBestWeightedTransition()
	d.params.Logger.Debugw(
		"stream: best weighted transition",
		"transition", &transition,
		"availableLayers", availableLayers,
		"bitrates", brs,
	)
	return transition
}

func (d *DownTrack) ProvisionalAllocateCommit() VideoAllocation {
	allocation := d.forwarder.ProvisionalAllocateCommit()
	d.postKeyFrameRequestEvent()
	d.maybeAddTransition(allocation.BandwidthNeeded, allocation.DistanceToDesired, allocation.PauseReason)
	return allocation
}

func (d *DownTrack) AllocateNextHigher(availableChannelCapacity int64, allowOvershoot bool) (VideoAllocation, bool) {
	al, brs := d.Receiver().GetLayeredBitrate()
	allocation, available := d.forwarder.AllocateNextHigher(availableChannelCapacity, al, brs, allowOvershoot)
	d.postKeyFrameRequestEvent()
	d.maybeAddTransition(allocation.BandwidthNeeded, allocation.DistanceToDesired, allocation.PauseReason)
	return allocation, available
}

func (d *DownTrack) GetNextHigherTransition(allowOvershoot bool) (VideoTransition, bool) {
	availableLayers, brs := d.Receiver().GetLayeredBitrate()
	transition, available := d.forwarder.GetNextHigherTransition(brs, allowOvershoot)
	d.params.Logger.Debugw(
		"stream: get next higher layer",
		"transition", transition,
		"available", available,
		"availableLayers", availableLayers,
		"bitrates", brs,
	)
	return transition, available
}

func (d *DownTrack) Pause() VideoAllocation {
	al, brs := d.Receiver().GetLayeredBitrate()
	allocation := d.forwarder.Pause(al, brs)
	d.maybeAddTransition(allocation.BandwidthNeeded, allocation.DistanceToDesired, allocation.PauseReason)
	return allocation
}

func (d *DownTrack) Resync() {
	d.forwarder.Resync()
}

func (d *DownTrack) CreateSourceDescriptionChunks() []rtcp.SourceDescriptionChunk {
	transceiver := d.transceiver.Load()
	if d.bindState.Load() != bindStateBound || transceiver == nil {
		return nil
	}
	return []rtcp.SourceDescriptionChunk{
		{
			Source: d.ssrc,
			Items: []rtcp.SourceDescriptionItem{
				{
					Type: rtcp.SDESCNAME,
					Text: d.params.StreamID,
				},
				{
					Type: rtcp.SDESType(15),
					Text: transceiver.Mid(),
				},
			},
		},
	}
}

func (d *DownTrack) CreateSenderReport() *rtcp.SenderReport {
	if d.bindState.Load() != bindStateBound {
		return nil
	}

	_, tsOffset, refSenderReport := d.forwarder.GetSenderReportParams()
	return d.rtpStats.GetRtcpSenderReport(d.ssrc, refSenderReport, tsOffset, !d.params.DisableSenderReportPassThrough)

	// not sending RTCP Sender Report for RTX
}

func (d *DownTrack) writeBlankFrameRTP(duration float32, generation uint32) chan struct{} {
	done := make(chan struct{})
	go func() {
		// don't send if not writable OR nothing has been sent
		if !d.writable.Load() || !d.rtpStats.IsActive() {
			close(done)
			return
		}

		mime := strings.ToLower(d.Codec().MimeType)
		var getBlankFrame func(bool) ([]byte, error)
<<<<<<< HEAD
		switch mime {
		case strings.ToLower(webrtc.MimeTypeOpus):
=======
		switch {
		case strings.EqualFold(d.mime, webrtc.MimeTypeOpus):
>>>>>>> abcaa9b8
			getBlankFrame = d.getOpusBlankFrame
		case strings.EqualFold(d.mime, MimeTypeAudioRed):
			getBlankFrame = d.getOpusRedBlankFrame
		case strings.EqualFold(d.mime, webrtc.MimeTypeVP8):
			getBlankFrame = d.getVP8BlankFrame
		case strings.EqualFold(d.mime, webrtc.MimeTypeH264):
			getBlankFrame = d.getH264BlankFrame
		default:
			close(done)
			return
		}

		frameRate := uint32(30)
		if mime == strings.ToLower(webrtc.MimeTypeOpus) || mime == strings.ToLower(MimeTypeAudioRed) {
			frameRate = 50
		}

		// send a number of blank frames just in case there is loss.
		// Intentionally ignoring check for mute or bandwidth constrained mute
		// as this is used to clear client side buffer.
		numFrames := int(float32(frameRate) * duration)
		frameDuration := time.Duration(1000/frameRate) * time.Millisecond

		ticker := time.NewTicker(frameDuration)
		defer ticker.Stop()

		for {
			if generation != d.blankFramesGeneration.Load() || numFrames <= 0 || !d.writable.Load() || !d.rtpStats.IsActive() {
				close(done)
				return
			}

			snts, frameEndNeeded, err := d.forwarder.GetSnTsForBlankFrames(frameRate, 1)
			if err != nil {
				d.params.Logger.Warnw("could not get SN/TS for blank frame", err)
				close(done)
				return
			}

			for i := 0; i < len(snts); i++ {
				hdr := &rtp.Header{
					Version:        2,
					Padding:        false,
					Marker:         true,
					PayloadType:    uint8(d.payloadType.Load()),
					SequenceNumber: uint16(snts[i].extSequenceNumber),
					Timestamp:      uint32(snts[i].extTimestamp),
					SSRC:           d.ssrc,
				}
				d.addDummyExtensions(hdr)

				payload, err := getBlankFrame(frameEndNeeded)
				if err != nil {
					d.params.Logger.Warnw("could not get blank frame", err)
					close(done)
					return
				}

				headerSize := hdr.MarshalSize()
				d.rtpStats.Update(
					mono.UnixNano(),
					snts[i].extSequenceNumber,
					snts[i].extTimestamp,
					hdr.Marker,
					headerSize,
					len(payload),
					0,
					false,
				)
				d.pacer.Enqueue(&pacer.Packet{
					Header:             hdr,
					HeaderSize:         headerSize,
					Payload:            payload,
					ProbeClusterId:     ccutils.ProbeClusterId(d.probeClusterId.Load()),
					AbsSendTimeExtID:   uint8(d.absSendTimeExtID),
					TransportWideExtID: uint8(d.transportWideExtID),
					WriteStream:        d.writeStream,
				})

				// only the first frame will need frameEndNeeded to close out the
				// previous picture, rest are small key frames (for the video case)
				frameEndNeeded = false
			}

			numFrames--
			<-ticker.C
		}
	}()

	return done
}

func (d *DownTrack) maybeAddTrailer(buf []byte) int {
	if len(buf) < len(d.params.Trailer) {
		d.params.Logger.Warnw("trailer too big", nil, "bufLen", len(buf), "trailerLen", len(d.params.Trailer))
		return 0
	}

	copy(buf, d.params.Trailer)
	return len(d.params.Trailer)
}

func (d *DownTrack) getOpusBlankFrame(_frameEndNeeded bool) ([]byte, error) {
	// silence frame
	// Used shortly after muting to ensure residual noise does not keep
	// generating noise at the decoder after the stream is stopped
	// i. e. comfort noise generation actually not producing something comfortable.
	payload := make([]byte, 1000)
	copy(payload[0:], OpusSilenceFrame)
	trailerLen := d.maybeAddTrailer(payload[len(OpusSilenceFrame):])
	return payload[:len(OpusSilenceFrame)+trailerLen], nil
}

func (d *DownTrack) getOpusRedBlankFrame(_frameEndNeeded bool) ([]byte, error) {
	// primary only silence frame for opus/red, there is no need to contain redundant silent frames
	payload := make([]byte, 1000)

	// primary header
	//  0 1 2 3 4 5 6 7
	// +-+-+-+-+-+-+-+-+
	// |0|   Block PT  |
	// +-+-+-+-+-+-+-+-+
	payload[0] = opusPT
	copy(payload[1:], OpusSilenceFrame)
	trailerLen := d.maybeAddTrailer(payload[1+len(OpusSilenceFrame):])
	return payload[:1+len(OpusSilenceFrame)+trailerLen], nil
}

func (d *DownTrack) getVP8BlankFrame(frameEndNeeded bool) ([]byte, error) {
	// 8x8 key frame
	// Used even when closing out a previous frame. Looks like receivers
	// do not care about content (it will probably end up being an undecodable
	// frame, but that should be okay as there are key frames following)
	header, err := d.forwarder.GetPadding(frameEndNeeded)
	if err != nil {
		return nil, err
	}

	payload := make([]byte, 1000)
	copy(payload, header)
	copy(payload[len(header):], VP8KeyFrame8x8)
	trailerLen := d.maybeAddTrailer(payload[len(header)+len(VP8KeyFrame8x8):])
	return payload[:len(header)+len(VP8KeyFrame8x8)+trailerLen], nil
}

func (d *DownTrack) getH264BlankFrame(_frameEndNeeded bool) ([]byte, error) {
	// TODO - Jie Zeng
	// now use STAP-A to compose sps, pps, idr together, most decoder support packetization-mode 1.
	// if client only support packetization-mode 0, use single nalu unit packet
	buf := make([]byte, 1000)
	offset := 0
	buf[0] = 0x18 // STAP-A
	offset++
	for _, payload := range H264KeyFrame2x2 {
		binary.BigEndian.PutUint16(buf[offset:], uint16(len(payload)))
		offset += 2
		copy(buf[offset:offset+len(payload)], payload)
		offset += len(payload)
	}
	offset += d.maybeAddTrailer(buf[offset:])
	return buf[:offset], nil
}

func (d *DownTrack) handleRTCP(bytes []byte) {
	pkts, err := rtcp.Unmarshal(bytes)
	if err != nil {
		d.params.Logger.Errorw("could not unmarshal rtcp receiver packet", err)
		return
	}

	pliOnce := true
	sendPliOnce := func() {
		_, layer := d.forwarder.CheckSync()
		if pliOnce {
			if layer != buffer.InvalidLayerSpatial {
				d.params.Logger.Debugw("sending PLI RTCP", "layer", layer)
				d.Receiver().SendPLI(layer, false)
				d.isNACKThrottled.Store(true)
				d.rtpStats.UpdatePliTime()
				pliOnce = false
			}
		}
	}

	rttToReport := uint32(0)

	var numNACKs uint32
	var numPLIs uint32
	var numFIRs uint32
	for _, pkt := range pkts {
		switch p := pkt.(type) {
		case *rtcp.PictureLossIndication:
			if p.MediaSSRC == d.ssrc {
				numPLIs++
				sendPliOnce()
			}

		case *rtcp.FullIntraRequest:
			if p.MediaSSRC == d.ssrc {
				numFIRs++
				sendPliOnce()
			}

		case *rtcp.ReceiverEstimatedMaximumBitrate:
			if sal := d.getStreamAllocatorListener(); sal != nil {
				sal.OnREMB(d, p)
			}

		case *rtcp.ReceiverReport:
			// create new receiver report w/ only valid reception reports
			rr := &rtcp.ReceiverReport{
				SSRC:              p.SSRC,
				ProfileExtensions: p.ProfileExtensions,
			}
			for _, r := range p.Reports {
				if r.SSRC != d.ssrc {
					continue
				}

				rtt, isRttChanged := d.rtpStats.UpdateFromReceiverReport(r)
				if isRttChanged {
					rttToReport = rtt
				}

				if d.playoutDelay != nil {
					d.playoutDelay.OnSeqAcked(uint16(r.LastSequenceNumber))
					// screen share track has inaccuracy jitter due to its low frame rate and bursty traffic
					if d.params.Source != livekit.TrackSource_SCREEN_SHARE {
						jitterMs := uint64(r.Jitter*1e3) / uint64(d.clockRate)
						d.playoutDelay.SetJitter(uint32(jitterMs))
					}
				}
			}
			// RTX-TODO: This is used for media loss proxying only as of 2024-12-15.
			// Ideally, this should keep deltas between previous RTCP Receiver Report
			// and current report, calculate the loss in the window and reconcile it with
			// data in a similar window from RTX stream (to ensure losses are discounted
			// for NACKs), but keeping this simple for several reasons
			//   - media loss proxying is a configurable setting and could be disabled
			//   - media loss proxying is used for audio only and audio may not have NACKing
			//   - to keep it simple
			if len(rr.Reports) > 0 {
				d.listenerLock.RLock()
				rrListeners := d.receiverReportListeners
				d.listenerLock.RUnlock()
				for _, l := range rrListeners {
					l(d, rr)
				}
			}

		case *rtcp.TransportLayerNack:
			if p.MediaSSRC == d.ssrc {
				var nacks []uint16
				for _, pair := range p.Nacks {
					packetList := pair.PacketList()
					numNACKs += uint32(len(packetList))
					nacks = append(nacks, packetList...)
				}
				go d.retransmitPackets(nacks)
			}

		case *rtcp.TransportLayerCC:
			if p.MediaSSRC == d.ssrc {
				if sal := d.getStreamAllocatorListener(); sal != nil {
					sal.OnTransportCCFeedback(d, p)
				}
			}

		case *rtcp.ExtendedReport:
			// SFU only responds with the DLRRReport for the track has the sender SSRC, the behavior is different with
			// browser's implementation, which includes all sent tracks. It is ok since all the tracks
			// use the same connection, and server-sdk-go can get the rtt from the first DLRRReport
			// (libwebrtc/browsers don't send XR to calculate rtt, it only responds)
			var lastRR uint32
			for _, report := range p.Reports {
				if rr, ok := report.(*rtcp.ReceiverReferenceTimeReportBlock); ok {
					lastRR = uint32(rr.NTPTimestamp >> 16)
					break
				}
			}

			if lastRR > 0 {
				d.params.RTCPWriter([]rtcp.Packet{&rtcp.ExtendedReport{
					SenderSSRC: d.ssrc,
					Reports: []rtcp.ReportBlock{
						&rtcp.DLRRReportBlock{
							Reports: []rtcp.DLRRReport{{
								SSRC:   p.SenderSSRC,
								LastRR: lastRR,
								DLRR:   0, // no delay
							}},
						},
					},
				}})
			}
		}
	}

	d.rtpStats.UpdateNack(numNACKs)
	d.rtpStats.UpdatePli(numPLIs)
	d.rtpStats.UpdateFir(numFIRs)

	if rttToReport != 0 {
		if d.sequencer != nil {
			d.sequencer.setRTT(rttToReport)
		}

		if onRttUpdate := d.getOnRttUpdate(); onRttUpdate != nil {
			onRttUpdate(d, rttToReport)
		}
	}
}

func (d *DownTrack) handleRTCPRTX(bytes []byte) {
	pkts, err := rtcp.Unmarshal(bytes)
	if err != nil {
		d.params.Logger.Errorw("could not unmarshal rtcp rtx receiver packet", err)
		return
	}

	for _, pkt := range pkts {
		switch p := pkt.(type) {
		case *rtcp.ReceiverReport:
			for _, r := range p.Reports {
				if r.SSRC != d.ssrcRTX {
					continue
				}

				d.rtpStatsRTX.UpdateFromReceiverReport(r)
			}

		case *rtcp.ReceiverEstimatedMaximumBitrate:
			if sal := d.getStreamAllocatorListener(); sal != nil {
				sal.OnREMB(d, p)
			}

		case *rtcp.TransportLayerCC:
			if p.MediaSSRC == d.ssrcRTX {
				if sal := d.getStreamAllocatorListener(); sal != nil {
					sal.OnTransportCCFeedback(d, p)
				}
			}
		}
	}
}

func (d *DownTrack) SetConnected() {
	d.bindLock.Lock()
	if !d.connected.Swap(true) {
		d.onBindAndConnectedChange()
	}
	d.params.Logger.Debugw("downtrack connected")
	d.bindLock.Unlock()
}

// SetActivePaddingOnMuteUpTrack will enable padding on the track when its uptrack is muted.
// Pion will not fire OnTrack event until it receives packet for the track,
// so we send padding packets to help pion client (go-sdk) to fire the event.
func (d *DownTrack) SetActivePaddingOnMuteUpTrack() {
	d.activePaddingOnMuteUpTrack.Store(true)
}

func (d *DownTrack) retransmitPacket(epm *extPacketMeta, sourcePkt []byte, isProbe bool) (int, error) {
	var pkt rtp.Packet
	if err := pkt.Unmarshal(sourcePkt); err != nil {
		d.params.Logger.Errorw("could not unmarshal rtp packet to send via RTX", err)
		return 0, err
	}
	hdr := &rtp.Header{
		Version:        pkt.Header.Version,
		Padding:        pkt.Header.Padding,
		Marker:         epm.marker,
		PayloadType:    d.getTranslatedPayloadType(pkt.Header.PayloadType),
		SequenceNumber: epm.targetSeqNo,
		Timestamp:      epm.timestamp,
		SSRC:           d.ssrc,
	}
	rtxOffset := 0
<<<<<<< HEAD
	rtxExtSequenceNumber := d.rtxSequenceNumber.Inc()
	if rtxPT := d.payloadTypeRTX.Load(); rtxPT != 0 && d.ssrcRTX != 0 {
=======
	var rtxExtSequenceNumber uint64
	if d.payloadTypeRTX != 0 && d.ssrcRTX != 0 {
		rtxExtSequenceNumber = d.rtxSequenceNumber.Inc()
>>>>>>> abcaa9b8
		rtxOffset = 2

		hdr.PayloadType = uint8(rtxPT)
		hdr.SequenceNumber = uint16(rtxExtSequenceNumber)
		hdr.SSRC = d.ssrcRTX
	}

	if d.dependencyDescriptorExtID != 0 {
		var ddBytes []byte
		if len(epm.ddBytesSlice) != 0 {
			ddBytes = epm.ddBytesSlice
		} else {
			ddBytes = epm.ddBytes[:epm.ddBytesSize]
		}
		if len(ddBytes) != 0 {
			hdr.SetExtension(uint8(d.dependencyDescriptorExtID), ddBytes)
		}
	}
	if d.absCaptureTimeExtID != 0 && len(epm.actBytes) != 0 {
		hdr.SetExtension(uint8(d.absCaptureTimeExtID), epm.actBytes)
	}
	d.addDummyExtensions(hdr)

	poolEntity := PacketFactory.Get().(*[]byte)
	payload := *poolEntity
	if rtxOffset != 0 {
		// write OSN (Original Sequence Number)
		binary.BigEndian.PutUint16(payload[0:2], epm.targetSeqNo)
	}
	if len(epm.codecBytesSlice) != 0 {
		n := copy(payload[rtxOffset:], epm.codecBytesSlice)
		m := copy(payload[rtxOffset+n:], pkt.Payload[epm.numCodecBytesIn:])
		payload = payload[:rtxOffset+n+m]
	} else {
		copy(payload[rtxOffset:], epm.codecBytes[:epm.numCodecBytesOut])
		copy(payload[rtxOffset+int(epm.numCodecBytesOut):], pkt.Payload[epm.numCodecBytesIn:])
		payload = payload[:rtxOffset+int(epm.numCodecBytesOut)+len(pkt.Payload)-int(epm.numCodecBytesIn)]
	}

	headerSize := hdr.MarshalSize()
	var (
		payloadSize, paddingSize int
		isOutOfOrder             bool
	)
	if isProbe {
		// although not padding only packets, marking it as padding for accounting as padding is used to signify probing,
		// also not marking them as out-of-order although sequence numbers in packets are out-of-order because of re-sending packets
		payloadSize, paddingSize, isOutOfOrder = 0, len(payload), false
	} else {
		payloadSize, paddingSize, isOutOfOrder = len(payload), 0, true
	}
	if hdr.SSRC == d.ssrcRTX {
		d.rtpStatsRTX.Update(
			mono.UnixNano(),
			rtxExtSequenceNumber,
			0,
			hdr.Marker,
			headerSize,
			payloadSize,
			paddingSize,
			isOutOfOrder,
		)
	} else {
		d.rtpStats.Update(
			mono.UnixNano(),
			epm.extSequenceNumber,
			epm.extTimestamp,
			hdr.Marker,
			headerSize,
			payloadSize,
			paddingSize,
			isOutOfOrder,
		)
	}
	d.pacer.Enqueue(&pacer.Packet{
		Header:             hdr,
		HeaderSize:         headerSize,
		Payload:            payload,
		ProbeClusterId:     ccutils.ProbeClusterId(d.probeClusterId.Load()),
		IsProbe:            isProbe,
		IsRTX:              !isProbe,
		AbsSendTimeExtID:   uint8(d.absSendTimeExtID),
		TransportWideExtID: uint8(d.transportWideExtID),
		WriteStream:        d.writeStream,
		Pool:               PacketFactory,
		PoolEntity:         poolEntity,
	})
	return headerSize + len(payload), nil
}

func (d *DownTrack) retransmitPackets(nacks []uint16) {
	if d.sequencer == nil {
		return
	}

	if FlagStopRTXOnPLI && d.isNACKThrottled.Load() {
		return
	}

	filtered, disallowedLayers := d.forwarder.FilterRTX(nacks)
	if len(filtered) == 0 {
		return
	}

	src := PacketFactory.Get().(*[]byte)
	defer PacketFactory.Put(src)

	nackAcks := uint32(0)
	nackMisses := uint32(0)
	numRepeatedNACKs := uint32(0)
	for _, epm := range d.sequencer.getExtPacketMetas(filtered) {
		if disallowedLayers[epm.layer] {
			continue
		}

		nackAcks++

		pktBuff := *src
		n, err := d.Receiver().ReadRTP(pktBuff, uint8(epm.layer), epm.sourceSeqNo)
		if err != nil {
			if err == io.EOF {
				break
			}
			nackMisses++
			continue
		}

		if epm.nacked > 1 {
			numRepeatedNACKs++
		}

		d.retransmitPacket(&epm, pktBuff[:n], false)
	}

	d.totalRepeatedNACKs.Add(numRepeatedNACKs)

	d.rtpStats.UpdateNackProcessed(nackAcks, nackMisses, numRepeatedNACKs)
}

func (d *DownTrack) WriteProbePackets(bytesToSend int, usePadding bool) int {
	rtxPT := uint8(d.payloadTypeRTX.Load())
	if rtxPT == 0 || d.ssrcRTX == 0 {
		return d.WritePaddingRTP(bytesToSend, false, false)
	}

	if !d.writable.Load() ||
		!d.rtpStats.IsActive() ||
		(d.absSendTimeExtID == 0 && d.transportWideExtID == 0) ||
		d.rtpStats.LastReceiverReportTime() == 0 ||
		d.sequencer == nil {
		return 0
	}

	bytesSent := 0

	if usePadding {
		num := (bytesToSend + RTPPaddingMaxPayloadSize + RTPPaddingEstimatedHeaderSize - 1) / (RTPPaddingMaxPayloadSize + RTPPaddingEstimatedHeaderSize)
		if num == 0 {
			return 0
		}

		payloads := make([]byte, RTPPaddingMaxPayloadSize*num)
		for i := 0; i < num; i++ {
			rtxExtSequenceNumber := d.rtxSequenceNumber.Inc()
			hdr := &rtp.Header{
				Version:        2,
				Padding:        true,
				Marker:         false,
				PayloadType:    rtxPT,
				SequenceNumber: uint16(rtxExtSequenceNumber),
				Timestamp:      0,
				SSRC:           d.ssrcRTX,
			}
			d.addDummyExtensions(hdr)

			payload := payloads[i*RTPPaddingMaxPayloadSize : (i+1)*RTPPaddingMaxPayloadSize : (i+1)*RTPPaddingMaxPayloadSize]
			// last byte of padding has padding size including that byte
			payload[RTPPaddingMaxPayloadSize-1] = byte(RTPPaddingMaxPayloadSize)

			hdrSize := hdr.MarshalSize()
			payloadSize := len(payload)
			d.rtpStatsRTX.Update(
				mono.UnixNano(),
				rtxExtSequenceNumber,
				0,
				hdr.Marker,
				hdrSize,
				0,
				payloadSize,
				false,
			)
			d.pacer.Enqueue(&pacer.Packet{
				Header:             hdr,
				HeaderSize:         hdrSize,
				Payload:            payload,
				ProbeClusterId:     ccutils.ProbeClusterId(d.probeClusterId.Load()),
				IsProbe:            true,
				AbsSendTimeExtID:   uint8(d.absSendTimeExtID),
				TransportWideExtID: uint8(d.transportWideExtID),
				WriteStream:        d.writeStream,
			})

			bytesSent += hdrSize + payloadSize
		}
	} else {
		src := PacketFactory.Get().(*[]byte)
		defer PacketFactory.Put(src)

		endExtHighestSequenceNumber := d.rtpStats.ExtHighestSequenceNumber()
		startExtHighestSequenceNumber := endExtHighestSequenceNumber - 5
		for esn := startExtHighestSequenceNumber; esn <= endExtHighestSequenceNumber; esn++ {
			epm := d.sequencer.lookupExtPacketMeta(esn)
			if epm == nil {
				continue
			}

			pktBuff := *src
			n, err := d.Receiver().ReadRTP(pktBuff, uint8(epm.layer), epm.sourceSeqNo)
			if err != nil {
				if err == io.EOF {
					break
				}
				continue
			}

			sent, _ := d.retransmitPacket(epm, pktBuff[:n], true)
			bytesSent += sent
			if bytesSent >= bytesToSend {
				break
			}
		}
	}

	return bytesSent
}

func (d *DownTrack) addDummyExtensions(hdr *rtp.Header) {
	// add dummy extensions (actual ones will be filed by pacer) to get header size
	if d.absSendTimeExtID != 0 {
		hdr.SetExtension(uint8(d.absSendTimeExtID), dummyAbsSendTimeExt)
	}
	if d.transportWideExtID != 0 {
		hdr.SetExtension(uint8(d.transportWideExtID), dummyTransportCCExt)
	}
}

func (d *DownTrack) getTranslatedPayloadType(src uint8) uint8 {
	// send primary codec to subscriber if the publisher send primary codec to us when red is negotiated,
	// this will happen when the payload is too large to encode into red payload (exceeds mtu).
	if d.isRED && src == d.upstreamPrimaryPT && d.primaryPT != 0 {
		return d.primaryPT
	}
	return uint8(d.payloadType.Load())
}

func (d *DownTrack) DebugInfo() map[string]interface{} {
	stats := map[string]interface{}{
		"LastPli": d.rtpStats.LastPli(),
	}
	stats["RTPMunger"] = d.forwarder.RTPMungerDebugInfo()

	senderReport := d.CreateSenderReport()
	if senderReport != nil {
		stats["NTPTime"] = senderReport.NTPTime
		stats["RTPTime"] = senderReport.RTPTime
		stats["PacketCount"] = senderReport.PacketCount
	}

	return map[string]interface{}{
		"SubscriberID":        d.params.SubID,
		"TrackID":             d.id,
		"StreamID":            d.params.StreamID,
		"SSRC":                d.ssrc,
		"MimeType":            d.codec.MimeType,
		"BindState":           d.bindState.Load().(bindState),
		"Muted":               d.forwarder.IsMuted(),
		"PubMuted":            d.forwarder.IsPubMuted(),
		"CurrentSpatialLayer": d.forwarder.CurrentLayer().Spatial,
		"Stats":               stats,
	}
}

func (d *DownTrack) GetConnectionScoreAndQuality() (float32, livekit.ConnectionQuality) {
	return d.connectionStats.GetScoreAndQuality()
}

func (d *DownTrack) GetTrackStats() *livekit.RTPStats {
	return rtpstats.ReconcileRTPStatsWithRTX(d.rtpStats.ToProto(), d.rtpStatsRTX.ToProto())
}

func (d *DownTrack) deltaStats(ds *rtpstats.RTPDeltaInfo) map[uint32]*buffer.StreamStatsWithLayers {
	if ds == nil {
		return nil
	}

	streamStats := make(map[uint32]*buffer.StreamStatsWithLayers, 1)
	streamStats[d.ssrc] = &buffer.StreamStatsWithLayers{
		RTPStats: ds,
		Layers: map[int32]*rtpstats.RTPDeltaInfo{
			0: ds,
		},
	}

	return streamStats
}

func (d *DownTrack) GetDeltaStatsSender() map[uint32]*buffer.StreamStatsWithLayers {
	return d.deltaStats(
		rtpstats.ReconcileRTPDeltaInfoWithRTX(
			d.rtpStats.DeltaInfoSender(d.deltaStatsSenderSnapshotId),
			d.rtpStatsRTX.DeltaInfoSender(d.deltaStatsRTXSenderSnapshotId),
		),
	)
}

func (d *DownTrack) GetPrimaryStreamLastReceiverReportTime() time.Time {
	return time.Unix(0, d.rtpStats.LastReceiverReportTime())
}

func (d *DownTrack) GetPrimaryStreamPacketsSent() uint64 {
	return d.rtpStats.GetPacketsSeenMinusPadding()
}

func (d *DownTrack) GetNackStats() (totalPackets uint32, totalRepeatedNACKs uint32) {
	totalPackets = uint32(d.rtpStats.GetPacketsSeenMinusPadding())
	totalRepeatedNACKs = d.totalRepeatedNACKs.Load()
	return
}

func (d *DownTrack) onBindAndConnectedChange() {
	if d.writeStopped.Load() {
		return
	}
	d.writable.Store(d.connected.Load() && d.bindState.Load() == bindStateBound)
	if d.connected.Load() && d.bindState.Load() == bindStateBound && !d.bindAndConnectedOnce.Swap(true) {
		if d.activePaddingOnMuteUpTrack.Load() {
			go d.sendPaddingOnMute()
		}

		// kick off PLI request if allocation is pending
		d.postKeyFrameRequestEvent()
	}
}

func (d *DownTrack) sendPaddingOnMute() {
	// let uptrack have chance to send packet before we send padding
	time.Sleep(waitBeforeSendPaddingOnMute)

	if d.kind == webrtc.RTPCodecTypeVideo {
		d.sendPaddingOnMuteForVideo()
	} else if strings.EqualFold(d.Codec().MimeType, webrtc.MimeTypeOpus) {
		d.sendSilentFrameOnMuteForOpus()
	}
}

func (d *DownTrack) sendPaddingOnMuteForVideo() {
	paddingOnMuteInterval := 100 * time.Millisecond
	numPackets := maxPaddingOnMuteDuration / paddingOnMuteInterval
	for i := 0; i < int(numPackets); i++ {
		if d.rtpStats.IsActive() || d.IsClosed() {
			return
		}
		if i == 0 {
			d.params.Logger.Debugw("sending padding on mute")
		}
		d.WritePaddingRTP(20, true, true)
		time.Sleep(paddingOnMuteInterval)
	}
}

func (d *DownTrack) sendSilentFrameOnMuteForOpus() {
	frameRate := uint32(50)
	frameDuration := time.Duration(1000/frameRate) * time.Millisecond
	numFrames := frameRate * uint32(maxPaddingOnMuteDuration/time.Second)
	first := true
	for {
		if d.rtpStats.IsActive() || d.IsClosed() || numFrames <= 0 {
			return
		}
		if first {
			first = false
			d.params.Logger.Debugw("sending padding on mute")
		}
		snts, _, err := d.forwarder.GetSnTsForBlankFrames(frameRate, 1)
		if err != nil {
			d.params.Logger.Warnw("could not get SN/TS for blank frame", err)
			return
		}
		for i := 0; i < len(snts); i++ {
			hdr := &rtp.Header{
				Version:        2,
				Padding:        false,
				Marker:         true,
				PayloadType:    uint8(d.payloadType.Load()),
				SequenceNumber: uint16(snts[i].extSequenceNumber),
				Timestamp:      uint32(snts[i].extTimestamp),
				SSRC:           d.ssrc,
			}
			d.addDummyExtensions(hdr)

			payload, err := d.getOpusBlankFrame(false)
			if err != nil {
				d.params.Logger.Warnw("could not get blank frame", err)
				return
			}

			headerSize := hdr.MarshalSize()
			d.rtpStats.Update(
				mono.UnixNano(),
				snts[i].extSequenceNumber,
				snts[i].extTimestamp,
				hdr.Marker,
				headerSize,
				0,
				len(payload), // although this is using empty frames, mark as padding as these are used to trigger Pion OnTrack only
				false,
			)
			d.pacer.Enqueue(&pacer.Packet{
				Header:             hdr,
				HeaderSize:         headerSize,
				Payload:            payload,
				ProbeClusterId:     ccutils.ProbeClusterId(d.probeClusterId.Load()),
				AbsSendTimeExtID:   uint8(d.absSendTimeExtID),
				TransportWideExtID: uint8(d.transportWideExtID),
				WriteStream:        d.writeStream,
			})
		}

		numFrames--
		time.Sleep(frameDuration)
	}
}

func (d *DownTrack) HandleRTCPSenderReportData(
	_payloadType webrtc.PayloadType,
	isSVC bool,
	layer int32,
	publisherSRData *livekit.RTCPSenderReportState,
) error {
	d.forwarder.SetRefSenderReport(isSVC, layer, publisherSRData)

	currentLayer, tsOffset, refSenderReport := d.forwarder.GetSenderReportParams()
	if layer == currentLayer || (layer == 0 && isSVC) {
		d.handleRTCPSenderReportData(refSenderReport, tsOffset)
	}
	return nil
}

func (d *DownTrack) handleRTCPSenderReportData(publisherSRData *livekit.RTCPSenderReportState, tsOffset uint64) {
	d.rtpStats.MaybeAdjustFirstPacketTime(publisherSRData, tsOffset)
}

// -------------------------------------------------------------------------------<|MERGE_RESOLUTION|>--- conflicted
+++ resolved
@@ -1681,19 +1681,14 @@
 
 		mime := strings.ToLower(d.Codec().MimeType)
 		var getBlankFrame func(bool) ([]byte, error)
-<<<<<<< HEAD
-		switch mime {
-		case strings.ToLower(webrtc.MimeTypeOpus):
-=======
 		switch {
-		case strings.EqualFold(d.mime, webrtc.MimeTypeOpus):
->>>>>>> abcaa9b8
+		case strings.EqualFold(mime, webrtc.MimeTypeOpus):
 			getBlankFrame = d.getOpusBlankFrame
-		case strings.EqualFold(d.mime, MimeTypeAudioRed):
+		case strings.EqualFold(mime, MimeTypeAudioRed):
 			getBlankFrame = d.getOpusRedBlankFrame
-		case strings.EqualFold(d.mime, webrtc.MimeTypeVP8):
+		case strings.EqualFold(mime, webrtc.MimeTypeVP8):
 			getBlankFrame = d.getVP8BlankFrame
-		case strings.EqualFold(d.mime, webrtc.MimeTypeH264):
+		case strings.EqualFold(mime, webrtc.MimeTypeH264):
 			getBlankFrame = d.getH264BlankFrame
 		default:
 			close(done)
@@ -2066,14 +2061,9 @@
 		SSRC:           d.ssrc,
 	}
 	rtxOffset := 0
-<<<<<<< HEAD
-	rtxExtSequenceNumber := d.rtxSequenceNumber.Inc()
+	var rtxExtSequenceNumber uint64
 	if rtxPT := d.payloadTypeRTX.Load(); rtxPT != 0 && d.ssrcRTX != 0 {
-=======
-	var rtxExtSequenceNumber uint64
-	if d.payloadTypeRTX != 0 && d.ssrcRTX != 0 {
 		rtxExtSequenceNumber = d.rtxSequenceNumber.Inc()
->>>>>>> abcaa9b8
 		rtxOffset = 2
 
 		hdr.PayloadType = uint8(rtxPT)
