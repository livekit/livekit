--- conflicted
+++ resolved
@@ -611,7 +611,6 @@
 		return err
 	}
 
-<<<<<<< HEAD
 	d.pacer.Enqueue(pacer.Packet{
 		Header:             hdr,
 		Extensions:         []pacer.ExtensionData{{ID: uint8(d.dependencyDescriptorExtID), Payload: tp.ddBytes}},
@@ -628,36 +627,6 @@
 		},
 		OnSent: d.packetSent,
 	})
-=======
-	// STREAM-ALLOCATOR-TODO: remove this stream allocator bytes counter once stream allocator changes fully to pull bytes counter
-	d.streamAllocatorBytesCounter.Add(uint32(hdr.MarshalSize() + len(payload)))
-	d.bytesSent.Add(uint32(hdr.MarshalSize() + len(payload)))
-
-	if tp.isSwitchingToMaxSpatial && d.onMaxSubscribedLayerChanged != nil && d.kind == webrtc.RTPCodecTypeVideo {
-		d.onMaxSubscribedLayerChanged(d, tp.maxSpatialLayer)
-	}
-
-	if extPkt.KeyFrame {
-		d.isNACKThrottled.Store(false)
-		d.rtpStats.UpdateKeyFrame(1)
-		d.logger.Debugw("forwarding key frame", "layer", layer, "rtpsn", hdr.SequenceNumber, "rtpts", hdr.Timestamp)
-	}
-
-	if tp.isSwitchingToRequestSpatial {
-		locked, _ := d.forwarder.CheckSync()
-		if locked {
-			d.stopKeyFrameRequester()
-		}
-	}
-
-	if tp.isResuming {
-		if sal := d.getStreamAllocatorListener(); sal != nil {
-			sal.OnResume(d)
-		}
-	}
-
-	d.rtpStats.Update(hdr, len(payload), 0, extPkt.Arrival)
->>>>>>> 1c920812
 	return nil
 }
 
@@ -1776,7 +1745,7 @@
 
 	if spmd.tp != nil {
 		if spmd.tp.isSwitchingToMaxSpatial && d.onMaxSubscribedLayerChanged != nil && d.kind == webrtc.RTPCodecTypeVideo {
-			d.onMaxSubscribedLayerChanged(d, spmd.layer)
+			d.onMaxSubscribedLayerChanged(d, spmd.tp.maxSpatialLayer)
 		}
 
 		if spmd.tp.isSwitchingToRequestSpatial {
