// Copyright 2023 LiveKit, Inc.
//
// Licensed under the Apache License, Version 2.0 (the "License");
// you may not use this file except in compliance with the License.
// You may obtain a copy of the License at
//
//     http://www.apache.org/licenses/LICENSE-2.0
//
// Unless required by applicable law or agreed to in writing, software
// distributed under the License is distributed on an "AS IS" BASIS,
// WITHOUT WARRANTIES OR CONDITIONS OF ANY KIND, either express or implied.
// See the License for the specific language governing permissions and
// limitations under the License.

package sfu

import (
	"encoding/binary"
	"errors"
	"fmt"
	"io"
	"strings"
	"sync"
	"time"

	"github.com/pion/rtcp"
	"github.com/pion/rtp"
	"github.com/pion/sdp/v3"
	"github.com/pion/transport/v2/packetio"
	"github.com/pion/webrtc/v3"
	"go.uber.org/atomic"

	"github.com/livekit/protocol/livekit"
	"github.com/livekit/protocol/logger"

	"github.com/livekit/livekit-server/pkg/sfu/buffer"
	"github.com/livekit/livekit-server/pkg/sfu/connectionquality"
	dd "github.com/livekit/livekit-server/pkg/sfu/dependencydescriptor"
	"github.com/livekit/livekit-server/pkg/sfu/pacer"
	"github.com/livekit/livekit-server/pkg/sfu/rtpextension"
)

// TrackSender defines an interface send media to remote peer
type TrackSender interface {
	UpTrackLayersChange()
	UpTrackBitrateAvailabilityChange()
	UpTrackMaxPublishedLayerChange(maxPublishedLayer int32)
	UpTrackMaxTemporalLayerSeenChange(maxTemporalLayerSeen int32)
	UpTrackBitrateReport(availableLayers []int32, bitrates Bitrates)
	WriteRTP(p *buffer.ExtPacket, layer int32) error
	Close()
	IsClosed() bool
	// ID is the globally unique identifier for this Track.
	ID() string
	SubscriberID() livekit.ParticipantID
	TrackInfoAvailable()
	HandleRTCPSenderReportData(payloadType webrtc.PayloadType, layer int32, srData *buffer.RTCPSenderReportData) error
}

// -------------------------------------------------------------------

const (
	RTPPaddingMaxPayloadSize      = 255
	RTPPaddingEstimatedHeaderSize = 20
	RTPBlankFramesMuteSeconds     = float32(1.0)
	RTPBlankFramesCloseSeconds    = float32(0.2)

	FlagStopRTXOnPLI = true

	keyFrameIntervalMin = 200
	keyFrameIntervalMax = 1000
	flushTimeout        = 1 * time.Second

	waitBeforeSendPaddingOnMute = 100 * time.Millisecond
	maxPaddingOnMuteDuration    = 5 * time.Second
)

// -------------------------------------------------------------------

var (
	ErrUnknownKind                       = errors.New("unknown kind of codec")
	ErrOutOfOrderSequenceNumberCacheMiss = errors.New("out-of-order sequence number not found in cache")
	ErrPaddingOnlyPacket                 = errors.New("padding only packet that need not be forwarded")
	ErrDuplicatePacket                   = errors.New("duplicate packet")
	ErrSequenceNumberOffsetNotFound      = errors.New("sequence number offset not found")
	ErrPaddingNotOnFrameBoundary         = errors.New("padding cannot send on non-frame boundary")
	ErrDownTrackAlreadyBound             = errors.New("already bound")
)

var (
	VP8KeyFrame8x8 = []byte{
		0x10, 0x02, 0x00, 0x9d, 0x01, 0x2a, 0x08, 0x00,
		0x08, 0x00, 0x00, 0x47, 0x08, 0x85, 0x85, 0x88,
		0x85, 0x84, 0x88, 0x02, 0x02, 0x00, 0x0c, 0x0d,
		0x60, 0x00, 0xfe, 0xff, 0xab, 0x50, 0x80,
	}

	H264KeyFrame2x2SPS = []byte{
		0x67, 0x42, 0xc0, 0x1f, 0x0f, 0xd9, 0x1f, 0x88,
		0x88, 0x84, 0x00, 0x00, 0x03, 0x00, 0x04, 0x00,
		0x00, 0x03, 0x00, 0xc8, 0x3c, 0x60, 0xc9, 0x20,
	}
	H264KeyFrame2x2PPS = []byte{
		0x68, 0x87, 0xcb, 0x83, 0xcb, 0x20,
	}
	H264KeyFrame2x2IDR = []byte{
		0x65, 0x88, 0x84, 0x0a, 0xf2, 0x62, 0x80, 0x00,
		0xa7, 0xbe,
	}
	H264KeyFrame2x2 = [][]byte{H264KeyFrame2x2SPS, H264KeyFrame2x2PPS, H264KeyFrame2x2IDR}

	OpusSilenceFrame = []byte{
		0xf8, 0xff, 0xfe, 0x00, 0x00, 0x00, 0x00, 0x00,
		0x00, 0x00, 0x00, 0x00, 0x00, 0x00, 0x00, 0x00,
		0x00, 0x00, 0x00, 0x00, 0x00, 0x00, 0x00, 0x00,
		0x00, 0x00, 0x00, 0x00, 0x00, 0x00, 0x00, 0x00,
		0x00, 0x00, 0x00, 0x00, 0x00, 0x00, 0x00, 0x00,
		0x00, 0x00, 0x00, 0x00, 0x00, 0x00, 0x00, 0x00,
		0x00, 0x00, 0x00, 0x00, 0x00, 0x00, 0x00, 0x00,
		0x00, 0x00, 0x00, 0x00, 0x00, 0x00, 0x00, 0x00,
		0x00, 0x00, 0x00, 0x00, 0x00, 0x00, 0x00, 0x00,
		0x00, 0x00, 0x00, 0x00, 0x00, 0x00, 0x00, 0x00,
	}
)

// -------------------------------------------------------------------

type DownTrackState struct {
	RTPStats                   *buffer.RTPStatsSender
	DeltaStatsSenderSnapshotId uint32
	ForwarderState             ForwarderState
}

func (d DownTrackState) String() string {
	return fmt.Sprintf("DownTrackState{rtpStats: %s, deltaSender: %d, forwarder: %s}",
		d.RTPStats.ToString(), d.DeltaStatsSenderSnapshotId, d.ForwarderState.String())
}

// -------------------------------------------------------------------

type NackInfo struct {
	Timestamp      uint32
	SequenceNumber uint16
	Attempts       uint8
}

type DownTrackStreamAllocatorListener interface {
	// RTCP received
	OnREMB(dt *DownTrack, remb *rtcp.ReceiverEstimatedMaximumBitrate)
	OnTransportCCFeedback(dt *DownTrack, cc *rtcp.TransportLayerCC)

	// video layer availability changed
	OnAvailableLayersChanged(dt *DownTrack)

	// video layer bitrate availability changed
	OnBitrateAvailabilityChanged(dt *DownTrack)

	// max published spatial layer changed
	OnMaxPublishedSpatialChanged(dt *DownTrack)

	// max published temporal layer changed
	OnMaxPublishedTemporalChanged(dt *DownTrack)

	// subscription changed - mute/unmute
	OnSubscriptionChanged(dt *DownTrack)

	// subscribed max video layer changed
	OnSubscribedLayerChanged(dt *DownTrack, layers buffer.VideoLayer)

	// stream resumed
	OnResume(dt *DownTrack)

	// packet(s) sent
	OnPacketsSent(dt *DownTrack, size int)

	// NACKs received
	OnNACK(dt *DownTrack, nackInfos []NackInfo)

	// RTCP Receiver Report received
	OnRTCPReceiverReport(dt *DownTrack, rr rtcp.ReceptionReport)

	// check if track should participate in BWE
	IsBWEEnabled(dt *DownTrack) bool

	// check if subscription mute can be applied
	IsSubscribeMutable(dt *DownTrack) bool
}

type ReceiverReportListener func(dt *DownTrack, report *rtcp.ReceiverReport)

type DowntrackParams struct {
	Codecs            []webrtc.RTPCodecParameters
	Receiver          TrackReceiver
	BufferFactory     *buffer.Factory
	SubID             livekit.ParticipantID
	StreamID          string
	MaxTrack          int
	PlayoutDelayLimit *livekit.PlayoutDelay
	Pacer             pacer.Pacer
	Logger            logger.Logger
	Trailer           []byte
}

// DownTrack implements TrackLocal, is the track used to write packets
// to SFU Subscriber, the track handle the packets for simple, simulcast
// and SVC Publisher.
// A DownTrack has the following lifecycle
// - new
// - bound / unbound
// - closed
// once closed, a DownTrack cannot be re-used.
type DownTrack struct {
	params      DowntrackParams
	id          livekit.TrackID
	kind        webrtc.RTPCodecType
	mime        string
	ssrc        uint32
	payloadType uint8
	sequencer   *sequencer

	forwarder *Forwarder

	upstreamCodecs            []webrtc.RTPCodecParameters
	codec                     webrtc.RTPCodecCapability
	absSendTimeExtID          int
	transportWideExtID        int
	dependencyDescriptorExtID int
	playoutDelayExtID         int
	transceiver               atomic.Pointer[webrtc.RTPTransceiver]
	writeStream               webrtc.TrackLocalWriter
	rtcpReader                *buffer.RTCPReader

	listenerLock            sync.RWMutex
	receiverReportListeners []ReceiverReportListener

	bindLock  sync.Mutex
	bound     atomic.Bool
	onBinding func(error)

	isClosed             atomic.Bool
	connected            atomic.Bool
	bindAndConnectedOnce atomic.Bool
	writable             atomic.Bool

	rtpStats *buffer.RTPStatsSender

	totalRepeatedNACKs atomic.Uint32

	keyFrameRequestGeneration atomic.Uint32

	blankFramesGeneration atomic.Uint32

	connectionStats            *connectionquality.ConnectionStats
	deltaStatsSenderSnapshotId uint32

	isNACKThrottled atomic.Bool

	activePaddingOnMuteUpTrack atomic.Bool

	streamAllocatorLock             sync.RWMutex
	streamAllocatorListener         DownTrackStreamAllocatorListener
	streamAllocatorReportGeneration int
	streamAllocatorBytesCounter     atomic.Uint32
	bytesSent                       atomic.Uint32
	bytesRetransmitted              atomic.Uint32

	playoutDelayBytes atomic.Value //bytes of marshalled playout delay
	playoudDelayAcked atomic.Bool

	pacer pacer.Pacer

	maxLayerNotifierCh chan struct{}

	cbMu                        sync.RWMutex
	onStatsUpdate               func(dt *DownTrack, stat *livekit.AnalyticsStat)
	onMaxSubscribedLayerChanged func(dt *DownTrack, layer int32)
	onRttUpdate                 func(dt *DownTrack, rtt uint32)
	onCloseHandler              func(willBeResumed bool)
}

// NewDownTrack returns a DownTrack.
func NewDownTrack(params DowntrackParams) (*DownTrack, error) {
	codecs := params.Codecs
	var kind webrtc.RTPCodecType
	switch {
	case strings.HasPrefix(codecs[0].MimeType, "audio/"):
		kind = webrtc.RTPCodecTypeAudio
	case strings.HasPrefix(codecs[0].MimeType, "video/"):
		kind = webrtc.RTPCodecTypeVideo
	default:
		kind = webrtc.RTPCodecType(0)
	}

	d := &DownTrack{
		params:             params,
		id:                 params.Receiver.TrackID(),
		upstreamCodecs:     codecs,
		kind:               kind,
		codec:              codecs[0].RTPCodecCapability,
		pacer:              params.Pacer,
		maxLayerNotifierCh: make(chan struct{}, 1),
	}
	d.forwarder = NewForwarder(
		d.kind,
		params.Logger,
		d.params.Receiver.GetReferenceLayerRTPTimestamp,
		d.getExpectedRTPTimestamp,
	)

	d.rtpStats = buffer.NewRTPStatsSender(buffer.RTPStatsParams{
		ClockRate: d.codec.ClockRate,
		Logger:    params.Logger,
	})
	d.deltaStatsSenderSnapshotId = d.rtpStats.NewSenderSnapshotId()

	d.connectionStats = connectionquality.NewConnectionStats(connectionquality.ConnectionStatsParams{
		MimeType:       codecs[0].MimeType, // LK-TODO have to notify on codec change
		IsFECEnabled:   strings.EqualFold(codecs[0].MimeType, webrtc.MimeTypeOpus) && strings.Contains(strings.ToLower(codecs[0].SDPFmtpLine), "fec"),
		SenderProvider: d,
		Logger:         params.Logger.WithValues("direction", "down"),
	})
	d.connectionStats.OnStatsUpdate(func(_cs *connectionquality.ConnectionStats, stat *livekit.AnalyticsStat) {
		if onStatsUpdate := d.getOnStatsUpdate(); onStatsUpdate != nil {
			onStatsUpdate(d, stat)
		}
	})

	// set initial playout delay to minimum value
	if d.params.PlayoutDelayLimit.GetEnabled() && d.params.PlayoutDelayLimit.GetMin() > 0 {
		delay := rtpextension.PlayoutDelayFromValue(
			uint16(d.params.PlayoutDelayLimit.GetMin()),
			rtpextension.PlayoutDelayDefaultMax,
		)
		b, err := delay.Marshal()
		if err == nil {
			d.playoutDelayBytes.Store(b)
		}
	}
	if d.kind == webrtc.RTPCodecTypeVideo {
		go d.maxLayerNotifierWorker()
	}

	return d, nil
}

// Bind is called by the PeerConnection after negotiation is complete
// This asserts that the code requested is supported by the remote peer.
// If so it sets up all the state (SSRC and PayloadType) to have a call
func (d *DownTrack) Bind(t webrtc.TrackLocalContext) (webrtc.RTPCodecParameters, error) {
	d.bindLock.Lock()
	if d.bound.Load() {
		d.bindLock.Unlock()
		return webrtc.RTPCodecParameters{}, ErrDownTrackAlreadyBound
	}
	var codec webrtc.RTPCodecParameters
	for _, c := range d.upstreamCodecs {
		matchCodec, err := codecParametersFuzzySearch(c, t.CodecParameters())
		if err == nil {
			codec = matchCodec
			break
		}
	}

	if codec.MimeType == "" {
		err := webrtc.ErrUnsupportedCodec
		onBinding := d.onBinding
		d.bindLock.Unlock()
		d.params.Logger.Infow("bind error for unsupported codec", "codecs", d.upstreamCodecs, "remoteParameters", t.CodecParameters())
		if onBinding != nil {
			onBinding(err)
		}
		return webrtc.RTPCodecParameters{}, err
	}

	// if a downtrack is closed before bind, it already unsubscribed from client, don't do subsequent operation and return here.
	if d.IsClosed() {
		d.params.Logger.Debugw("DownTrack closed before bind")
		d.bindLock.Unlock()
		return codec, nil
	}

	d.params.Logger.Debugw("DownTrack.Bind", "codecs", d.upstreamCodecs, "matchCodec", codec, "ssrc", t.SSRC())
	d.ssrc = uint32(t.SSRC())
	d.payloadType = uint8(codec.PayloadType)
	d.writeStream = t.WriteStream()
	d.mime = strings.ToLower(codec.MimeType)
	if rr := d.params.BufferFactory.GetOrNew(packetio.RTCPBufferPacket, uint32(t.SSRC())).(*buffer.RTCPReader); rr != nil {
		rr.OnPacket(func(pkt []byte) {
			d.handleRTCP(pkt)
		})
		d.rtcpReader = rr
	}

	d.sequencer = newSequencer(d.params.MaxTrack, d.kind == webrtc.RTPCodecTypeVideo, d.params.Logger)

	d.codec = codec.RTPCodecCapability
	if d.onBinding != nil {
		d.onBinding(nil)
	}
	d.bound.Store(true)
	d.bindLock.Unlock()

	// Bind is called under RTPSender.mu lock, call the RTPSender.GetParameters in goroutine to avoid deadlock
	go func() {
		if tr := d.transceiver.Load(); tr != nil {
			if sender := tr.Sender(); sender != nil {
				extensions := sender.GetParameters().HeaderExtensions
				d.params.Logger.Debugw("negotiated downtrack extensions", "extensions", extensions)
				d.SetRTPHeaderExtensions(extensions)
			}
		}
	}()

	d.forwarder.DetermineCodec(d.codec, d.params.Receiver.HeaderExtensions())

	d.params.Logger.Debugw("downtrack bound")
	d.onBindAndConnectedChange()

	return codec, nil
}

// Unbind implements the teardown logic when the track is no longer needed. This happens
// because a track has been stopped.
func (d *DownTrack) Unbind(_ webrtc.TrackLocalContext) error {
	d.bound.Store(false)
	d.onBindAndConnectedChange()
	return nil
}

func (d *DownTrack) TrackInfoAvailable() {
	ti := d.params.Receiver.TrackInfo()
	if ti == nil {
		return
	}
	d.connectionStats.Start(ti)
}

func (d *DownTrack) SetStreamAllocatorListener(listener DownTrackStreamAllocatorListener) {
	d.streamAllocatorLock.Lock()
	d.streamAllocatorListener = listener
	d.streamAllocatorLock.Unlock()

	if listener != nil {
		if !listener.IsBWEEnabled(d) {
			d.absSendTimeExtID = 0
			d.transportWideExtID = 0
		}

		// kick of a gratuitous allocation
		listener.OnSubscriptionChanged(d)
	}
}

func (d *DownTrack) getStreamAllocatorListener() DownTrackStreamAllocatorListener {
	d.streamAllocatorLock.RLock()
	defer d.streamAllocatorLock.RUnlock()

	return d.streamAllocatorListener
}

func (d *DownTrack) SetStreamAllocatorReportInterval(interval time.Duration) {
	d.ClearStreamAllocatorReportInterval()

	if interval == 0 {
		return
	}

	d.streamAllocatorLock.Lock()
	d.streamAllocatorBytesCounter.Store(0)

	d.streamAllocatorReportGeneration++
	gen := d.streamAllocatorReportGeneration
	d.streamAllocatorLock.Unlock()

	go func(generation int) {
		timer := time.NewTimer(interval)
		for {
			<-timer.C

			d.streamAllocatorLock.Lock()
			if generation != d.streamAllocatorReportGeneration {
				d.streamAllocatorLock.Unlock()
				return
			}

			sal := d.streamAllocatorListener
			bytes := d.streamAllocatorBytesCounter.Swap(0)
			d.streamAllocatorLock.Unlock()

			if sal != nil {
				sal.OnPacketsSent(d, int(bytes))
			}

			timer.Reset(interval)
		}
	}(gen)
}

func (d *DownTrack) ClearStreamAllocatorReportInterval() {
	d.streamAllocatorLock.Lock()
	d.streamAllocatorReportGeneration++
	d.streamAllocatorLock.Unlock()
}

// ID is the unique identifier for this Track. This should be unique for the
// stream, but doesn't have to globally unique. A common example would be 'audio' or 'video'
// and StreamID would be 'desktop' or 'webcam'
func (d *DownTrack) ID() string { return string(d.id) }

// Codec returns current track codec capability
func (d *DownTrack) Codec() webrtc.RTPCodecCapability { return d.codec }

// StreamID is the group this track belongs too. This must be unique
func (d *DownTrack) StreamID() string { return d.params.StreamID }

func (d *DownTrack) SubscriberID() livekit.ParticipantID { return d.params.SubID }

// Sets RTP header extensions for this track
func (d *DownTrack) SetRTPHeaderExtensions(rtpHeaderExtensions []webrtc.RTPHeaderExtensionParameter) {
	d.streamAllocatorLock.RLock()
	listener := d.streamAllocatorListener
	d.streamAllocatorLock.RUnlock()

	isBWEEnabled := true
	if listener != nil {
		isBWEEnabled = listener.IsBWEEnabled(d)
	}
	for _, ext := range rtpHeaderExtensions {
		switch ext.URI {
		case sdp.ABSSendTimeURI:
			if isBWEEnabled {
				d.absSendTimeExtID = ext.ID
			} else {
				d.absSendTimeExtID = 0
			}
		case dd.ExtensionURI:
			d.dependencyDescriptorExtID = ext.ID
		case rtpextension.PlayoutDelayURI:
			d.playoutDelayExtID = ext.ID
		case sdp.TransportCCURI:
			if isBWEEnabled {
				d.transportWideExtID = ext.ID
			} else {
				d.transportWideExtID = 0
			}
		}
	}
}

// Kind controls if this TrackLocal is audio or video
func (d *DownTrack) Kind() webrtc.RTPCodecType {
	return d.kind
}

// RID is required by `webrtc.TrackLocal` interface
func (d *DownTrack) RID() string {
	return ""
}

func (d *DownTrack) SSRC() uint32 {
	return d.ssrc
}

func (d *DownTrack) Stop() error {
	if tr := d.transceiver.Load(); tr != nil {
		return tr.Stop()
	}
	return errors.New("downtrack transceiver does not exist")
}

func (d *DownTrack) SetTransceiver(transceiver *webrtc.RTPTransceiver) {
	d.transceiver.Store(transceiver)
}

func (d *DownTrack) GetTransceiver() *webrtc.RTPTransceiver {
	return d.transceiver.Load()
}

func (d *DownTrack) maybeStartKeyFrameRequester() {
	//
	// Always move to next generation to abandon any running key frame requester
	// This ensures that it is stopped if forwarding is disabled due to mute
	// or paused due to bandwidth constraints. A new key frame requester is
	// started if a layer lock is required.
	//
	d.stopKeyFrameRequester()

	locked, layer := d.forwarder.CheckSync()
	if !locked {
		go d.keyFrameRequester(d.keyFrameRequestGeneration.Load(), layer)
	}
}

func (d *DownTrack) stopKeyFrameRequester() {
	d.keyFrameRequestGeneration.Inc()
}

func (d *DownTrack) keyFrameRequester(generation uint32, layer int32) {
	if d.IsClosed() || layer == buffer.InvalidLayerSpatial {
		return
	}

	interval := 2 * d.rtpStats.GetRtt()
	if interval < keyFrameIntervalMin {
		interval = keyFrameIntervalMin
	}
	if interval > keyFrameIntervalMax {
		interval = keyFrameIntervalMax
	}
	ticker := time.NewTicker(time.Duration(interval) * time.Millisecond)
	defer ticker.Stop()

	for {
		locked, _ := d.forwarder.CheckSync()
		if locked {
			return
		}

		if d.writable.Load() {
			d.params.Logger.Debugw("sending PLI for layer lock", "generation", generation, "layer", layer)
			d.params.Receiver.SendPLI(layer, false)
			d.rtpStats.UpdateLayerLockPliAndTime(1)
		}

		<-ticker.C

		if generation != d.keyFrameRequestGeneration.Load() || !d.writable.Load() {
			return
		}
	}
}

func (d *DownTrack) postMaxLayerNotifierEvent() {
	if d.IsClosed() || d.kind != webrtc.RTPCodecTypeVideo {
		return
	}

	select {
	case d.maxLayerNotifierCh <- struct{}{}:
	default:
	}
}

func (d *DownTrack) maxLayerNotifierWorker() {
	more := true
	for more {
		_, more = <-d.maxLayerNotifierCh

		maxLayerSpatial := buffer.InvalidLayerSpatial
		if more {
			maxLayerSpatial = d.forwarder.GetMaxSubscribedSpatial()
		}
		if onMaxSubscribedLayerChanged := d.getOnMaxLayerChanged(); onMaxSubscribedLayerChanged != nil {
			d.params.Logger.Debugw("max subscribed layer changed", "maxLayerSpatial", maxLayerSpatial)
			onMaxSubscribedLayerChanged(d, maxLayerSpatial)
		}
	}
}

// WriteRTP writes an RTP Packet to the DownTrack
func (d *DownTrack) WriteRTP(extPkt *buffer.ExtPacket, layer int32) error {
	if !d.writable.Load() {
		return nil
	}

	tp, err := d.forwarder.GetTranslationParams(extPkt, layer)
	if tp.shouldDrop {
		if err != nil {
			d.params.Logger.Errorw("write rtp packet failed", err)
		}
		return err
	}

<<<<<<< HEAD
	poolEntity := PacketFactory.Get().(*[]byte)
	payload := *poolEntity
	shouldForward, incomingHeaderSize, outgoingHeaderSize, err := d.forwarder.TranslateCodecHeader(extPkt, &tp.rtp, payload)
	if !shouldForward {
		PacketFactory.Put(poolEntity)
		return err
=======
	var payload []byte
	poolEntity := PacketFactory.Get().(*[]byte)
	if len(tp.codecBytes) != 0 {
		incomingVP8, ok := extPkt.Payload.(buffer.VP8)
		if ok {
			payload = d.translateVP8PacketTo(extPkt.Packet, &incomingVP8, tp.codecBytes, poolEntity)
		}
	}
	if payload == nil {
		payload = (*poolEntity)[:len(extPkt.Packet.Payload)]
		copy(payload, extPkt.Packet.Payload)
>>>>>>> e0d98eeb
	}
	copy(payload[outgoingHeaderSize:], extPkt.Packet.Payload[incomingHeaderSize:])
	payload = payload[:outgoingHeaderSize+len(extPkt.Packet.Payload)-incomingHeaderSize]

	hdr, err := d.getTranslatedRTPHeader(extPkt, &tp)
	if err != nil {
<<<<<<< HEAD
		d.params.Logger.Errorw("could not translate RTP header", err)
		PacketFactory.Put(poolEntity)
=======
		d.params.Logger.Errorw("write rtp packet failed", err)
		if poolEntity != nil {
			PacketFactory.Put(poolEntity)
		}
>>>>>>> e0d98eeb
		return err
	}

	var extensions []pacer.ExtensionData
	if tp.ddBytes != nil {
		extensions = []pacer.ExtensionData{{ID: uint8(d.dependencyDescriptorExtID), Payload: tp.ddBytes}}
	}
	if d.playoutDelayExtID != 0 && !d.playoudDelayAcked.Load() {
		if val := d.playoutDelayBytes.Load(); val != nil {
			extensions = append(extensions, pacer.ExtensionData{ID: uint8(d.playoutDelayExtID), Payload: val.([]byte)})
		}
	}
	if d.sequencer != nil {
		d.sequencer.push(
			extPkt.Arrival,
			extPkt.ExtSequenceNumber,
			tp.rtp.extSequenceNumber,
			tp.rtp.extTimestamp,
			hdr.Marker,
			int8(layer),
			payload[:outgoingHeaderSize],
			incomingHeaderSize,
			tp.ddBytes,
		)
	}

	d.sendingPacket(
		hdr,
		len(payload),
		&sendPacketMetadata{
			layer:             layer,
			packetTime:        extPkt.Arrival,
			extSequenceNumber: tp.rtp.extSequenceNumber,
			extTimestamp:      tp.rtp.extTimestamp,
			isKeyFrame:        extPkt.KeyFrame,
			tp:                tp,
		},
	)
	d.pacer.Enqueue(pacer.Packet{
		Header:             hdr,
		Extensions:         extensions,
		Payload:            payload,
		AbsSendTimeExtID:   uint8(d.absSendTimeExtID),
		TransportWideExtID: uint8(d.transportWideExtID),
		WriteStream:        d.writeStream,
		Pool:               PacketFactory,
		PoolEntity:         poolEntity,
	})
<<<<<<< HEAD

	d.afterPacketSend(
		hdr,
		len(payload),
		&sendPacketMetadata{
			layer:             layer,
			packetTime:        extPkt.Arrival,
			extSequenceNumber: tp.rtp.extSequenceNumber,
			extTimestamp:      tp.rtp.extTimestamp,
			isKeyFrame:        extPkt.KeyFrame,
			tp:                &tp,
		},
	)
=======
>>>>>>> e0d98eeb
	return nil
}

// WritePaddingRTP tries to write as many padding only RTP packets as necessary
// to satisfy given size to the DownTrack
func (d *DownTrack) WritePaddingRTP(bytesToSend int, paddingOnMute bool, forceMarker bool) int {
	if !d.writable.Load() {
		return 0
	}

	if !d.rtpStats.IsActive() && !paddingOnMute {
		return 0
	}

	// Ideally should look at header extensions negotiated for
	// track and decide if padding can be sent. But, browsers behave
	// in unexpected ways when using audio for bandwidth estimation and
	// padding is mainly used to probe for excess available bandwidth.
	// So, to be safe, limit to video tracks
	if d.kind == webrtc.RTPCodecTypeAudio {
		return 0
	}

	// LK-TODO-START
	// Potentially write padding even if muted. Given that padding
	// can be sent only on frame boundaries, writing on disabled tracks
	// will give more options.
	// LK-TODO-END
	if d.forwarder.IsMuted() && !paddingOnMute {
		return 0
	}

	// Hold sending padding packets till first RTCP-RR is received for this RTP stream.
	// That is definitive proof that the remote side knows about this RTP stream.
	if d.rtpStats.LastReceiverReportTime().IsZero() && !paddingOnMute {
		return 0
	}

	// RTP padding maximum is 255 bytes. Break it up.
	// Use 20 byte as estimate of RTP header size (12 byte header + 8 byte extension)
	num := (bytesToSend + RTPPaddingMaxPayloadSize + RTPPaddingEstimatedHeaderSize - 1) / (RTPPaddingMaxPayloadSize + RTPPaddingEstimatedHeaderSize)
	if num == 0 {
		return 0
	}

	snts, err := d.forwarder.GetSnTsForPadding(num, forceMarker)
	if err != nil {
		return 0
	}

	//
	// Register with sequencer as padding only so that NACKs for these can be filtered out.
	// Retransmission is probably a sign of network congestion/badness.
	// So, retransmitting padding only packets is only going to make matters worse.
	//
	if d.sequencer != nil {
		d.sequencer.pushPadding(snts[0].extSequenceNumber, snts[len(snts)-1].extSequenceNumber)
	}

	bytesSent := 0
	for i := 0; i < len(snts); i++ {
		hdr := rtp.Header{
			Version:        2,
			Padding:        true,
			Marker:         false,
			PayloadType:    d.payloadType,
			SequenceNumber: uint16(snts[i].extSequenceNumber),
			Timestamp:      uint32(snts[i].extTimestamp),
			SSRC:           d.ssrc,
			CSRC:           []uint32{},
		}

		payload := make([]byte, RTPPaddingMaxPayloadSize)
		// last byte of padding has padding size including that byte
		payload[RTPPaddingMaxPayloadSize-1] = byte(RTPPaddingMaxPayloadSize)

		d.sendingPacket(
			&hdr,
			len(payload),
			&sendPacketMetadata{
				extSequenceNumber:    snts[i].extSequenceNumber,
				extTimestamp:         snts[i].extTimestamp,
				isPadding:            true,
				shouldDisableCounter: true,
			},
		)
		d.pacer.Enqueue(pacer.Packet{
			Header:             &hdr,
			Payload:            payload,
			AbsSendTimeExtID:   uint8(d.absSendTimeExtID),
			TransportWideExtID: uint8(d.transportWideExtID),
			WriteStream:        d.writeStream,
		})
		d.afterPacketSend(
			&hdr,
			len(payload),
			&sendPacketMetadata{
				extSequenceNumber:    snts[i].extSequenceNumber,
				extTimestamp:         snts[i].extTimestamp,
				isPadding:            true,
				shouldDisableCounter: true,
			},
		)

		bytesSent += hdr.MarshalSize() + len(payload)
	}

	// STREAM_ALLOCATOR-TODO: change this to pull this counter from stream allocator so that counter can be updated in pacer callback
	return bytesSent
}

// Mute enables or disables media forwarding - subscriber triggered
func (d *DownTrack) Mute(muted bool) {
	d.streamAllocatorLock.RLock()
	listener := d.streamAllocatorListener
	d.streamAllocatorLock.RUnlock()

	isSubscribeMutable := true
	if listener != nil {
		isSubscribeMutable = listener.IsSubscribeMutable(d)
	}
	changed := d.forwarder.Mute(muted, isSubscribeMutable)
	d.handleMute(muted, changed)
}

// PubMute enables or disables media forwarding - publisher side
func (d *DownTrack) PubMute(pubMuted bool) {
	changed := d.forwarder.PubMute(pubMuted)
	d.handleMute(pubMuted, changed)
}

func (d *DownTrack) handleMute(muted bool, changed bool) {
	if !changed {
		return
	}

	d.connectionStats.UpdateMute(d.forwarder.IsAnyMuted())

	//
	// Subscriber mute changes trigger a max layer notification.
	// That could result in encoding layers getting turned on/off on publisher side
	// (depending on aggregate layer requirements of all subscribers of the track).
	//
	// Publisher mute changes should not trigger notification.
	// If publisher turns off all layers because of subscribers indicating
	// no layers required due to publisher mute (bit of circular dependency),
	// there will be a delay in layers turning back on when unmute happens.
	// Unmute path will require
	//   1. unmute signalling out-of-band from publisher received by down track(s)
	//   2. down track(s) notifying max layer
	//   3. out-of-band notification about max layer sent back to the publisher
	//   4. publisher starts layer(s)
	// Ideally, on publisher mute, whatever layers were active remain active and
	// can be restarted by publisher immediately on unmute.
	//
	// Note that while publisher mute is active, subscriber changes can also happen
	// and that could turn on/off layers on publisher side.
	//
	d.postMaxLayerNotifierEvent()

	if sal := d.getStreamAllocatorListener(); sal != nil {
		sal.OnSubscriptionChanged(d)
	}

	// when muting, send a few silence frames to ensure residual noise does not
	// put the comfort noise generator on decoder side in a bad state where it
	// generates noise that is not so comfortable.
	//
	// One possibility is not to inject blank frames when publisher is muted
	// and let forwarding continue. When publisher is muted, unless the media
	// stream is stopped, publisher will send silence frames which should have
	// comfort noise information. But, in case the publisher stops at an
	// inopportune frame (due to media stream stop or injecting audio from a file),
	// the decoder could be in a noisy state. So, inject blank frames on publisher
	// mute too.
	d.blankFramesGeneration.Inc()
	if d.kind == webrtc.RTPCodecTypeAudio && muted {
		d.writeBlankFrameRTP(RTPBlankFramesMuteSeconds, d.blankFramesGeneration.Load())
	}
}

func (d *DownTrack) IsClosed() bool {
	return d.isClosed.Load()
}

func (d *DownTrack) Close() {
	d.CloseWithFlush(true)
}

// CloseWithFlush - flush used to indicate whether send blank frame to flush
// decoder of client.
//  1. When transceiver is reused by other participant's video track,
//     set flush=true to avoid previous video shows before new stream is displayed.
//  2. in case of session migration, participant migrate from other node, video track should
//     be resumed with same participant, set flush=false since we don't need to flush decoder.
func (d *DownTrack) CloseWithFlush(flush bool) {
	if d.isClosed.Swap(true) {
		// already closed
		return
	}

	d.bindLock.Lock()
	d.params.Logger.Debugw("close down track", "flushBlankFrame", flush)
	if d.bound.Load() {
		d.forwarder.Mute(true, true)

		// write blank frames after disabling so that other frames do not interfere.
		// Idea here is to send blank key frames to flush the decoder buffer at the remote end.
		// Otherwise, with transceiver re-use last frame from previous stream is held in the
		// display buffer and there could be a brief moment where the previous stream is displayed.
		if flush {
			doneFlushing := d.writeBlankFrameRTP(RTPBlankFramesCloseSeconds, d.blankFramesGeneration.Inc())

			// wait a limited time to flush
			timer := time.NewTimer(flushTimeout)
			defer timer.Stop()

			select {
			case <-doneFlushing:
			case <-timer.C:
				d.blankFramesGeneration.Inc() // in case flush is still running
			}
		}

		d.bound.Store(false)
		d.params.Logger.Debugw("closing sender", "kind", d.kind)
	}
	d.params.Receiver.DeleteDownTrack(d.params.SubID)

	if d.rtcpReader != nil && flush {
		d.params.Logger.Debugw("downtrack close rtcp reader")
		d.rtcpReader.Close()
		d.rtcpReader.OnPacket(nil)
	}

	d.bindLock.Unlock()
	d.connectionStats.Close()
	d.rtpStats.Stop()
	d.params.Logger.Infow("rtp stats", "direction", "downstream", "mime", d.mime, "ssrc", d.ssrc, "stats", d.rtpStats.ToString())

	close(d.maxLayerNotifierCh)

	if onCloseHandler := d.getOnCloseHandler(); onCloseHandler != nil {
		onCloseHandler(!flush)
	}

	d.stopKeyFrameRequester()
	d.ClearStreamAllocatorReportInterval()
}

func (d *DownTrack) SetMaxSpatialLayer(spatialLayer int32) {
	changed, maxLayer := d.forwarder.SetMaxSpatialLayer(spatialLayer)
	if !changed {
		return
	}

	d.postMaxLayerNotifierEvent()

	if sal := d.getStreamAllocatorListener(); sal != nil {
		sal.OnSubscribedLayerChanged(d, maxLayer)
	}
}

func (d *DownTrack) SetMaxTemporalLayer(temporalLayer int32) {
	changed, maxLayer := d.forwarder.SetMaxTemporalLayer(temporalLayer)
	if !changed {
		return
	}

	if sal := d.getStreamAllocatorListener(); sal != nil {
		sal.OnSubscribedLayerChanged(d, maxLayer)
	}
}

func (d *DownTrack) MaxLayer() buffer.VideoLayer {
	return d.forwarder.MaxLayer()
}

func (d *DownTrack) GetState() DownTrackState {
	dts := DownTrackState{
		RTPStats:                   d.rtpStats,
		DeltaStatsSenderSnapshotId: d.deltaStatsSenderSnapshotId,
		ForwarderState:             d.forwarder.GetState(),
	}
	return dts
}

func (d *DownTrack) SeedState(state DownTrackState) {
	d.rtpStats.Seed(state.RTPStats)
	d.deltaStatsSenderSnapshotId = state.DeltaStatsSenderSnapshotId
	d.forwarder.SeedState(state.ForwarderState)
}

func (d *DownTrack) UpTrackLayersChange() {
	if sal := d.getStreamAllocatorListener(); sal != nil {
		sal.OnAvailableLayersChanged(d)
	}
}

func (d *DownTrack) UpTrackBitrateAvailabilityChange() {
	if sal := d.getStreamAllocatorListener(); sal != nil {
		sal.OnBitrateAvailabilityChanged(d)
	}
}

func (d *DownTrack) UpTrackMaxPublishedLayerChange(maxPublishedLayer int32) {
	if d.forwarder.SetMaxPublishedLayer(maxPublishedLayer) {
		if sal := d.getStreamAllocatorListener(); sal != nil {
			sal.OnMaxPublishedSpatialChanged(d)
		}
	}
}

func (d *DownTrack) UpTrackMaxTemporalLayerSeenChange(maxTemporalLayerSeen int32) {
	if d.forwarder.SetMaxTemporalLayerSeen(maxTemporalLayerSeen) {
		if sal := d.getStreamAllocatorListener(); sal != nil {
			sal.OnMaxPublishedTemporalChanged(d)
		}
	}
}

func (d *DownTrack) maybeAddTransition(_bitrate int64, distance float64, pauseReason VideoPauseReason) {
	if d.kind == webrtc.RTPCodecTypeAudio {
		return
	}

	if pauseReason == VideoPauseReasonBandwidth {
		d.connectionStats.UpdatePause(true)
	} else {
		d.connectionStats.UpdatePause(false)
		d.connectionStats.AddLayerTransition(distance)
	}
}

func (d *DownTrack) UpTrackBitrateReport(availableLayers []int32, bitrates Bitrates) {
	d.maybeAddTransition(
		d.forwarder.GetOptimalBandwidthNeeded(bitrates),
		d.forwarder.DistanceToDesired(availableLayers, bitrates),
		d.forwarder.PauseReason(),
	)
}

// OnCloseHandler method to be called on remote tracked removed
func (d *DownTrack) OnCloseHandler(fn func(willBeResumed bool)) {
	d.cbMu.Lock()
	defer d.cbMu.Unlock()

	d.onCloseHandler = fn
}

func (d *DownTrack) getOnCloseHandler() func(willBeResumed bool) {
	d.cbMu.RLock()
	defer d.cbMu.RUnlock()

	return d.onCloseHandler
}

func (d *DownTrack) OnBinding(fn func(error)) {
	d.bindLock.Lock()
	defer d.bindLock.Unlock()

	d.onBinding = fn
}

func (d *DownTrack) AddReceiverReportListener(listener ReceiverReportListener) {
	d.listenerLock.Lock()
	defer d.listenerLock.Unlock()

	d.receiverReportListeners = append(d.receiverReportListeners, listener)
}

func (d *DownTrack) OnStatsUpdate(fn func(dt *DownTrack, stat *livekit.AnalyticsStat)) {
	d.cbMu.Lock()
	defer d.cbMu.Unlock()

	d.onStatsUpdate = fn
}

func (d *DownTrack) getOnStatsUpdate() func(dt *DownTrack, stat *livekit.AnalyticsStat) {
	d.cbMu.RLock()
	defer d.cbMu.RUnlock()

	return d.onStatsUpdate
}

func (d *DownTrack) OnRttUpdate(fn func(dt *DownTrack, rtt uint32)) {
	d.cbMu.Lock()
	defer d.cbMu.Unlock()

	d.onRttUpdate = fn
}

func (d *DownTrack) getOnRttUpdate() func(dt *DownTrack, rtt uint32) {
	d.cbMu.RLock()
	defer d.cbMu.RUnlock()

	return d.onRttUpdate
}

func (d *DownTrack) OnMaxLayerChanged(fn func(dt *DownTrack, layer int32)) {
	d.cbMu.Lock()
	defer d.cbMu.Unlock()

	d.onMaxSubscribedLayerChanged = fn
}

func (d *DownTrack) getOnMaxLayerChanged() func(dt *DownTrack, layer int32) {
	d.cbMu.RLock()
	defer d.cbMu.RUnlock()

	return d.onMaxSubscribedLayerChanged
}

func (d *DownTrack) IsDeficient() bool {
	return d.forwarder.IsDeficient()
}

func (d *DownTrack) BandwidthRequested() int64 {
	_, brs := d.params.Receiver.GetLayeredBitrate()
	return d.forwarder.BandwidthRequested(brs)
}

func (d *DownTrack) DistanceToDesired() float64 {
	al, brs := d.params.Receiver.GetLayeredBitrate()
	return d.forwarder.DistanceToDesired(al, brs)
}

func (d *DownTrack) AllocateOptimal(allowOvershoot bool) VideoAllocation {
	al, brs := d.params.Receiver.GetLayeredBitrate()
	allocation := d.forwarder.AllocateOptimal(al, brs, allowOvershoot)
	d.maybeStartKeyFrameRequester()
	d.maybeAddTransition(allocation.BandwidthNeeded, allocation.DistanceToDesired, allocation.PauseReason)
	return allocation
}

func (d *DownTrack) ProvisionalAllocatePrepare() {
	al, brs := d.params.Receiver.GetLayeredBitrate()
	d.forwarder.ProvisionalAllocatePrepare(al, brs)
}

func (d *DownTrack) ProvisionalAllocateReset() {
	d.forwarder.ProvisionalAllocateReset()
}

func (d *DownTrack) ProvisionalAllocate(availableChannelCapacity int64, layers buffer.VideoLayer, allowPause bool, allowOvershoot bool) (bool, int64) {
	return d.forwarder.ProvisionalAllocate(availableChannelCapacity, layers, allowPause, allowOvershoot)
}

func (d *DownTrack) ProvisionalAllocateGetCooperativeTransition(allowOvershoot bool) VideoTransition {
	transition, availableLayers, brs := d.forwarder.ProvisionalAllocateGetCooperativeTransition(allowOvershoot)
	d.params.Logger.Debugw(
		"stream: cooperative transition",
		"transition", transition,
		"availableLayers", availableLayers,
		"bitrates", brs,
	)
	return transition
}

func (d *DownTrack) ProvisionalAllocateGetBestWeightedTransition() VideoTransition {
	transition, availableLayers, brs := d.forwarder.ProvisionalAllocateGetBestWeightedTransition()
	d.params.Logger.Debugw(
		"stream: best weighted transition",
		"transition", transition,
		"availableLayers", availableLayers,
		"bitrates", brs,
	)
	return transition
}

func (d *DownTrack) ProvisionalAllocateCommit() VideoAllocation {
	allocation := d.forwarder.ProvisionalAllocateCommit()
	d.maybeStartKeyFrameRequester()
	d.maybeAddTransition(allocation.BandwidthNeeded, allocation.DistanceToDesired, allocation.PauseReason)
	return allocation
}

func (d *DownTrack) AllocateNextHigher(availableChannelCapacity int64, allowOvershoot bool) (VideoAllocation, bool) {
	al, brs := d.params.Receiver.GetLayeredBitrate()
	allocation, available := d.forwarder.AllocateNextHigher(availableChannelCapacity, al, brs, allowOvershoot)
	d.maybeStartKeyFrameRequester()
	d.maybeAddTransition(allocation.BandwidthNeeded, allocation.DistanceToDesired, allocation.PauseReason)
	return allocation, available
}

func (d *DownTrack) GetNextHigherTransition(allowOvershoot bool) (VideoTransition, bool) {
	availableLayers, brs := d.params.Receiver.GetLayeredBitrate()
	transition, available := d.forwarder.GetNextHigherTransition(brs, allowOvershoot)
	d.params.Logger.Debugw(
		"stream: get next higher layer",
		"transition", transition,
		"available", available,
		"availableLayers", availableLayers,
		"bitrates", brs,
	)
	return transition, available
}

func (d *DownTrack) Pause() VideoAllocation {
	al, brs := d.params.Receiver.GetLayeredBitrate()
	allocation := d.forwarder.Pause(al, brs)
	d.maybeStartKeyFrameRequester()
	d.maybeAddTransition(allocation.BandwidthNeeded, allocation.DistanceToDesired, allocation.PauseReason)
	return allocation
}

func (d *DownTrack) Resync() {
	d.forwarder.Resync()
}

func (d *DownTrack) CreateSourceDescriptionChunks() []rtcp.SourceDescriptionChunk {
	if !d.bound.Load() || d.transceiver.Load() == nil {
		return nil
	}
	return []rtcp.SourceDescriptionChunk{
		{
			Source: d.ssrc,
			Items: []rtcp.SourceDescriptionItem{{
				Type: rtcp.SDESCNAME,
				Text: d.params.StreamID,
			}},
		}, {
			Source: d.ssrc,
			Items: []rtcp.SourceDescriptionItem{{
				Type: rtcp.SDESType(15),
				Text: d.transceiver.Load().Mid(),
			}},
		},
	}
}

func (d *DownTrack) CreateSenderReport() *rtcp.SenderReport {
	if !d.bound.Load() {
		return nil
	}

	clockLayer := d.forwarder.CurrentLayer().Spatial
	if clockLayer == buffer.InvalidLayerSpatial {
		clockLayer = d.forwarder.GetReferenceLayerSpatial()
	}
	return d.rtpStats.GetRtcpSenderReport(d.ssrc, d.params.Receiver.GetCalculatedClockRate(clockLayer))
}

func (d *DownTrack) writeBlankFrameRTP(duration float32, generation uint32) chan struct{} {
	done := make(chan struct{})
	go func() {
		// don't send if not writable OR nothing has been sent
		if !d.writable.Load() || !d.rtpStats.IsActive() {
			close(done)
			return
		}

		var getBlankFrame func(bool) ([]byte, error)
		switch d.mime {
		case "audio/opus":
			getBlankFrame = d.getOpusBlankFrame
		case "audio/red":
			getBlankFrame = d.getOpusRedBlankFrame
		case "video/vp8":
			getBlankFrame = d.getVP8BlankFrame
		case "video/h264":
			getBlankFrame = d.getH264BlankFrame
		default:
			close(done)
			return
		}

		frameRate := uint32(30)
		if d.mime == "audio/opus" || d.mime == "audio/red" {
			frameRate = 50
		}

		// send a number of blank frames just in case there is loss.
		// Intentionally ignoring check for mute or bandwidth constrained mute
		// as this is used to clear client side buffer.
		numFrames := int(float32(frameRate) * duration)
		frameDuration := time.Duration(1000/frameRate) * time.Millisecond

		ticker := time.NewTicker(frameDuration)
		defer ticker.Stop()

		for {
			if generation != d.blankFramesGeneration.Load() || numFrames <= 0 {
				close(done)
				return
			}

			snts, frameEndNeeded, err := d.forwarder.GetSnTsForBlankFrames(frameRate, 1)
			if err != nil {
				d.params.Logger.Warnw("could not get SN/TS for blank frame", err)
				close(done)
				return
			}

			for i := 0; i < len(snts); i++ {
				hdr := rtp.Header{
					Version:        2,
					Padding:        false,
					Marker:         true,
					PayloadType:    d.payloadType,
					SequenceNumber: uint16(snts[i].extSequenceNumber),
					Timestamp:      uint32(snts[i].extTimestamp),
					SSRC:           d.ssrc,
					CSRC:           []uint32{},
				}

				payload, err := getBlankFrame(frameEndNeeded)
				if err != nil {
					d.params.Logger.Warnw("could not get blank frame", err)
					close(done)
					return
				}

				d.sendingPacket(&hdr, len(payload), &sendPacketMetadata{
					extSequenceNumber: snts[i].extSequenceNumber,
					extTimestamp:      snts[i].extTimestamp,
				})
				d.pacer.Enqueue(pacer.Packet{
					Header:             &hdr,
					Payload:            payload,
					AbsSendTimeExtID:   uint8(d.absSendTimeExtID),
					TransportWideExtID: uint8(d.transportWideExtID),
					WriteStream:        d.writeStream,
<<<<<<< HEAD
				})
				d.afterPacketSend(&hdr, len(payload), &sendPacketMetadata{
					extSequenceNumber: snts[i].extSequenceNumber,
					extTimestamp:      snts[i].extTimestamp,
=======
>>>>>>> e0d98eeb
				})

				// only the first frame will need frameEndNeeded to close out the
				// previous picture, rest are small key frames (for the video case)
				frameEndNeeded = false
			}

			numFrames--
			<-ticker.C
		}
	}()

	return done
}

func (d *DownTrack) maybeAddTrailer(buf []byte) int {
	if len(buf) < len(d.params.Trailer) {
		d.params.Logger.Warnw("trailer too big", nil, "bufLen", len(buf), "trailerLen", len(d.params.Trailer))
		return 0
	}

	copy(buf, d.params.Trailer)
	return len(d.params.Trailer)
}

func (d *DownTrack) getOpusBlankFrame(_frameEndNeeded bool) ([]byte, error) {
	// silence frame
	// Used shortly after muting to ensure residual noise does not keep
	// generating noise at the decoder after the stream is stopped
	// i. e. comfort noise generation actually not producing something comfortable.
	payload := make([]byte, 1000)
	copy(payload[0:], OpusSilenceFrame)
	trailerLen := d.maybeAddTrailer(payload[len(OpusSilenceFrame):])
	return payload[:len(OpusSilenceFrame)+trailerLen], nil
}

func (d *DownTrack) getOpusRedBlankFrame(_frameEndNeeded bool) ([]byte, error) {
	// primary only silence frame for opus/red, there is no need to contain redundant silent frames
	payload := make([]byte, 1000)

	// primary header
	//  0 1 2 3 4 5 6 7
	// +-+-+-+-+-+-+-+-+
	// |0|   Block PT  |
	// +-+-+-+-+-+-+-+-+
	payload[0] = opusPT
	copy(payload[1:], OpusSilenceFrame)
	trailerLen := d.maybeAddTrailer(payload[1+len(OpusSilenceFrame):])
	return payload[:1+len(OpusSilenceFrame)+trailerLen], nil
}

func (d *DownTrack) getVP8BlankFrame(frameEndNeeded bool) ([]byte, error) {
	// 8x8 key frame
	// Used even when closing out a previous frame. Looks like receivers
	// do not care about content (it will probably end up being an undecodable
	// frame, but that should be okay as there are key frames following)
	payload := make([]byte, 1000)
	n, err := d.forwarder.GetPadding(frameEndNeeded, payload)
	if err != nil {
		return nil, err
	}

	copy(payload[n:], VP8KeyFrame8x8)
	trailerLen := d.maybeAddTrailer(payload[n+len(VP8KeyFrame8x8):])
	return payload[:n+len(VP8KeyFrame8x8)+trailerLen], nil
}

func (d *DownTrack) getH264BlankFrame(_frameEndNeeded bool) ([]byte, error) {
	// TODO - Jie Zeng
	// now use STAP-A to compose sps, pps, idr together, most decoder support packetization-mode 1.
	// if client only support packetization-mode 0, use single nalu unit packet
	buf := make([]byte, 1000)
	offset := 0
	buf[0] = 0x18 // STAP-A
	offset++
	for _, payload := range H264KeyFrame2x2 {
		binary.BigEndian.PutUint16(buf[offset:], uint16(len(payload)))
		offset += 2
		copy(buf[offset:offset+len(payload)], payload)
		offset += len(payload)
	}
	offset += d.maybeAddTrailer(buf[offset:])
	return buf[:offset], nil
}

func (d *DownTrack) handleRTCP(bytes []byte) {
	pkts, err := rtcp.Unmarshal(bytes)
	if err != nil {
		d.params.Logger.Errorw("unmarshal rtcp receiver packets err", err)
		return
	}

	pliOnce := true
	sendPliOnce := func() {
		if pliOnce {
			_, layer := d.forwarder.CheckSync()
			if layer != buffer.InvalidLayerSpatial && !d.forwarder.IsAnyMuted() {
				d.params.Logger.Debugw("sending PLI RTCP", "layer", layer)
				d.params.Receiver.SendPLI(layer, false)
				d.isNACKThrottled.Store(true)
				d.rtpStats.UpdatePliTime()
				pliOnce = false
			}
		}
	}

	rttToReport := uint32(0)

	var numNACKs uint32
	var numPLIs uint32
	var numFIRs uint32
	for _, pkt := range pkts {
		switch p := pkt.(type) {
		case *rtcp.PictureLossIndication:
			numPLIs++
			sendPliOnce()

		case *rtcp.FullIntraRequest:
			numFIRs++
			sendPliOnce()

		case *rtcp.ReceiverEstimatedMaximumBitrate:
			if sal := d.getStreamAllocatorListener(); sal != nil {
				sal.OnREMB(d, p)
			}

		case *rtcp.ReceiverReport:
			// create new receiver report w/ only valid reception reports
			rr := &rtcp.ReceiverReport{
				SSRC:              p.SSRC,
				ProfileExtensions: p.ProfileExtensions,
			}
			for _, r := range p.Reports {
				if r.SSRC != d.ssrc {
					continue
				}
				rr.Reports = append(rr.Reports, r)

				rtt, isRttChanged := d.rtpStats.UpdateFromReceiverReport(r)
				if isRttChanged {
					rttToReport = rtt
				}

				if sal := d.getStreamAllocatorListener(); sal != nil {
					sal.OnRTCPReceiverReport(d, r)
				}

				d.playoudDelayAcked.Store(true)
			}
			if len(rr.Reports) > 0 {
				d.listenerLock.RLock()
				for _, l := range d.receiverReportListeners {
					l(d, rr)
				}
				d.listenerLock.RUnlock()
			}

		case *rtcp.TransportLayerNack:
			var nacks []uint16
			for _, pair := range p.Nacks {
				packetList := pair.PacketList()
				numNACKs += uint32(len(packetList))
				nacks = append(nacks, packetList...)
			}
			go d.retransmitPackets(nacks)

		case *rtcp.TransportLayerCC:
			if p.MediaSSRC == d.ssrc {
				if sal := d.getStreamAllocatorListener(); sal != nil {
					sal.OnTransportCCFeedback(d, p)
				}
			}
		}
	}

	d.rtpStats.UpdateNack(numNACKs)
	d.rtpStats.UpdatePli(numPLIs)
	d.rtpStats.UpdateFir(numFIRs)

	if rttToReport != 0 {
		if d.sequencer != nil {
			d.sequencer.setRTT(rttToReport)
		}

		if onRttUpdate := d.getOnRttUpdate(); onRttUpdate != nil {
			onRttUpdate(d, rttToReport)
		}
	}
}

func (d *DownTrack) SetConnected() {
	if !d.connected.Swap(true) {
		d.onBindAndConnectedChange()
	}
}

// SetActivePaddingOnMuteUpTrack will enable padding on the track when its uptrack is muted.
// Pion will not fire OnTrack event until it receives packet for the track,
// so we send padding packets to help pion client (go-sdk) to fire the event.
func (d *DownTrack) SetActivePaddingOnMuteUpTrack() {
	d.activePaddingOnMuteUpTrack.Store(true)
}

func (d *DownTrack) retransmitPackets(nacks []uint16) {
	if d.sequencer == nil {
		return
	}

	if FlagStopRTXOnPLI && d.isNACKThrottled.Load() {
		return
	}

	filtered, disallowedLayers := d.forwarder.FilterRTX(nacks)
	if len(filtered) == 0 {
		return
	}

	src := PacketFactory.Get().(*[]byte)
	defer PacketFactory.Put(src)

	nackAcks := uint32(0)
	nackMisses := uint32(0)
	numRepeatedNACKs := uint32(0)
	nackInfos := make([]NackInfo, 0, len(filtered))
	for _, epm := range d.sequencer.getExtPacketMetas(filtered) {
		if disallowedLayers[epm.layer] {
			continue
		}

		nackAcks++
		nackInfos = append(nackInfos, NackInfo{
			SequenceNumber: epm.targetSeqNo,
			Timestamp:      epm.timestamp,
			Attempts:       epm.nacked,
		})

		pktBuff := *src
		n, err := d.params.Receiver.ReadRTP(pktBuff, uint8(epm.layer), epm.sourceSeqNo)
		if err != nil {
			if err == io.EOF {
				break
			}
			nackMisses++
			continue
		}

		if epm.nacked > 1 {
			numRepeatedNACKs++
		}

		var pkt rtp.Packet
		if err = pkt.Unmarshal(pktBuff[:n]); err != nil {
			d.params.Logger.Errorw("unmarshalling rtp packet failed in retransmit", err)
			continue
		}
		pkt.Header.Marker = epm.marker
		pkt.Header.SequenceNumber = epm.targetSeqNo
		pkt.Header.Timestamp = epm.timestamp
		pkt.Header.SSRC = d.ssrc
		pkt.Header.PayloadType = d.payloadType

<<<<<<< HEAD
		poolEntity := PacketFactory.Get().(*[]byte)
		payload := *poolEntity
		copy(payload, epm.codecBytes[:epm.numCodecBytesOut])
		copy(payload[epm.numCodecBytesOut:], pkt.Payload[epm.numCodecBytesIn:])
		payload = payload[:int(epm.numCodecBytesOut)+len(pkt.Payload)-int(epm.numCodecBytesIn)]
=======
		var payload []byte
		poolEntity := PacketFactory.Get().(*[]byte)
		if d.mime == "video/vp8" && len(pkt.Payload) > 0 && len(epm.codecBytes) != 0 {
			var incomingVP8 buffer.VP8
			if err = incomingVP8.Unmarshal(pkt.Payload); err != nil {
				d.params.Logger.Errorw("unmarshalling VP8 packet err", err)
				PacketFactory.Put(poolEntity)
				continue
			}

			payload = d.translateVP8PacketTo(&pkt, &incomingVP8, epm.codecBytes, poolEntity)
		}
		if payload == nil {
			payload = (*poolEntity)[:len(pkt.Payload)]
			copy(payload, pkt.Payload)
		}
>>>>>>> e0d98eeb

		d.sendingPacket(
			&pkt.Header,
			len(payload),
			&sendPacketMetadata{
				layer:             int32(epm.layer),
				packetTime:        time.Now(),
				extSequenceNumber: epm.extSequenceNumber,
				extTimestamp:      epm.extTimestamp,
				isRTX:             true,
			},
		)
		d.pacer.Enqueue(pacer.Packet{
			Header:             &pkt.Header,
			Extensions:         []pacer.ExtensionData{{ID: uint8(d.dependencyDescriptorExtID), Payload: epm.ddBytes}},
			Payload:            payload,
			AbsSendTimeExtID:   uint8(d.absSendTimeExtID),
			TransportWideExtID: uint8(d.transportWideExtID),
			WriteStream:        d.writeStream,
			Pool:               PacketFactory,
			PoolEntity:         poolEntity,
		})
<<<<<<< HEAD
		d.afterPacketSend(
			&pkt.Header,
			len(payload),
			&sendPacketMetadata{
				layer:             int32(epm.layer),
				packetTime:        time.Now(),
				extSequenceNumber: epm.extSequenceNumber,
				extTimestamp:      epm.extTimestamp,
				isRTX:             true,
			},
		)
=======
>>>>>>> e0d98eeb
	}

	d.totalRepeatedNACKs.Add(numRepeatedNACKs)

	d.rtpStats.UpdateNackProcessed(nackAcks, nackMisses, numRepeatedNACKs)
	// STREAM-ALLOCATOR-EXPERIMENTAL-TODO-START
	// Need to check on the following
	//   - get all NACKs from sequencer even if SFU is not acknowledging,
	//     i. e. SFU does not acknowledge even same sequence number is NACKed too closely,
	//     but if sequencer return those also (even if not actually retransmitting),
	//     will that provide a signal?
	//   - get padding NACKs also? Maybe only look at them when their NACK count is 2?
	//     because padding runs in a separate path, it could get out of order with
	//     primary packets. So, it could be NACKed once. But, a repeat NACK means they
	//     were probably lost. But, as we do not retransmit padding packets, more than
	//     the second try does not provide any useful signal.
	// STREAM-ALLOCATOR-EXPERIMENTAL-TODO-END
	if sal := d.getStreamAllocatorListener(); sal != nil && len(nackInfos) != 0 {
		sal.OnNACK(d, nackInfos)
	}
}

func (d *DownTrack) getTranslatedRTPHeader(extPkt *buffer.ExtPacket, tp *TranslationParams) (*rtp.Header, error) {
	hdr := extPkt.Packet.Header
	hdr.PayloadType = d.payloadType
	hdr.Timestamp = uint32(tp.rtp.extTimestamp)
	hdr.SequenceNumber = uint16(tp.rtp.extSequenceNumber)
	hdr.SSRC = d.ssrc
	if tp.marker {
		hdr.Marker = tp.marker
	}

	return &hdr, nil
}

func (d *DownTrack) DebugInfo() map[string]interface{} {
	stats := map[string]interface{}{
		"LastPli": d.rtpStats.LastPli(),
	}
	stats["RTPMunger"] = d.forwarder.RTPMungerDebugInfo()

	senderReport := d.CreateSenderReport()
	if senderReport != nil {
		stats["NTPTime"] = senderReport.NTPTime
		stats["RTPTime"] = senderReport.RTPTime
		stats["PacketCount"] = senderReport.PacketCount
	}

	return map[string]interface{}{
		"SubscriberID":        d.params.SubID,
		"TrackID":             d.id,
		"StreamID":            d.params.StreamID,
		"SSRC":                d.ssrc,
		"MimeType":            d.codec.MimeType,
		"Bound":               d.bound.Load(),
		"Muted":               d.forwarder.IsMuted(),
		"PubMuted":            d.forwarder.IsPubMuted(),
		"CurrentSpatialLayer": d.forwarder.CurrentLayer().Spatial,
		"Stats":               stats,
	}
}

func (d *DownTrack) getExpectedRTPTimestamp(at time.Time) (uint64, error) {
	return d.rtpStats.GetExpectedRTPTimestamp(at)
}

func (d *DownTrack) GetConnectionScoreAndQuality() (float32, livekit.ConnectionQuality) {
	return d.connectionStats.GetScoreAndQuality()
}

func (d *DownTrack) GetTrackStats() *livekit.RTPStats {
	return d.rtpStats.ToProto()
}

func (d *DownTrack) deltaStats(ds *buffer.RTPDeltaInfo) map[uint32]*buffer.StreamStatsWithLayers {
	if ds == nil {
		return nil
	}

	streamStats := make(map[uint32]*buffer.StreamStatsWithLayers, 1)
	streamStats[d.ssrc] = &buffer.StreamStatsWithLayers{
		RTPStats: ds,
		Layers: map[int32]*buffer.RTPDeltaInfo{
			0: ds,
		},
	}

	return streamStats
}

func (d *DownTrack) GetDeltaStatsSender() map[uint32]*buffer.StreamStatsWithLayers {
	return d.deltaStats(d.rtpStats.DeltaInfoSender(d.deltaStatsSenderSnapshotId))
}

func (d *DownTrack) GetLastReceiverReportTime() time.Time {
	return d.rtpStats.LastReceiverReportTime()
}

func (d *DownTrack) GetTotalPacketsSent() uint64 {
	return d.rtpStats.GetTotalPacketsPrimary()
}

func (d *DownTrack) GetNackStats() (totalPackets uint32, totalRepeatedNACKs uint32) {
	totalPackets = uint32(d.rtpStats.GetTotalPacketsPrimary())
	totalRepeatedNACKs = d.totalRepeatedNACKs.Load()
	return
}

func (d *DownTrack) GetAndResetBytesSent() (uint32, uint32) {
	return d.bytesSent.Swap(0), d.bytesRetransmitted.Swap(0)
}

func (d *DownTrack) onBindAndConnectedChange() {
	if d.connected.Load() && d.bound.Load() && !d.bindAndConnectedOnce.Swap(true) {
		if d.kind == webrtc.RTPCodecTypeVideo {
			_, layer := d.forwarder.CheckSync()
			if layer != buffer.InvalidLayerSpatial {
				d.params.Receiver.SendPLI(layer, true)
			}
		}

		if d.activePaddingOnMuteUpTrack.Load() {
			go d.sendPaddingOnMute()
		}
	}
	d.writable.Store(d.connected.Load() && d.bound.Load())
}

func (d *DownTrack) sendPaddingOnMute() {
	// let uptrack have chance to send packet before we send padding
	time.Sleep(waitBeforeSendPaddingOnMute)

	if d.kind == webrtc.RTPCodecTypeVideo {
		d.sendPaddingOnMuteForVideo()
	} else if d.mime == "audio/opus" {
		d.sendSilentFrameOnMuteForOpus()
	}
}

func (d *DownTrack) sendPaddingOnMuteForVideo() {
	paddingOnMuteInterval := 100 * time.Millisecond
	numPackets := maxPaddingOnMuteDuration / paddingOnMuteInterval
	for i := 0; i < int(numPackets); i++ {
		if d.rtpStats.IsActive() || d.IsClosed() {
			return
		}
		if i == 0 {
			d.params.Logger.Debugw("sending padding on mute")
		}
		d.WritePaddingRTP(20, true, true)
		time.Sleep(paddingOnMuteInterval)
	}
}

func (d *DownTrack) sendSilentFrameOnMuteForOpus() {
	frameRate := uint32(50)
	frameDuration := time.Duration(1000/frameRate) * time.Millisecond
	numFrames := frameRate * uint32(maxPaddingOnMuteDuration/time.Second)
	first := true
	for {
		if d.rtpStats.IsActive() || d.IsClosed() || numFrames <= 0 {
			return
		}
		if first {
			first = false
			d.params.Logger.Debugw("sending padding on mute")
		}
		snts, _, err := d.forwarder.GetSnTsForBlankFrames(frameRate, 1)
		if err != nil {
			d.params.Logger.Warnw("could not get SN/TS for blank frame", err)
			return
		}
		for i := 0; i < len(snts); i++ {
			hdr := rtp.Header{
				Version:        2,
				Padding:        false,
				Marker:         true,
				PayloadType:    d.payloadType,
				SequenceNumber: uint16(snts[i].extSequenceNumber),
				Timestamp:      uint32(snts[i].extTimestamp),
				SSRC:           d.ssrc,
				CSRC:           []uint32{},
			}

			payload, err := d.getOpusBlankFrame(false)
			if err != nil {
				d.params.Logger.Warnw("could not get blank frame", err)
				return
			}

			d.sendingPacket(
				&hdr,
				len(payload),
				&sendPacketMetadata{
					extSequenceNumber: snts[i].extSequenceNumber,
					extTimestamp:      snts[i].extTimestamp,
					// although this is using empty frames, mark as padding as these are used to trigger Pion OnTrack only
					isPadding: true,
				},
			)
			d.pacer.Enqueue(pacer.Packet{
				Header:             &hdr,
				Payload:            payload,
				AbsSendTimeExtID:   uint8(d.absSendTimeExtID),
				TransportWideExtID: uint8(d.transportWideExtID),
				WriteStream:        d.writeStream,
			})
<<<<<<< HEAD
			d.afterPacketSend(
				&hdr,
				len(payload),
				&sendPacketMetadata{
					extSequenceNumber: snts[i].extSequenceNumber,
					extTimestamp:      snts[i].extTimestamp,
					// although this is using empty frames, mark as padding as these are used to trigger Pion OnTrack only
					isPadding: true,
				},
			)
=======
>>>>>>> e0d98eeb
		}

		numFrames--
		time.Sleep(frameDuration)
	}
}

func (d *DownTrack) HandleRTCPSenderReportData(_payloadType webrtc.PayloadType, layer int32, srData *buffer.RTCPSenderReportData) error {
	if layer == d.forwarder.GetReferenceLayerSpatial() && srData != nil {
		d.rtpStats.MaybeAdjustFirstPacketTime(srData.RTPTimestampExt + d.forwarder.GetReferenceTimestampOffset())
	}
	return nil
}

type sendPacketMetadata struct {
	layer                int32
	packetTime           time.Time
	extSequenceNumber    uint64
	extTimestamp         uint64
	isKeyFrame           bool
	isRTX                bool
	isPadding            bool
	shouldDisableCounter bool
	tp                   *TranslationParams
}

<<<<<<< HEAD
func (d *DownTrack) afterPacketSend(hdr *rtp.Header, payloadSize int, spmd *sendPacketMetadata) {
=======
func (d *DownTrack) sendingPacket(hdr *rtp.Header, payloadSize int, spmd *sendPacketMetadata) {
>>>>>>> e0d98eeb
	hdrSize := hdr.MarshalSize()
	if !spmd.shouldDisableCounter {
		// STREAM-ALLOCATOR-TODO: remove this stream allocator bytes counter once stream allocator changes fully to pull bytes counter
		size := uint32(hdrSize + payloadSize)
		d.streamAllocatorBytesCounter.Add(size)
		if spmd.isRTX {
			d.bytesRetransmitted.Add(size)
		} else {
			d.bytesSent.Add(size)
		}
	}

	// update RTPStats
	if spmd.isPadding {
		d.rtpStats.Update(spmd.packetTime, spmd.extSequenceNumber, spmd.extTimestamp, hdr.Marker, hdrSize, 0, payloadSize)
	} else {
		d.rtpStats.Update(spmd.packetTime, spmd.extSequenceNumber, spmd.extTimestamp, hdr.Marker, hdrSize, payloadSize, 0)
	}

	if spmd.isKeyFrame {
		d.isNACKThrottled.Store(false)
		d.rtpStats.UpdateKeyFrame(1)
		d.params.Logger.Debugw(
			"forwarded key frame",
			"layer", spmd.layer,
			"rtpsn", spmd.extSequenceNumber,
			"rtpts", spmd.extTimestamp,
		)
	}

	if spmd.tp != nil {
		if spmd.tp.isSwitching {
			d.postMaxLayerNotifierEvent()
		}

		if spmd.tp.isResuming {
			if sal := d.getStreamAllocatorListener(); sal != nil {
				sal.OnResume(d)
			}
		}
	}
}

// -------------------------------------------------------------------------------<|MERGE_RESOLUTION|>--- conflicted
+++ resolved
@@ -671,41 +671,20 @@
 		return err
 	}
 
-<<<<<<< HEAD
 	poolEntity := PacketFactory.Get().(*[]byte)
 	payload := *poolEntity
 	shouldForward, incomingHeaderSize, outgoingHeaderSize, err := d.forwarder.TranslateCodecHeader(extPkt, &tp.rtp, payload)
 	if !shouldForward {
 		PacketFactory.Put(poolEntity)
 		return err
-=======
-	var payload []byte
-	poolEntity := PacketFactory.Get().(*[]byte)
-	if len(tp.codecBytes) != 0 {
-		incomingVP8, ok := extPkt.Payload.(buffer.VP8)
-		if ok {
-			payload = d.translateVP8PacketTo(extPkt.Packet, &incomingVP8, tp.codecBytes, poolEntity)
-		}
-	}
-	if payload == nil {
-		payload = (*poolEntity)[:len(extPkt.Packet.Payload)]
-		copy(payload, extPkt.Packet.Payload)
->>>>>>> e0d98eeb
 	}
 	copy(payload[outgoingHeaderSize:], extPkt.Packet.Payload[incomingHeaderSize:])
 	payload = payload[:outgoingHeaderSize+len(extPkt.Packet.Payload)-incomingHeaderSize]
 
 	hdr, err := d.getTranslatedRTPHeader(extPkt, &tp)
 	if err != nil {
-<<<<<<< HEAD
 		d.params.Logger.Errorw("could not translate RTP header", err)
 		PacketFactory.Put(poolEntity)
-=======
-		d.params.Logger.Errorw("write rtp packet failed", err)
-		if poolEntity != nil {
-			PacketFactory.Put(poolEntity)
-		}
->>>>>>> e0d98eeb
 		return err
 	}
 
@@ -741,7 +720,7 @@
 			extSequenceNumber: tp.rtp.extSequenceNumber,
 			extTimestamp:      tp.rtp.extTimestamp,
 			isKeyFrame:        extPkt.KeyFrame,
-			tp:                tp,
+			tp:                &tp,
 		},
 	)
 	d.pacer.Enqueue(pacer.Packet{
@@ -754,22 +733,6 @@
 		Pool:               PacketFactory,
 		PoolEntity:         poolEntity,
 	})
-<<<<<<< HEAD
-
-	d.afterPacketSend(
-		hdr,
-		len(payload),
-		&sendPacketMetadata{
-			layer:             layer,
-			packetTime:        extPkt.Arrival,
-			extSequenceNumber: tp.rtp.extSequenceNumber,
-			extTimestamp:      tp.rtp.extTimestamp,
-			isKeyFrame:        extPkt.KeyFrame,
-			tp:                &tp,
-		},
-	)
-=======
->>>>>>> e0d98eeb
 	return nil
 }
 
@@ -863,16 +826,6 @@
 			TransportWideExtID: uint8(d.transportWideExtID),
 			WriteStream:        d.writeStream,
 		})
-		d.afterPacketSend(
-			&hdr,
-			len(payload),
-			&sendPacketMetadata{
-				extSequenceNumber:    snts[i].extSequenceNumber,
-				extTimestamp:         snts[i].extTimestamp,
-				isPadding:            true,
-				shouldDisableCounter: true,
-			},
-		)
 
 		bytesSent += hdr.MarshalSize() + len(payload)
 	}
@@ -1393,13 +1346,6 @@
 					AbsSendTimeExtID:   uint8(d.absSendTimeExtID),
 					TransportWideExtID: uint8(d.transportWideExtID),
 					WriteStream:        d.writeStream,
-<<<<<<< HEAD
-				})
-				d.afterPacketSend(&hdr, len(payload), &sendPacketMetadata{
-					extSequenceNumber: snts[i].extSequenceNumber,
-					extTimestamp:      snts[i].extTimestamp,
-=======
->>>>>>> e0d98eeb
 				})
 
 				// only the first frame will need frameEndNeeded to close out the
@@ -1661,30 +1607,11 @@
 		pkt.Header.SSRC = d.ssrc
 		pkt.Header.PayloadType = d.payloadType
 
-<<<<<<< HEAD
 		poolEntity := PacketFactory.Get().(*[]byte)
 		payload := *poolEntity
 		copy(payload, epm.codecBytes[:epm.numCodecBytesOut])
 		copy(payload[epm.numCodecBytesOut:], pkt.Payload[epm.numCodecBytesIn:])
 		payload = payload[:int(epm.numCodecBytesOut)+len(pkt.Payload)-int(epm.numCodecBytesIn)]
-=======
-		var payload []byte
-		poolEntity := PacketFactory.Get().(*[]byte)
-		if d.mime == "video/vp8" && len(pkt.Payload) > 0 && len(epm.codecBytes) != 0 {
-			var incomingVP8 buffer.VP8
-			if err = incomingVP8.Unmarshal(pkt.Payload); err != nil {
-				d.params.Logger.Errorw("unmarshalling VP8 packet err", err)
-				PacketFactory.Put(poolEntity)
-				continue
-			}
-
-			payload = d.translateVP8PacketTo(&pkt, &incomingVP8, epm.codecBytes, poolEntity)
-		}
-		if payload == nil {
-			payload = (*poolEntity)[:len(pkt.Payload)]
-			copy(payload, pkt.Payload)
-		}
->>>>>>> e0d98eeb
 
 		d.sendingPacket(
 			&pkt.Header,
@@ -1707,20 +1634,6 @@
 			Pool:               PacketFactory,
 			PoolEntity:         poolEntity,
 		})
-<<<<<<< HEAD
-		d.afterPacketSend(
-			&pkt.Header,
-			len(payload),
-			&sendPacketMetadata{
-				layer:             int32(epm.layer),
-				packetTime:        time.Now(),
-				extSequenceNumber: epm.extSequenceNumber,
-				extTimestamp:      epm.extTimestamp,
-				isRTX:             true,
-			},
-		)
-=======
->>>>>>> e0d98eeb
 	}
 
 	d.totalRepeatedNACKs.Add(numRepeatedNACKs)
@@ -1928,19 +1841,6 @@
 				TransportWideExtID: uint8(d.transportWideExtID),
 				WriteStream:        d.writeStream,
 			})
-<<<<<<< HEAD
-			d.afterPacketSend(
-				&hdr,
-				len(payload),
-				&sendPacketMetadata{
-					extSequenceNumber: snts[i].extSequenceNumber,
-					extTimestamp:      snts[i].extTimestamp,
-					// although this is using empty frames, mark as padding as these are used to trigger Pion OnTrack only
-					isPadding: true,
-				},
-			)
-=======
->>>>>>> e0d98eeb
 		}
 
 		numFrames--
@@ -1967,11 +1867,7 @@
 	tp                   *TranslationParams
 }
 
-<<<<<<< HEAD
-func (d *DownTrack) afterPacketSend(hdr *rtp.Header, payloadSize int, spmd *sendPacketMetadata) {
-=======
 func (d *DownTrack) sendingPacket(hdr *rtp.Header, payloadSize int, spmd *sendPacketMetadata) {
->>>>>>> e0d98eeb
 	hdrSize := hdr.MarshalSize()
 	if !spmd.shouldDisableCounter {
 		// STREAM-ALLOCATOR-TODO: remove this stream allocator bytes counter once stream allocator changes fully to pull bytes counter
