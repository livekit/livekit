--- conflicted
+++ resolved
@@ -21,15 +21,11 @@
 	"github.com/livekit/livekit-server/pkg/sfu/buffer"
 )
 
-<<<<<<< HEAD
 const (
 	connectionQualityUpdateInterval = 5 * time.Second
 )
 
-// TrackSender defines a  interface send media to remote peer
-=======
 // TrackSender defines an interface send media to remote peer
->>>>>>> 0b71a462
 type TrackSender interface {
 	UptrackLayersChange(availableLayers []uint16)
 	WriteRTP(p *buffer.ExtPacket, layer int32) error
