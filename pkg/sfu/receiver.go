--- conflicted
+++ resolved
@@ -29,11 +29,8 @@
 )
 
 type AudioLevelHandle func(level uint8, duration uint32)
-<<<<<<< HEAD
-=======
 
 type Bitrates [buffer.DefaultMaxLayerSpatial + 1][buffer.DefaultMaxLayerTemporal + 1]int64
->>>>>>> 793e61ac
 
 // TrackReceiver defines an interface receive media from remote peer
 type TrackReceiver interface {
@@ -44,11 +41,7 @@
 	IsClosed() bool
 
 	ReadRTP(buf []byte, layer uint8, sn uint16) (int, error)
-<<<<<<< HEAD
-	GetBitrateCumulative() buffer.Bitrates
-=======
 	GetLayeredBitrate() ([]int32, Bitrates)
->>>>>>> 793e61ac
 
 	GetAudioLevel() (float64, bool)
 
@@ -422,21 +415,6 @@
 	}
 }
 
-<<<<<<< HEAD
-func (w *WebRTCReceiver) GetBitrateCumulative() buffer.Bitrates {
-	var br buffer.Bitrates
-	w.bufferMu.RLock()
-	defer w.bufferMu.RUnlock()
-	for i, buff := range w.buffers {
-		if buff == nil || !w.streamTrackerManager.HasSpatialLayer(int32(i)) {
-			continue
-		}
-
-		brs := buff.BitrateCumulative()
-		for j := 0; j < len(brs[i]); j++ {
-			br[i][j] = brs[0][j]
-		}
-=======
 // StreamTrackerManagerListener.OnMaxPublishedLayerChanged
 func (w *WebRTCReceiver) OnMaxPublishedLayerChanged(maxPublishedLayer int32) {
 	for _, dt := range w.downTrackSpreader.GetDownTracks() {
@@ -450,7 +428,6 @@
 func (w *WebRTCReceiver) OnMaxTemporalLayerSeenChanged(maxTemporalLayerSeen int32) {
 	for _, dt := range w.downTrackSpreader.GetDownTracks() {
 		dt.UpTrackMaxTemporalLayerSeenChange(maxTemporalLayerSeen)
->>>>>>> 793e61ac
 	}
 
 	w.connectionStats.AddLayerTransition(w.streamTrackerManager.DistanceToDesired(), time.Now())
