--- conflicted
+++ resolved
@@ -291,15 +291,9 @@
 	w.streamTrackerManager.SetPaused(paused)
 }
 
-<<<<<<< HEAD
 func (w *WebRTCReceiver) AddDownTrack(track TrackSender) error {
-	if w.closed.get() {
+	if w.closed.Load() {
 		return ErrReceiverClosed
-=======
-func (w *WebRTCReceiver) AddDownTrack(track TrackSender) {
-	if w.closed.Load() {
-		return
->>>>>>> c2d3e6e3
 	}
 
 	w.downTrackMu.RLock()
