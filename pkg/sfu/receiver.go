// Copyright 2023 LiveKit, Inc.
//
// Licensed under the Apache License, Version 2.0 (the "License");
// you may not use this file except in compliance with the License.
// You may obtain a copy of the License at
//
//     http://www.apache.org/licenses/LICENSE-2.0
//
// Unless required by applicable law or agreed to in writing, software
// distributed under the License is distributed on an "AS IS" BASIS,
// WITHOUT WARRANTIES OR CONDITIONS OF ANY KIND, either express or implied.
// See the License for the specific language governing permissions and
// limitations under the License.

package sfu

import (
	"errors"
	"io"
	"strings"
	"sync"
	"time"

	"github.com/pion/rtcp"
	"github.com/pion/webrtc/v3"
	"go.uber.org/atomic"
	"google.golang.org/protobuf/proto"

	"github.com/livekit/mediatransportutil/pkg/bucket"
	"github.com/livekit/mediatransportutil/pkg/twcc"
	"github.com/livekit/protocol/livekit"
	"github.com/livekit/protocol/logger"

	"github.com/livekit/livekit-server/pkg/config"
	"github.com/livekit/livekit-server/pkg/sfu/audio"
	"github.com/livekit/livekit-server/pkg/sfu/buffer"
	"github.com/livekit/livekit-server/pkg/sfu/connectionquality"
	dd "github.com/livekit/livekit-server/pkg/sfu/dependencydescriptor"
)

var (
	ErrReceiverClosed        = errors.New("receiver closed")
	ErrDownTrackAlreadyExist = errors.New("DownTrack already exist")
	ErrBufferNotFound        = errors.New("buffer not found")
)

type AudioLevelHandle func(level uint8, duration uint32)

type Bitrates [buffer.DefaultMaxLayerSpatial + 1][buffer.DefaultMaxLayerTemporal + 1]int64

// TrackReceiver defines an interface receive media from remote peer
type TrackReceiver interface {
	TrackID() livekit.TrackID
	StreamID() string
	Codec() webrtc.RTPCodecParameters
	HeaderExtensions() []webrtc.RTPHeaderExtensionParameter
	IsClosed() bool

	ReadRTP(buf []byte, layer uint8, sn uint16) (int, error)
	GetLayeredBitrate() ([]int32, Bitrates)

	GetAudioLevel() (float64, bool)

	SendPLI(layer int32, force bool)

	SetUpTrackPaused(paused bool)
	SetMaxExpectedSpatialLayer(layer int32)

	AddDownTrack(track TrackSender) error
	DeleteDownTrack(participantID livekit.ParticipantID)

	DebugInfo() map[string]interface{}

	TrackInfo() *livekit.TrackInfo
	UpdateTrackInfo(ti *livekit.TrackInfo)

	// Get primary receiver if this receiver represents a RED codec; otherwise it will return itself
	GetPrimaryReceiverForRed() TrackReceiver

	// Get red receiver for primary codec, used by forward red encodings for opus only codec
	GetRedReceiver() TrackReceiver

	GetTemporalLayerFpsForSpatial(layer int32) []float32

	GetCalculatedClockRate(layer int32) uint32
	GetReferenceLayerRTPTimestamp(ts uint32, layer int32, referenceLayer int32) (uint32, error)

	GetTrackStats() *livekit.RTPStats
}

// WebRTCReceiver receives a media track
type WebRTCReceiver struct {
	logger logger.Logger

	pliThrottleConfig config.PLIThrottleConfig
	audioConfig       config.AudioConfig

	trackID        livekit.TrackID
	streamID       string
	kind           webrtc.RTPCodecType
	receiver       *webrtc.RTPReceiver
	codec          webrtc.RTPCodecParameters
	isSVC          bool
	isRED          bool
	onCloseHandler func()
	closeOnce      sync.Once
	closed         atomic.Bool
	useTrackers    bool
	trackInfo      atomic.Pointer[livekit.TrackInfo]

	onRTCP func([]rtcp.Packet)

	twcc *twcc.Responder

	bufferMu sync.RWMutex
	buffers  [buffer.DefaultMaxLayerSpatial + 1]*buffer.Buffer
	rtt      uint32

	upTrackMu sync.RWMutex
	upTracks  [buffer.DefaultMaxLayerSpatial + 1]*webrtc.TrackRemote

	lbThreshold int

	streamTrackerManager *StreamTrackerManager

	downTrackSpreader *DownTrackSpreader

	connectionStats *connectionquality.ConnectionStats

	onStatsUpdate    func(w *WebRTCReceiver, stat *livekit.AnalyticsStat)
	onMaxLayerChange func(maxLayer int32)

	primaryReceiver atomic.Pointer[RedPrimaryReceiver]
	redReceiver     atomic.Pointer[RedReceiver]
	redPktWriter    func(pkt *buffer.ExtPacket, spatialLayer int32)
}

// SVC-TODO: Have to use more conditions to differentiate between
// SVC-TODO: SVC and non-SVC (could be single layer or simulcast).
// SVC-TODO: May only need to differentiate between simulcast and non-simulcast
// SVC-TODO: i. e. may be possible to treat single layer as SVC to get proper/intended functionality.
func IsSvcCodec(mime string) bool {
	switch strings.ToLower(mime) {
	case "video/av1":
		fallthrough
	case "video/vp9":
		return true
	}
	return false
}

func IsRedCodec(mime string) bool {
	return strings.HasSuffix(strings.ToLower(mime), "red")
}

type ReceiverOpts func(w *WebRTCReceiver) *WebRTCReceiver

// WithPliThrottleConfig indicates minimum time(ms) between sending PLIs
func WithPliThrottleConfig(pliThrottleConfig config.PLIThrottleConfig) ReceiverOpts {
	return func(w *WebRTCReceiver) *WebRTCReceiver {
		w.pliThrottleConfig = pliThrottleConfig
		return w
	}
}

// WithAudioConfig sets up parameters for active speaker detection
func WithAudioConfig(audioConfig config.AudioConfig) ReceiverOpts {
	return func(w *WebRTCReceiver) *WebRTCReceiver {
		w.audioConfig = audioConfig
		return w
	}
}

// WithStreamTrackers enables StreamTracker use for simulcast
func WithStreamTrackers() ReceiverOpts {
	return func(w *WebRTCReceiver) *WebRTCReceiver {
		w.useTrackers = true
		return w
	}
}

// WithLoadBalanceThreshold enables parallelization of packet writes when downTracks exceeds threshold
// Value should be between 3 and 150.
// For a server handling a few large rooms, use a smaller value (required to handle very large (250+ participant) rooms).
// For a server handling many small rooms, use a larger value or disable.
// Set to 0 (disabled) by default.
func WithLoadBalanceThreshold(downTracks int) ReceiverOpts {
	return func(w *WebRTCReceiver) *WebRTCReceiver {
		w.lbThreshold = downTracks
		return w
	}
}

// NewWebRTCReceiver creates a new webrtc track receiver
func NewWebRTCReceiver(
	receiver *webrtc.RTPReceiver,
	track *webrtc.TrackRemote,
	trackInfo *livekit.TrackInfo,
	logger logger.Logger,
<<<<<<< HEAD
=======
	twcc *twcc.Responder,
	onRTCP func([]rtcp.Packet),
>>>>>>> e9cff525
	trackersConfig config.StreamTrackersConfig,
	opts ...ReceiverOpts,
) *WebRTCReceiver {
	w := &WebRTCReceiver{
		logger:   logger,
		receiver: receiver,
		trackID:  livekit.TrackID(track.ID()),
		streamID: track.StreamID(),
		codec:    track.Codec(),
		kind:     track.Kind(),
<<<<<<< HEAD
=======
		twcc:     twcc,
		onRTCP:   onRTCP,
>>>>>>> e9cff525
		isSVC:    IsSvcCodec(track.Codec().MimeType),
		isRED:    IsRedCodec(track.Codec().MimeType),
	}

	for _, opt := range opts {
		w = opt(w)
	}
	w.trackInfo.Store(proto.Clone(trackInfo).(*livekit.TrackInfo))

	w.downTrackSpreader = NewDownTrackSpreader(DownTrackSpreaderParams{
		Threshold: w.lbThreshold,
		Logger:    logger,
	})

	w.connectionStats = connectionquality.NewConnectionStats(connectionquality.ConnectionStatsParams{
		MimeType:         w.codec.MimeType,
		IsFECEnabled:     strings.EqualFold(w.codec.MimeType, webrtc.MimeTypeOpus) && strings.Contains(strings.ToLower(w.codec.SDPFmtpLine), "fec"),
		ReceiverProvider: w,
		Logger:           w.logger.WithValues("direction", "up"),
	})
	w.connectionStats.OnStatsUpdate(func(_cs *connectionquality.ConnectionStats, stat *livekit.AnalyticsStat) {
		if w.onStatsUpdate != nil {
			w.onStatsUpdate(w, stat)
		}
	})
	w.connectionStats.Start(trackInfo)

	w.streamTrackerManager = NewStreamTrackerManager(logger, trackInfo, w.isSVC, w.codec.ClockRate, trackersConfig)
	w.streamTrackerManager.SetListener(w)
	// SVC-TODO: Handle DD for non-SVC cases???
	if w.isSVC {
		for _, ext := range receiver.GetParameters().HeaderExtensions {
			if ext.URI == dd.ExtensionURI {
				w.streamTrackerManager.AddDependencyDescriptorTrackers()
				break
			}
		}
	}

	return w
}

func (w *WebRTCReceiver) TrackInfo() *livekit.TrackInfo {
	return w.trackInfo.Load()
}

func (w *WebRTCReceiver) UpdateTrackInfo(ti *livekit.TrackInfo) {
	w.trackInfo.Store(proto.Clone(ti).(*livekit.TrackInfo))
	w.streamTrackerManager.UpdateTrackInfo(ti)
}

func (w *WebRTCReceiver) OnStatsUpdate(fn func(w *WebRTCReceiver, stat *livekit.AnalyticsStat)) {
	w.onStatsUpdate = fn
}

func (w *WebRTCReceiver) OnMaxLayerChange(fn func(maxLayer int32)) {
	w.upTrackMu.Lock()
	w.onMaxLayerChange = fn
	w.upTrackMu.Unlock()
}

func (w *WebRTCReceiver) GetConnectionScoreAndQuality() (float32, livekit.ConnectionQuality) {
	return w.connectionStats.GetScoreAndQuality()
}

func (w *WebRTCReceiver) IsClosed() bool {
	return w.closed.Load()
}

func (w *WebRTCReceiver) SetRTT(rtt uint32) {
	w.bufferMu.Lock()
	if w.rtt == rtt {
		w.bufferMu.Unlock()
		return
	}

	w.rtt = rtt
	buffers := w.buffers
	w.bufferMu.Unlock()

	for _, buff := range buffers {
		if buff == nil {
			continue
		}

		buff.SetRTT(rtt)
	}
}

func (w *WebRTCReceiver) StreamID() string {
	return w.streamID
}

func (w *WebRTCReceiver) TrackID() livekit.TrackID {
	return w.trackID
}

func (w *WebRTCReceiver) SSRC(layer int) uint32 {
	w.upTrackMu.RLock()
	defer w.upTrackMu.RUnlock()

	if track := w.upTracks[layer]; track != nil {
		return uint32(track.SSRC())
	}
	return 0
}

func (w *WebRTCReceiver) Codec() webrtc.RTPCodecParameters {
	return w.codec
}

func (w *WebRTCReceiver) HeaderExtensions() []webrtc.RTPHeaderExtensionParameter {
	return w.receiver.GetParameters().HeaderExtensions
}

func (w *WebRTCReceiver) Kind() webrtc.RTPCodecType {
	return w.kind
}

func (w *WebRTCReceiver) AddUpTrack(track *webrtc.TrackRemote, buff *buffer.Buffer) {
	if w.closed.Load() {
		return
	}

	layer := int32(0)
	if w.Kind() == webrtc.RTPCodecTypeVideo && !w.isSVC {
		layer = buffer.RidToSpatialLayer(track.RID(), w.trackInfo.Load())
	}
	buff.SetLogger(w.logger.WithValues("layer", layer))
	buff.SetAudioLevelParams(audio.AudioLevelParams{
		ActiveLevel:     w.audioConfig.ActiveLevel,
		MinPercentile:   w.audioConfig.MinPercentile,
		ObserveDuration: w.audioConfig.UpdateInterval,
		SmoothIntervals: w.audioConfig.SmoothIntervals,
	})
	buff.OnRtcpFeedback(w.sendRTCP)
	buff.OnRtcpSenderReport(func() {
		srFirst, srNewest := buff.GetSenderReportData()
		w.streamTrackerManager.SetRTCPSenderReportData(layer, srFirst, srNewest)

		w.downTrackSpreader.Broadcast(func(dt TrackSender) {
			_ = dt.HandleRTCPSenderReportData(w.codec.PayloadType, w.isSVC, layer, srNewest)
		})
	})

	var duration time.Duration
	switch layer {
	case 2:
		duration = w.pliThrottleConfig.HighQuality
	case 1:
		duration = w.pliThrottleConfig.MidQuality
	case 0:
		duration = w.pliThrottleConfig.LowQuality
	default:
		duration = w.pliThrottleConfig.MidQuality
	}
	if duration != 0 {
		buff.SetPLIThrottle(duration.Nanoseconds())
	}

	w.upTrackMu.Lock()
	w.upTracks[layer] = track
	w.upTrackMu.Unlock()

	w.bufferMu.Lock()
	w.buffers[layer] = buff
	rtt := w.rtt
	w.bufferMu.Unlock()
	buff.SetRTT(rtt)
	buff.SetPaused(w.streamTrackerManager.IsPaused())

	if w.Kind() == webrtc.RTPCodecTypeVideo && w.useTrackers {
		w.streamTrackerManager.AddTracker(layer)
	}

	go w.forwardRTP(layer)
}

// SetUpTrackPaused indicates upstream will not be sending any data.
// this will reflect the "muted" status and will pause streamtracker to ensure we don't turn off
// the layer
func (w *WebRTCReceiver) SetUpTrackPaused(paused bool) {
	w.streamTrackerManager.SetPaused(paused)

	w.bufferMu.RLock()
	for _, buff := range w.buffers {
		if buff == nil {
			continue
		}

		buff.SetPaused(paused)
	}
	w.bufferMu.RUnlock()

	w.connectionStats.UpdateMute(paused)
}

func (w *WebRTCReceiver) AddDownTrack(track TrackSender) error {
	if w.closed.Load() {
		return ErrReceiverClosed
	}

	if w.downTrackSpreader.HasDownTrack(track.SubscriberID()) {
		w.logger.Infow("subscriberID already exists, replacing downtrack", "subscriberID", track.SubscriberID())
	}

	track.TrackInfoAvailable()
	track.UpTrackMaxPublishedLayerChange(w.streamTrackerManager.GetMaxPublishedLayer())
	track.UpTrackMaxTemporalLayerSeenChange(w.streamTrackerManager.GetMaxTemporalLayerSeen())

	w.downTrackSpreader.Store(track)
	w.logger.Debugw("downtrack added", "subscriberID", track.SubscriberID())
	return nil
}

func (w *WebRTCReceiver) SetMaxExpectedSpatialLayer(layer int32) {
	w.streamTrackerManager.SetMaxExpectedSpatialLayer(layer)

	if layer == buffer.InvalidLayerSpatial {
		w.connectionStats.UpdateLayerMute(true)
	} else {
		w.connectionStats.UpdateLayerMute(false)
		w.connectionStats.AddLayerTransition(w.streamTrackerManager.DistanceToDesired())
	}
}

// StreamTrackerManagerListener.OnAvailableLayersChanged
func (w *WebRTCReceiver) OnAvailableLayersChanged() {
	w.downTrackSpreader.Broadcast(func(dt TrackSender) {
		dt.UpTrackLayersChange()
	})

	w.connectionStats.AddLayerTransition(w.streamTrackerManager.DistanceToDesired())
}

// StreamTrackerManagerListener.OnBitrateAvailabilityChanged
func (w *WebRTCReceiver) OnBitrateAvailabilityChanged() {
	w.downTrackSpreader.Broadcast(func(dt TrackSender) {
		dt.UpTrackBitrateAvailabilityChange()
	})
}

// StreamTrackerManagerListener.OnMaxPublishedLayerChanged
func (w *WebRTCReceiver) OnMaxPublishedLayerChanged(maxPublishedLayer int32) {
	w.downTrackSpreader.Broadcast(func(dt TrackSender) {
		dt.UpTrackMaxPublishedLayerChange(maxPublishedLayer)
	})

	w.connectionStats.AddLayerTransition(w.streamTrackerManager.DistanceToDesired())
}

// StreamTrackerManagerListener.OnMaxTemporalLayerSeenChanged
func (w *WebRTCReceiver) OnMaxTemporalLayerSeenChanged(maxTemporalLayerSeen int32) {
	w.downTrackSpreader.Broadcast(func(dt TrackSender) {
		dt.UpTrackMaxTemporalLayerSeenChange(maxTemporalLayerSeen)
	})

	w.connectionStats.AddLayerTransition(w.streamTrackerManager.DistanceToDesired())
}

// StreamTrackerManagerListener.OnMaxAvailableLayerChanged
func (w *WebRTCReceiver) OnMaxAvailableLayerChanged(maxAvailableLayer int32) {
	w.upTrackMu.RLock()
	onMaxLayerChange := w.onMaxLayerChange
	w.upTrackMu.RUnlock()

	if onMaxLayerChange != nil {
		onMaxLayerChange(maxAvailableLayer)
	}
}

// StreamTrackerManagerListener.OnBitrateReport
func (w *WebRTCReceiver) OnBitrateReport(availableLayers []int32, bitrates Bitrates) {
	w.downTrackSpreader.Broadcast(func(dt TrackSender) {
		dt.UpTrackBitrateReport(availableLayers, bitrates)
	})

	w.connectionStats.AddLayerTransition(w.streamTrackerManager.DistanceToDesired())
}

func (w *WebRTCReceiver) GetLayeredBitrate() ([]int32, Bitrates) {
	return w.streamTrackerManager.GetLayeredBitrate()
}

// OnCloseHandler method to be called on remote tracked removed
func (w *WebRTCReceiver) OnCloseHandler(fn func()) {
	w.onCloseHandler = fn
}

// DeleteDownTrack removes a DownTrack from a Receiver
func (w *WebRTCReceiver) DeleteDownTrack(subscriberID livekit.ParticipantID) {
	if w.closed.Load() {
		return
	}

	w.downTrackSpreader.Free(subscriberID)
	w.logger.Debugw("downtrack deleted", "subscriberID", subscriberID)
}

func (w *WebRTCReceiver) sendRTCP(packets []rtcp.Packet) {
	if packets == nil || w.closed.Load() {
		return
	}

	if w.onRTCP != nil {
		w.onRTCP(packets)
	}
}

func (w *WebRTCReceiver) SendPLI(layer int32, force bool) {
	// SVC-TODO :  should send LRR (Layer Refresh Request) instead of PLI
	buff := w.getBuffer(layer)
	if buff == nil {
		return
	}

	buff.SendPLI(force)
}

func (w *WebRTCReceiver) getBuffer(layer int32) *buffer.Buffer {
	w.bufferMu.RLock()
	defer w.bufferMu.RUnlock()

	return w.getBufferLocked(layer)
}

func (w *WebRTCReceiver) getBufferLocked(layer int32) *buffer.Buffer {
	// for svc codecs, use layer = 0 always.
	// spatial layers are in-built and handled by single buffer
	if w.isSVC {
		layer = 0
	}

	if layer < 0 || int(layer) >= len(w.buffers) {
		return nil
	}

	return w.buffers[layer]
}

func (w *WebRTCReceiver) ReadRTP(buf []byte, layer uint8, sn uint16) (int, error) {
	b := w.getBuffer(int32(layer))
	if b == nil {
		return 0, ErrBufferNotFound
	}

	return b.GetPacket(buf, sn)
}

func (w *WebRTCReceiver) GetTrackStats() *livekit.RTPStats {
	w.bufferMu.RLock()
	defer w.bufferMu.RUnlock()

	stats := make([]*livekit.RTPStats, 0, len(w.buffers))
	for _, buff := range w.buffers {
		if buff == nil {
			continue
		}

		sswl := buff.GetStats()
		if sswl == nil {
			continue
		}

		stats = append(stats, sswl)
	}

	return buffer.AggregateRTPStats(stats)
}

func (w *WebRTCReceiver) GetAudioLevel() (float64, bool) {
	if w.Kind() == webrtc.RTPCodecTypeVideo {
		return 0, false
	}

	w.bufferMu.RLock()
	defer w.bufferMu.RUnlock()

	for _, buff := range w.buffers {
		if buff == nil {
			continue
		}

		return buff.GetAudioLevel()
	}

	return 0, false
}

func (w *WebRTCReceiver) GetDeltaStats() map[uint32]*buffer.StreamStatsWithLayers {
	w.bufferMu.RLock()
	defer w.bufferMu.RUnlock()

	deltaStats := make(map[uint32]*buffer.StreamStatsWithLayers, len(w.buffers))

	for layer, buff := range w.buffers {
		if buff == nil {
			continue
		}

		sswl := buff.GetDeltaStats()
		if sswl == nil {
			continue
		}

		// patch buffer stats with correct layer
		patched := make(map[int32]*buffer.RTPDeltaInfo, 1)
		patched[int32(layer)] = sswl.Layers[0]
		sswl.Layers = patched

		deltaStats[w.SSRC(layer)] = sswl
	}

	return deltaStats
}

func (w *WebRTCReceiver) forwardRTP(layer int32) {
	pktBuf := make([]byte, bucket.MaxPktSize)
	tracker := w.streamTrackerManager.GetTracker(layer)

	defer func() {
		w.closeOnce.Do(func() {
			w.closed.Store(true)
			w.closeTracks()
			if pr := w.primaryReceiver.Load(); pr != nil {
				pr.Close()
			}
			if pr := w.redReceiver.Load(); pr != nil {
				pr.Close()
			}
		})

		w.streamTrackerManager.RemoveTracker(layer)
		if w.isSVC {
			w.streamTrackerManager.RemoveAllTrackers()
		}
	}()

	for {
		w.bufferMu.RLock()
		buf := w.buffers[layer]
		redPktWriter := w.redPktWriter
		w.bufferMu.RUnlock()
		pkt, err := buf.ReadExtended(pktBuf)
		if err == io.EOF {
			return
		}

		spatialTracker := tracker
		spatialLayer := layer
		if pkt.Spatial >= 0 {
			// svc packet, dispatch to correct tracker
			spatialLayer = pkt.Spatial
			spatialTracker = w.streamTrackerManager.GetTracker(pkt.Spatial)
			if spatialTracker == nil {
				spatialTracker = w.streamTrackerManager.AddTracker(pkt.Spatial)
			}
		}

		w.downTrackSpreader.Broadcast(func(dt TrackSender) {
			_ = dt.WriteRTP(pkt, spatialLayer)
		})

		if redPktWriter != nil {
			redPktWriter(pkt, spatialLayer)
		}

		if spatialTracker != nil {
			spatialTracker.Observe(
				pkt.Temporal,
				len(pkt.RawPacket),
				len(pkt.Packet.Payload),
				pkt.Packet.Marker,
				pkt.Packet.Timestamp,
				pkt.DependencyDescriptor,
			)
		}
	}
}

// closeTracks close all tracks from Receiver
func (w *WebRTCReceiver) closeTracks() {
	w.connectionStats.Close()
	w.streamTrackerManager.Close()

	closeTrackSenders(w.downTrackSpreader.ResetAndGetDownTracks())

	if w.onCloseHandler != nil {
		w.onCloseHandler()
	}
}

func (w *WebRTCReceiver) DebugInfo() map[string]interface{} {
	isSimulcast := !w.isSVC
	if ti := w.trackInfo.Load(); ti != nil {
		isSimulcast = isSimulcast && len(ti.Layers) > 1
	}
	info := map[string]interface{}{
		"SVC":       w.isSVC,
		"Simulcast": isSimulcast,
	}

	w.upTrackMu.RLock()
	upTrackInfo := make([]map[string]interface{}, 0, len(w.upTracks))
	for layer, ut := range w.upTracks {
		if ut != nil {
			upTrackInfo = append(upTrackInfo, map[string]interface{}{
				"Layer": layer,
				"SSRC":  ut.SSRC(),
				"Msid":  ut.Msid(),
				"RID":   ut.RID(),
			})
		}
	}
	w.upTrackMu.RUnlock()
	info["UpTracks"] = upTrackInfo

	return info
}

func (w *WebRTCReceiver) GetPrimaryReceiverForRed() TrackReceiver {
	if !w.isRED || w.closed.Load() {
		return w
	}

	if w.primaryReceiver.Load() == nil {
		pr := NewRedPrimaryReceiver(w, DownTrackSpreaderParams{
			Threshold: w.lbThreshold,
			Logger:    w.logger,
		})
		if w.primaryReceiver.CompareAndSwap(nil, pr) {
			w.bufferMu.Lock()
			w.redPktWriter = pr.ForwardRTP
			w.bufferMu.Unlock()
		}
	}
	return w.primaryReceiver.Load()
}

func (w *WebRTCReceiver) GetRedReceiver() TrackReceiver {
	if w.isRED || w.closed.Load() {
		return w
	}

	if w.redReceiver.Load() == nil {
		pr := NewRedReceiver(w, DownTrackSpreaderParams{
			Threshold: w.lbThreshold,
			Logger:    w.logger,
		})
		if w.redReceiver.CompareAndSwap(nil, pr) {
			w.bufferMu.Lock()
			w.redPktWriter = pr.ForwardRTP
			w.bufferMu.Unlock()
		}
	}
	return w.redReceiver.Load()
}

func (w *WebRTCReceiver) GetTemporalLayerFpsForSpatial(layer int32) []float32 {
	b := w.getBuffer(layer)
	if b == nil {
		return nil
	}

	if !w.isSVC {
		return b.GetTemporalLayerFpsForSpatial(0)
	}

	return b.GetTemporalLayerFpsForSpatial(layer)
}

func (w *WebRTCReceiver) GetCalculatedClockRate(layer int32) uint32 {
	return w.streamTrackerManager.GetCalculatedClockRate(layer)
}

func (w *WebRTCReceiver) GetReferenceLayerRTPTimestamp(ts uint32, layer int32, referenceLayer int32) (uint32, error) {
	return w.streamTrackerManager.GetReferenceLayerRTPTimestamp(ts, layer, referenceLayer)
}

// closes all track senders in parallel, returns when all are closed
func closeTrackSenders(senders []TrackSender) {
	wg := sync.WaitGroup{}
	for _, dt := range senders {
		dt := dt
		wg.Add(1)
		go func() {
			defer wg.Done()
			dt.Close()
		}()
	}
	wg.Wait()
}<|MERGE_RESOLUTION|>--- conflicted
+++ resolved
@@ -197,11 +197,7 @@
 	track *webrtc.TrackRemote,
 	trackInfo *livekit.TrackInfo,
 	logger logger.Logger,
-<<<<<<< HEAD
-=======
-	twcc *twcc.Responder,
 	onRTCP func([]rtcp.Packet),
->>>>>>> e9cff525
 	trackersConfig config.StreamTrackersConfig,
 	opts ...ReceiverOpts,
 ) *WebRTCReceiver {
@@ -212,11 +208,7 @@
 		streamID: track.StreamID(),
 		codec:    track.Codec(),
 		kind:     track.Kind(),
-<<<<<<< HEAD
-=======
-		twcc:     twcc,
 		onRTCP:   onRTCP,
->>>>>>> e9cff525
 		isSVC:    IsSvcCodec(track.Codec().MimeType),
 		isRED:    IsRedCodec(track.Codec().MimeType),
 	}
