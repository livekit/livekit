--- conflicted
+++ resolved
@@ -100,16 +100,16 @@
 	}
 }
 
-func LayerToRid(layer int32) string {
-	switch layer {
-	case 2:
-		return FullResolution
-	case 1:
-		return HalfResolution
-	default:
-		return QuarterResolution
-	}
-}
+// func LayerToRid(layer int32) string {
+// 	switch layer {
+// 	case 2:
+// 		return FullResolution
+// 	case 1:
+// 		return HalfResolution
+// 	default:
+// 		return QuarterResolution
+// 	}
+// }
 
 type ReceiverOpts func(w *WebRTCReceiver) *WebRTCReceiver
 
@@ -502,15 +502,9 @@
 
 	for {
 		w.bufferMu.RLock()
-<<<<<<< HEAD
-		b := w.buffers[layer]
-		w.bufferMu.RUnlock()
-		pkt, err := b.ReadExtended()
-=======
 		buf := w.buffers[layer]
 		w.bufferMu.RUnlock()
 		pkt, err := buf.ReadExtended()
->>>>>>> 5064f35c
 		if err == io.EOF {
 			return
 		}
