--- conflicted
+++ resolved
@@ -180,19 +180,9 @@
 		// LK-TODO: this should be based on VideoLayers protocol message rather than RID based
 		isSimulcast:          len(track.RID()) > 0,
 		twcc:                 twcc,
-<<<<<<< HEAD
 		streamTrackerManager: NewStreamTrackerManager(logger, trackInfo.Source),
 		TrackInfo:            trackInfo,
-	}
-	switch strings.ToLower(w.codec.MimeType) {
-	case "video/av1":
-		fallthrough
-	case "video/vp9":
-		w.isSVC = true
-=======
-		streamTrackerManager: NewStreamTrackerManager(logger, source),
 		isSVC:                IsSvcCodec(track.Codec().MimeType),
->>>>>>> f958fbcc
 	}
 
 	w.streamTrackerManager.OnAvailableLayersChanged(w.downTrackLayerChange)
