--- conflicted
+++ resolved
@@ -259,7 +259,6 @@
 	switch strings.ToLower(codec.MimeType) {
 	case "video/vp8":
 		f.isTemporalSupported = true
-<<<<<<< HEAD
 		f.codecMunger = codecmunger.NewVP8(f.logger)
 		if f.vls != nil {
 			f.vls = videolayerselector.NewSimulcastFromNull(f.vls)
@@ -293,13 +292,6 @@
 		} else {
 			f.vls = videolayerselector.NewDependencyDescriptor(f.logger)
 		}
-=======
-		f.vp8Munger = NewVP8Munger(f.logger)
-	case "video/av1", "video/vp9":
-		// TODO : we only enable dd layer selector for av1 and vp9 now, at future we can
-		// enable it for vp8 too
-		f.ddLayerSelector = NewDDVideoLayerSelector(f.logger)
->>>>>>> fb301e6e
 	}
 }
 
@@ -547,13 +539,9 @@
 			maxSpatial = maxSeenLayer.Spatial
 		}
 		alloc.TargetLayers = buffer.VideoLayer{
-<<<<<<< HEAD
 			Spatial:  int32(math.Min(float64(maxSeenLayer.Spatial), float64(maxSpatial))),
 			Temporal: buffer.DefaultMaxLayerTemporal,
-=======
-			Spatial:  int32(math.Min(float64(f.maxPublishedLayer), float64(maxSpatial))),
-			Temporal: f.maxLayers.Temporal,
->>>>>>> fb301e6e
+			// RAJA-TODO change in master Temporal: f.maxLayers.Temporal,
 		}
 	}
 
@@ -608,20 +596,17 @@
 					alloc.TargetLayers.Spatial = l
 				}
 			}
-			alloc.TargetLayers.Temporal = f.maxLayers.Temporal
+			alloc.TargetLayers.Temporal = buffer.DefaultMaxLayerTemporal
+			// RAJA-TODO change in master for temporal filtering alloc.TargetLayers.Temporal = f.maxLayers.Temporal
 
 			alloc.RequestLayerSpatial = alloc.TargetLayers.Spatial
 		} else {
 			requestLayerSpatial := int32(math.Min(float64(maxLayer.Spatial), float64(maxSeenLayer.Spatial)))
 			if currentLayer.IsValid() && requestLayerSpatial == requestSpatial && currentLayer.Spatial == requestSpatial {
 				// current is locked to desired, stay there
-<<<<<<< HEAD
 				alloc.TargetLayers = currentLayer
+				// RAJA-TODO change in master alloc.TargetLayers = buffer.VideoLayer{Spatial: f.requestLayerSpatial, Temporal: f.maxLayers.Temporal}
 				alloc.RequestLayerSpatial = requestSpatial
-=======
-				alloc.TargetLayers = buffer.VideoLayer{Spatial: f.requestLayerSpatial, Temporal: f.maxLayers.Temporal}
-				alloc.RequestLayerSpatial = f.requestLayerSpatial
->>>>>>> fb301e6e
 			} else {
 				// opportunistically latch on to anything
 				opportunisticAlloc()
