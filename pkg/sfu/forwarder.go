// Copyright 2023 LiveKit, Inc.
//
// Licensed under the Apache License, Version 2.0 (the "License");
// you may not use this file except in compliance with the License.
// You may obtain a copy of the License at
//
//     http://www.apache.org/licenses/LICENSE-2.0
//
// Unless required by applicable law or agreed to in writing, software
// distributed under the License is distributed on an "AS IS" BASIS,
// WITHOUT WARRANTIES OR CONDITIONS OF ANY KIND, either express or implied.
// See the License for the specific language governing permissions and
// limitations under the License.

package sfu

import (
	"errors"
	"fmt"
	"math"
	"math/rand"
	"sync"
	"time"

	"github.com/pion/rtp"
	"github.com/pion/webrtc/v4"
	"go.uber.org/zap/zapcore"

	"github.com/livekit/mediatransportutil"
	"github.com/livekit/protocol/livekit"
	"github.com/livekit/protocol/logger"
	"github.com/livekit/protocol/utils"
	"github.com/livekit/protocol/utils/mono"

	"github.com/livekit/livekit-server/pkg/sfu/buffer"
	"github.com/livekit/livekit-server/pkg/sfu/codecmunger"
	"github.com/livekit/livekit-server/pkg/sfu/mime"
	dd "github.com/livekit/livekit-server/pkg/sfu/rtpextension/dependencydescriptor"
	"github.com/livekit/livekit-server/pkg/sfu/rtpstats"
	"github.com/livekit/livekit-server/pkg/sfu/videolayerselector"
	"github.com/livekit/livekit-server/pkg/sfu/videolayerselector/temporallayerselector"
)

// Forwarder
const (
	FlagPauseOnDowngrade  = true
	FlagFilterRTX         = false
	FlagFilterRTXLayers   = true
	TransitionCostSpatial = 10

	ResumeBehindThresholdSeconds      = float64(0.2)   // 200ms
	ResumeBehindHighThresholdSeconds  = float64(2.0)   // 2 seconds
	LayerSwitchBehindThresholdSeconds = float64(0.05)  // 50ms
	SwitchAheadThresholdSeconds       = float64(0.025) // 25ms
)

// -------------------------------------------------------------------

type VideoPauseReason int

const (
	VideoPauseReasonNone VideoPauseReason = iota
	VideoPauseReasonMuted
	VideoPauseReasonPubMuted
	VideoPauseReasonFeedDry
	VideoPauseReasonBandwidth
)

func (v VideoPauseReason) String() string {
	switch v {
	case VideoPauseReasonNone:
		return "NONE"
	case VideoPauseReasonMuted:
		return "MUTED"
	case VideoPauseReasonPubMuted:
		return "PUB_MUTED"
	case VideoPauseReasonFeedDry:
		return "FEED_DRY"
	case VideoPauseReasonBandwidth:
		return "BANDWIDTH"
	default:
		return fmt.Sprintf("%d", int(v))
	}
}

// -------------------------------------------------------------------

type VideoAllocation struct {
	PauseReason         VideoPauseReason
	IsDeficient         bool
	BandwidthRequested  int64
	BandwidthDelta      int64
	BandwidthNeeded     int64
	Bitrates            Bitrates
	TargetLayer         buffer.VideoLayer
	RequestLayerSpatial int32
	MaxLayer            buffer.VideoLayer
	DistanceToDesired   float64
}

func (v *VideoAllocation) String() string {
	return fmt.Sprintf("VideoAllocation{pause: %s, def: %+v, bwr: %d, del: %d, bwn: %d, rates: %+v, target: %s, req: %d, max: %s, dist: %0.2f}",
		v.PauseReason,
		v.IsDeficient,
		v.BandwidthRequested,
		v.BandwidthDelta,
		v.BandwidthNeeded,
		v.Bitrates,
		v.TargetLayer,
		v.RequestLayerSpatial,
		v.MaxLayer,
		v.DistanceToDesired,
	)
}

func (v *VideoAllocation) MarshalLogObject(e zapcore.ObjectEncoder) error {
	if v == nil {
		return nil
	}

	e.AddString("PauseReason", v.PauseReason.String())
	e.AddBool("IsDeficient", v.IsDeficient)
	e.AddInt64("BandwidthRquested", v.BandwidthRequested)
	e.AddInt64("BandwidthDelta", v.BandwidthDelta)
	e.AddInt64("BandwidthNeeded", v.BandwidthNeeded)
	e.AddReflected("Bitrates", v.Bitrates)
	e.AddReflected("TargetLayer", v.TargetLayer)
	e.AddInt32("RequestLayerSpatial", v.RequestLayerSpatial)
	e.AddReflected("MaxLayer", v.MaxLayer)
	e.AddFloat64("DistanceToDesired", v.DistanceToDesired)
	return nil
}

var (
	VideoAllocationDefault = VideoAllocation{
		PauseReason:         VideoPauseReasonFeedDry, // start with no feed till feed is seen
		TargetLayer:         buffer.InvalidLayer,
		RequestLayerSpatial: buffer.InvalidLayerSpatial,
		MaxLayer:            buffer.InvalidLayer,
	}
)

// -------------------------------------------------------------------

type VideoAllocationProvisional struct {
	muted           bool
	pubMuted        bool
	maxSeenLayer    buffer.VideoLayer
	availableLayers []int32
	bitrates        Bitrates
	maxLayer        buffer.VideoLayer
	currentLayer    buffer.VideoLayer
	allocatedLayer  buffer.VideoLayer
}

// -------------------------------------------------------------------

type VideoTransition struct {
	From           buffer.VideoLayer
	To             buffer.VideoLayer
	BandwidthDelta int64
}

func (v *VideoTransition) String() string {
	return fmt.Sprintf("VideoTransition{from: %s, to: %s, del: %d}", v.From, v.To, v.BandwidthDelta)
}

func (v *VideoTransition) MarshalLogObject(e zapcore.ObjectEncoder) error {
	if v == nil {
		return nil
	}

	e.AddReflected("From", v.From)
	e.AddReflected("To", v.To)
	e.AddInt64("BandwidthDelta", v.BandwidthDelta)
	return nil
}

// -------------------------------------------------------------------

type TranslationParams struct {
	shouldDrop         bool
	isResuming         bool
	isSwitching        bool
	rtp                TranslationParamsRTP
	ddBytes            []byte
	incomingHeaderSize int
	codecBytes         []byte
	marker             bool
}

// -------------------------------------------------------------------

type refInfo struct {
	senderReport    *livekit.RTCPSenderReportState
	tsOffset        uint64
	isTSOffsetValid bool
}

func (r refInfo) MarshalLogObject(e zapcore.ObjectEncoder) error {
	e.AddObject("senderReport", rtpstats.WrappedRTCPSenderReportStateLogger{
		RTCPSenderReportState: r.senderReport,
	})
	e.AddUint64("tsOffset", r.tsOffset)
	e.AddBool("isTSOffsetValid", r.isTSOffsetValid)
	return nil
}

// -------------------------------------------------------------------

type Forwarder struct {
	lock            sync.RWMutex
	mime            mime.MimeType
	clockRate       uint32
	kind            webrtc.RTPCodecType
	logger          logger.Logger
	skipReferenceTS bool
	rtpStats        *rtpstats.RTPStatsSender

	muted                 bool
	pubMuted              bool
	resumeBehindThreshold float64

	started      bool
	preStartTime time.Time
	// RAJA-REMOVE isReceiverSimulcast      bool
	extFirstTS               uint64
	lastSSRC                 uint32
	lastReferencePayloadType int8
	lastSwitchExtIncomingTS  uint64
	referenceLayerSpatial    int32
	dummyStartTSOffset       uint64
	refInfos                 [buffer.DefaultMaxLayerSpatial + 1]refInfo
	refIsSVC                 bool

	provisional *VideoAllocationProvisional

	lastAllocation VideoAllocation

	rtpMunger *RTPMunger

	vls videolayerselector.VideoLayerSelector

	codecMunger codecmunger.CodecMunger
}

func NewForwarder(
	kind webrtc.RTPCodecType,
	logger logger.Logger,
	skipReferenceTS bool,
	rtpStats *rtpstats.RTPStatsSender,
	// RAJA-REMOVE isReceiverSimulcast bool,
) *Forwarder {
	f := &Forwarder{
		mime:            mime.MimeTypeUnknown,
		kind:            kind,
		logger:          logger,
		skipReferenceTS: skipReferenceTS,
		rtpStats:        rtpStats,
		// RAJA-REMOVE isReceiverSimulcast:      isReceiverSimulcast,
		referenceLayerSpatial:    buffer.InvalidLayerSpatial,
		lastAllocation:           VideoAllocationDefault,
		lastReferencePayloadType: -1,
		rtpMunger:                NewRTPMunger(logger),
		vls:                      videolayerselector.NewNull(logger),
		codecMunger:              codecmunger.NewNull(logger),
	}

	if f.kind == webrtc.RTPCodecTypeVideo {
		f.vls.SetMaxTemporal(buffer.DefaultMaxLayerTemporal)
	}
	return f
}

func (f *Forwarder) SetMaxPublishedLayer(maxPublishedLayer int32) bool {
	f.lock.Lock()
	defer f.lock.Unlock()

	existingMaxSeen := f.vls.GetMaxSeen()
	if maxPublishedLayer <= existingMaxSeen.Spatial {
		return false
	}

	f.vls.SetMaxSeenSpatial(maxPublishedLayer)
	f.logger.Debugw("setting max published layer", "layer", maxPublishedLayer)
	return true
}

func (f *Forwarder) SetMaxTemporalLayerSeen(maxTemporalLayerSeen int32) bool {
	f.lock.Lock()
	defer f.lock.Unlock()

	existingMaxSeen := f.vls.GetMaxSeen()
	if maxTemporalLayerSeen <= existingMaxSeen.Temporal {
		return false
	}

	f.vls.SetMaxSeenTemporal(maxTemporalLayerSeen)
	f.logger.Debugw("setting max temporal layer seen", "maxTemporalLayerSeen", maxTemporalLayerSeen)
	return true
}

func (f *Forwarder) DetermineCodec(
	codec webrtc.RTPCodecCapability,
	extensions []webrtc.RTPHeaderExtensionParameter,
	isReceiverSimulcast bool,
) {
	f.lock.Lock()
	defer f.lock.Unlock()

	toMimeType := mime.NormalizeMimeType(codec.MimeType)
	codecChanged := f.mime != mime.MimeTypeUnknown && f.mime != toMimeType
	if codecChanged {
		f.logger.Debugw("forwarder codec changed", "from", f.mime, "to", toMimeType)
	}
	f.mime = toMimeType
	f.clockRate = codec.ClockRate

	ddAvailable := func(exts []webrtc.RTPHeaderExtensionParameter) bool {
		for _, ext := range exts {
			if ext.URI == dd.ExtensionURI {
				return true
			}
		}
		return false
	}

	switch f.mime {
	case mime.MimeTypeVP8:
		f.codecMunger = codecmunger.NewVP8FromNull(f.codecMunger, f.logger)
		if f.vls != nil {
			if vls := videolayerselector.NewSimulcastFromOther(f.vls); vls != nil {
				f.vls = vls
			} else {
				f.logger.Errorw("failed to create simulcast on codec change", nil)
			}
		} else {
			f.vls = videolayerselector.NewSimulcast(f.logger)
		}
		f.vls.SetTemporalLayerSelector(temporallayerselector.NewVP8(f.logger))

	case mime.MimeTypeH264, mime.MimeTypeH265:
		if f.vls != nil {
			f.vls = videolayerselector.NewSimulcastFromOther(f.vls)
		} else {
			f.vls = videolayerselector.NewSimulcast(f.logger)
		}

	case mime.MimeTypeVP9:
<<<<<<< HEAD
		if isReceiverSimulcast {
=======
		if f.isReceiverSimulcast {
			f.logger.Debugw("selecting simulcast video layer selector for VP9")
>>>>>>> ad010cfc
			if f.vls != nil {
				f.vls = videolayerselector.NewSimulcastFromOther(f.vls)
			} else {
				f.vls = videolayerselector.NewSimulcast(f.logger)
			}
			// VP9-SIMULCAST-TODO: Add temporal layer selector for VP9
		} else {
			isDDAvailable := ddAvailable(extensions)
			if isDDAvailable {
				f.logger.Debugw("selecting dependency descriptor video layer selector for VP9")
				if f.vls != nil {
					f.vls = videolayerselector.NewDependencyDescriptorFromOther(f.vls)
				} else {
					f.vls = videolayerselector.NewDependencyDescriptor(f.logger)
				}
			} else {
				f.logger.Debugw("selecting VP9 SVC video layer selector")
				if f.vls != nil {
					f.vls = videolayerselector.NewVP9FromOther(f.vls)
				} else {
					f.vls = videolayerselector.NewVP9(f.logger)
				}
			}
		}

	case mime.MimeTypeAV1:
		isDDAvailable := ddAvailable(extensions)
		if isReceiverSimulcast || !isDDAvailable {
			// AV1-SIMULCAST-TODO: Add temporal layer selector for AV1
			f.logger.Debugw("selecting simulcast video layer selector for AV1")
			if f.vls != nil {
				f.vls = videolayerselector.NewSimulcastFromOther(f.vls)
			} else {
				f.vls = videolayerselector.NewSimulcast(f.logger)
			}
		} else {
			f.logger.Debugw("selecting dependency descriptor video layer selector for AV1")
			if f.vls != nil {
				f.vls = videolayerselector.NewDependencyDescriptorFromOther(f.vls)
			} else {
				f.vls = videolayerselector.NewDependencyDescriptor(f.logger)
			}
		}
	}
}

func (f *Forwarder) GetState() *livekit.RTPForwarderState {
	f.lock.RLock()
	defer f.lock.RUnlock()

	if !f.started {
		return nil
	}

	state := &livekit.RTPForwarderState{
		Started:                   f.started,
		ReferenceLayerSpatial:     f.referenceLayerSpatial,
		ExtFirstTimestamp:         f.extFirstTS,
		DummyStartTimestampOffset: f.dummyStartTSOffset,
		RtpMunger:                 f.rtpMunger.GetState(),
	}
	if !f.preStartTime.IsZero() {
		state.PreStartTime = f.preStartTime.UnixNano()
	}

	codecMungerState := f.codecMunger.GetState()
	if vp8MungerState, ok := codecMungerState.(*livekit.VP8MungerState); ok {
		state.CodecMunger = &livekit.RTPForwarderState_Vp8Munger{
			Vp8Munger: vp8MungerState,
		}
	}

	state.SenderReportState = make([]*livekit.RTCPSenderReportState, len(f.refInfos))
	for layer, refInfo := range f.refInfos {
		state.SenderReportState[layer] = utils.CloneProto(refInfo.senderReport)
	}
	return state
}

func (f *Forwarder) SeedState(state *livekit.RTPForwarderState) {
	if state == nil || !state.Started {
		return
	}

	f.lock.Lock()
	defer f.lock.Unlock()

	for layer, rtcpSenderReportState := range state.SenderReportState {
		f.refInfos[layer] = refInfo{}
		if senderReport := utils.CloneProto(rtcpSenderReportState); senderReport != nil && senderReport.NtpTimestamp != 0 {
			f.refInfos[layer].senderReport = senderReport
		}
	}

	f.rtpMunger.SeedState(state.RtpMunger)
	f.codecMunger.SeedState(state.CodecMunger)

	f.started = true
	f.referenceLayerSpatial = state.ReferenceLayerSpatial
	if state.PreStartTime != 0 {
		f.preStartTime = time.Unix(0, state.PreStartTime)
	}
	f.extFirstTS = state.ExtFirstTimestamp
	f.dummyStartTSOffset = state.DummyStartTimestampOffset
}

func (f *Forwarder) Mute(muted bool, isSubscribeMutable bool) bool {
	f.lock.Lock()
	defer f.lock.Unlock()

	if f.muted == muted {
		return false
	}

	// Do not mute when paused due to bandwidth limitation.
	// There are two issues
	//   1. Muting means probing cannot happen on this track.
	//   2. Muting also triggers notification to publisher about layers this forwarder needs.
	//      If this forwarder does not need any layer, publisher could turn off all layers.
	// So, muting could lead to not being able to restart the track.
	// To avoid that, ignore mute when paused due to bandwidth limitations.
	//
	// NOTE: The above scenario refers to mute getting triggered due
	// to video stream visibility changes. When a stream is paused, it is possible
	// that the receiver hides the video tile triggering subscription mute.
	// The work around here to ignore mute does ignore an intentional mute.
	// It could result in some bandwidth consumed for stream without visibility in
	// the case of intentional mute.
	if muted && !isSubscribeMutable {
		f.logger.Debugw("ignoring forwarder mute, paused due to congestion")
		return false
	}

	f.logger.Debugw("setting forwarder mute", "muted", muted)
	f.muted = muted

	// resync when muted so that sequence numbers do not jump on unmute
	if muted {
		f.resyncLocked()
	}

	return true
}

func (f *Forwarder) IsMuted() bool {
	f.lock.RLock()
	defer f.lock.RUnlock()

	return f.muted
}

func (f *Forwarder) PubMute(pubMuted bool) bool {
	f.lock.Lock()
	defer f.lock.Unlock()

	if f.pubMuted == pubMuted {
		return false
	}

	f.logger.Debugw("setting forwarder pub mute", "muted", pubMuted)
	f.pubMuted = pubMuted

	// resync when pub muted so that sequence numbers do not jump on unmute
	if pubMuted {
		f.resyncLocked()
	}
	return true
}

func (f *Forwarder) IsPubMuted() bool {
	f.lock.RLock()
	defer f.lock.RUnlock()

	return f.pubMuted
}

func (f *Forwarder) IsAnyMuted() bool {
	f.lock.RLock()
	defer f.lock.RUnlock()

	return f.muted || f.pubMuted
}

func (f *Forwarder) SetMaxSpatialLayer(spatialLayer int32) (bool, buffer.VideoLayer) {
	f.lock.Lock()
	defer f.lock.Unlock()

	if f.kind == webrtc.RTPCodecTypeAudio {
		return false, buffer.InvalidLayer
	}

	existingMax := f.vls.GetMax()
	if spatialLayer == existingMax.Spatial {
		return false, existingMax
	}

	f.logger.Debugw("setting max spatial layer", "layer", spatialLayer)
	f.vls.SetMaxSpatial(spatialLayer)
	return true, f.vls.GetMax()
}

func (f *Forwarder) SetMaxTemporalLayer(temporalLayer int32) (bool, buffer.VideoLayer) {
	f.lock.Lock()
	defer f.lock.Unlock()

	if f.kind == webrtc.RTPCodecTypeAudio {
		return false, buffer.InvalidLayer
	}

	existingMax := f.vls.GetMax()
	if temporalLayer == existingMax.Temporal {
		return false, existingMax
	}

	f.logger.Debugw("setting max temporal layer", "layer", temporalLayer)
	f.vls.SetMaxTemporal(temporalLayer)
	return true, f.vls.GetMax()
}

func (f *Forwarder) MaxLayer() buffer.VideoLayer {
	f.lock.RLock()
	defer f.lock.RUnlock()

	return f.vls.GetMax()
}

func (f *Forwarder) CurrentLayer() buffer.VideoLayer {
	f.lock.RLock()
	defer f.lock.RUnlock()

	return f.vls.GetCurrent()
}

func (f *Forwarder) TargetLayer() buffer.VideoLayer {
	f.lock.RLock()
	defer f.lock.RUnlock()

	return f.vls.GetTarget()
}

func (f *Forwarder) GetMaxSubscribedSpatial() int32 {
	f.lock.RLock()
	defer f.lock.RUnlock()

	layer := buffer.InvalidLayerSpatial // covers muted case
	if !f.muted {
		layer = f.vls.GetMax().Spatial

		// If current is higher, mark the current layer as max subscribed layer
		// to prevent the current layer from stopping before forwarder switches
		// to the new and lower max layer,
		if layer < f.vls.GetCurrent().Spatial {
			layer = f.vls.GetCurrent().Spatial
		}

		// if reference layer is higher, hold there until an RTCP Sender Report from
		// publisher is available as that is used for reference time stamp between layers.
		if f.referenceLayerSpatial != buffer.InvalidLayerSpatial &&
			layer < f.referenceLayerSpatial &&
			f.refInfos[f.referenceLayerSpatial].senderReport == nil {
			layer = f.referenceLayerSpatial
		}
	}

	return layer
}

func (f *Forwarder) getRefLayer() (int32, int32) {
	if f.lastSSRC == 0 {
		return buffer.InvalidLayerSpatial, buffer.InvalidLayerSpatial
	}

	if f.kind == webrtc.RTPCodecTypeAudio {
		return 0, 0
	}

	currentLayerSpatial := f.vls.GetCurrent().Spatial
	if currentLayerSpatial < 0 || currentLayerSpatial > buffer.DefaultMaxLayerSpatial {
		return buffer.InvalidLayerSpatial, buffer.InvalidLayerSpatial
	}

	if f.refIsSVC {
		return 0, currentLayerSpatial
	}

	return currentLayerSpatial, currentLayerSpatial
}

func (f *Forwarder) SetRefSenderReport(isSVC bool, layer int32, srData *livekit.RTCPSenderReportState) {
	f.lock.Lock()
	defer f.lock.Unlock()

	f.refIsSVC = isSVC
	if layer >= 0 && int(layer) < len(f.refInfos) {
		if layer == f.referenceLayerSpatial && f.refInfos[layer].senderReport == nil {
			f.logger.Debugw("received RTCP sender report for reference layer spatial", "layer", layer)
		}
		f.refInfos[layer] = refInfo{srData, 0, false}

		// Mark validity of time stamp offset.
		//
		// It is possible to implement mute using pause/unpause
		// which can be implemented using replaceTrack(null)/replaceTrack(track).
		// In those cases, the RTP time stamp may not jump across
		// the mute/pause valley (for the time it is replaced with null track).
		// So, relying on a report that happened before unmute/unpause
		// could result in incorrect RTCP sender report on subscriber side.
		//
		// It could happen like this
		//   1. Normal operation: publisher sending sender reports and
		//      suscribers use reports from publisher to calculate and send
		//      RTCP sender report.
		//   2. Publisher pauses: there are no more reports.
		//   3. When paused, subscriber can still use the publisher side sender
		//      report to send reports. Although the time since last publisher
		//      sender report is increasing, the reports would still be correct
		//      as they referencing a previous (albeit older) correct report.
		//   4. Publisher unpauses after 20 seconds. But, it may not have advanced
		//      RTP Timestamp by that much. Let us say, it advances only by 5 seconds.
		//   5. When subscriber starts forwarding packets, it will calculate
		//      a new time stamp offset to adjust to the new time stamp of publisher.
		//   6. But, when that same offset is used on an old publisher sender report
		//      (i. e. a report from before the pause), the subscriber side sender
		//      reports jumps ahead in time by 15 seconds.
		//
		// So, mark valid for reports after last switch.
		refLayer, _ := f.getRefLayer()
		if layer == refLayer && srData.RtpTimestampExt >= f.lastSwitchExtIncomingTS {
			f.refInfos[layer].tsOffset = f.rtpMunger.GetTSOffset()
			f.refInfos[layer].isTSOffsetValid = true
		}
	}
}

func (f *Forwarder) GetSenderReportParams() (int32, uint64, *livekit.RTCPSenderReportState) {
	f.lock.RLock()
	defer f.lock.RUnlock()

	refLayer, currentLayerSpatial := f.getRefLayer()
	if refLayer == buffer.InvalidLayerSpatial ||
		f.refInfos[refLayer].senderReport == nil ||
		!f.refInfos[refLayer].isTSOffsetValid {
		return buffer.InvalidLayerSpatial, 0, nil
	}

	return currentLayerSpatial, f.refInfos[refLayer].tsOffset, f.refInfos[refLayer].senderReport
}

func (f *Forwarder) isDeficientLocked() bool {
	return f.lastAllocation.IsDeficient
}

func (f *Forwarder) IsDeficient() bool {
	f.lock.RLock()
	defer f.lock.RUnlock()

	return f.isDeficientLocked()
}

func (f *Forwarder) PauseReason() VideoPauseReason {
	f.lock.RLock()
	defer f.lock.RUnlock()

	return f.lastAllocation.PauseReason
}

func (f *Forwarder) BandwidthRequested(brs Bitrates) int64 {
	f.lock.RLock()
	defer f.lock.RUnlock()

	return getBandwidthNeeded(brs, f.vls.GetTarget(), f.lastAllocation.BandwidthRequested)
}

func (f *Forwarder) DistanceToDesired(availableLayers []int32, brs Bitrates) float64 {
	f.lock.RLock()
	defer f.lock.RUnlock()

	return getDistanceToDesired(
		f.muted,
		f.pubMuted,
		f.vls.GetMaxSeen(),
		availableLayers,
		brs,
		f.vls.GetTarget(),
		f.vls.GetMax(),
	)
}

func (f *Forwarder) GetOptimalBandwidthNeeded(brs Bitrates) int64 {
	f.lock.RLock()
	defer f.lock.RUnlock()

	return getOptimalBandwidthNeeded(f.muted, f.pubMuted, f.vls.GetMaxSeen().Spatial, brs, f.vls.GetMax())
}

func (f *Forwarder) AllocateOptimal(availableLayers []int32, brs Bitrates, allowOvershoot bool, hold bool) VideoAllocation {
	f.lock.Lock()
	defer f.lock.Unlock()

	if f.kind == webrtc.RTPCodecTypeAudio {
		return f.lastAllocation
	}

	maxLayer := f.vls.GetMax()
	maxSeenLayer := f.vls.GetMaxSeen()
	currentLayer := f.vls.GetCurrent()
	requestSpatial := f.vls.GetRequestSpatial()
	alloc := VideoAllocation{
		PauseReason:         VideoPauseReasonNone,
		Bitrates:            brs,
		TargetLayer:         buffer.InvalidLayer,
		RequestLayerSpatial: requestSpatial,
		MaxLayer:            maxLayer,
	}
	optimalBandwidthNeeded := getOptimalBandwidthNeeded(f.muted, f.pubMuted, maxSeenLayer.Spatial, brs, maxLayer)
	if optimalBandwidthNeeded == 0 {
		alloc.PauseReason = VideoPauseReasonFeedDry
	}
	alloc.BandwidthNeeded = optimalBandwidthNeeded

	getMaxTemporal := func() int32 {
		maxTemporal := maxLayer.Temporal
		if maxSeenLayer.Temporal != buffer.InvalidLayerTemporal && maxSeenLayer.Temporal < maxTemporal {
			maxTemporal = maxSeenLayer.Temporal
		}
		return maxTemporal
	}

	opportunisticAlloc := func() {
		// opportunistically latch on to anything
		maxSpatial := maxLayer.Spatial
		if allowOvershoot && f.vls.IsOvershootOkay() && maxSeenLayer.Spatial > maxSpatial {
			maxSpatial = maxSeenLayer.Spatial
		}

		alloc.TargetLayer = buffer.VideoLayer{
			Spatial:  min(maxSeenLayer.Spatial, maxSpatial),
			Temporal: getMaxTemporal(),
		}
	}

	switch {
	case !maxLayer.IsValid() || maxSeenLayer.Spatial == buffer.InvalidLayerSpatial:
		// nothing to do when max layers are not valid OR max published layer is invalid

	case f.muted:
		alloc.PauseReason = VideoPauseReasonMuted

	case f.pubMuted:
		alloc.PauseReason = VideoPauseReasonPubMuted

	default:
		// lots of different events could end up here
		//   1. Publisher side layer resuming/stopping
		//   2. Bitrate becoming available
		//   3. New max published spatial layer or max temporal layer seen
		//   4. Subscriber layer changes
		//
		// to handle all of the above
		//   1. Find highest that can be requested - takes into account available layers and overshoot.
		//      This should catch scenarios like layers resuming/stopping.
		//   2. If current is a valid layer, check against currently available layers and continue at current
		//      if possible. Else, choose the highest available layer as the next target.
		//   3. If current is not valid, set next target to be opportunistic.
		maxLayerSpatialLimit := min(maxLayer.Spatial, maxSeenLayer.Spatial)
		highestAvailableLayer := buffer.InvalidLayerSpatial
		lowestAvailableLayer := buffer.InvalidLayerSpatial
		requestLayerSpatial := buffer.InvalidLayerSpatial
		for _, al := range availableLayers {
			if al > requestLayerSpatial && al <= maxLayerSpatialLimit {
				requestLayerSpatial = al
			}
			if al > highestAvailableLayer {
				highestAvailableLayer = al
			}
			if lowestAvailableLayer == buffer.InvalidLayerSpatial || al < lowestAvailableLayer {
				lowestAvailableLayer = al
			}
		}
		if requestLayerSpatial == buffer.InvalidLayerSpatial && highestAvailableLayer != buffer.InvalidLayerSpatial && allowOvershoot && f.vls.IsOvershootOkay() {
			requestLayerSpatial = highestAvailableLayer
		}

		if currentLayer.IsValid() {
			if (requestLayerSpatial == requestSpatial && currentLayer.Spatial == requestSpatial) || requestLayerSpatial == buffer.InvalidLayerSpatial {
				// 1. current is locked to desired, stay there
				// OR
				// 2. feed may be dry, let it continue at current layer if valid.
				// covers the cases of
				//   1. mis-detection of layer stop - can continue streaming
				//   2. current layer resuming - can latch on when it starts
				alloc.TargetLayer = buffer.VideoLayer{
					Spatial:  currentLayer.Spatial,
					Temporal: getMaxTemporal(),
				}
			} else {
				// current layer has stopped, switch to lowest available if `hold`ing, else switch to highest available
				if hold {
					// if `hold` is requested, may be set due to early warning congestion
					// signal, in that case layers are not increased as increasing layers
					// will result in more load on the channel
					alloc.TargetLayer = buffer.VideoLayer{
						Spatial:  lowestAvailableLayer,
						Temporal: 0,
					}
				} else {
					alloc.TargetLayer = buffer.VideoLayer{
						Spatial:  requestLayerSpatial,
						Temporal: getMaxTemporal(),
					}
				}
			}
			alloc.RequestLayerSpatial = alloc.TargetLayer.Spatial
		} else {
			if hold {
				// allocate minimal to make the stream active while `hold`ing.
				if lowestAvailableLayer == buffer.InvalidLayerSpatial {
					alloc.TargetLayer = buffer.VideoLayer{
						Spatial:  0,
						Temporal: 0,
					}
				} else {
					alloc.TargetLayer = buffer.VideoLayer{
						Spatial:  lowestAvailableLayer,
						Temporal: 0,
					}
				}
				alloc.RequestLayerSpatial = alloc.TargetLayer.Spatial
			} else {
				// opportunistically latch on to anything
				opportunisticAlloc()
				if requestLayerSpatial == buffer.InvalidLayerSpatial {
					alloc.RequestLayerSpatial = maxLayerSpatialLimit
				} else {
					alloc.RequestLayerSpatial = requestLayerSpatial
				}
			}
		}
	}

	if !alloc.TargetLayer.IsValid() {
		alloc.TargetLayer = buffer.InvalidLayer
		alloc.RequestLayerSpatial = buffer.InvalidLayerSpatial
	}
	if alloc.TargetLayer.IsValid() {
		alloc.BandwidthRequested = getOptimalBandwidthNeeded(f.muted, f.pubMuted, maxSeenLayer.Spatial, brs, alloc.TargetLayer)
	}
	alloc.BandwidthDelta = alloc.BandwidthRequested - getBandwidthNeeded(brs, f.vls.GetTarget(), f.lastAllocation.BandwidthRequested)
	alloc.DistanceToDesired = getDistanceToDesired(
		f.muted,
		f.pubMuted,
		f.vls.GetMaxSeen(),
		availableLayers,
		brs,
		alloc.TargetLayer,
		f.vls.GetMax(),
	)

	return f.updateAllocation(alloc, "optimal")
}

func (f *Forwarder) ProvisionalAllocatePrepare(availableLayers []int32, bitrates Bitrates) {
	f.lock.Lock()
	defer f.lock.Unlock()

	f.provisional = &VideoAllocationProvisional{
		allocatedLayer: buffer.InvalidLayer,
		muted:          f.muted,
		pubMuted:       f.pubMuted,
		maxSeenLayer:   f.vls.GetMaxSeen(),
		bitrates:       bitrates,
		maxLayer:       f.vls.GetMax(),
		currentLayer:   f.vls.GetCurrent(),
	}

	f.provisional.availableLayers = make([]int32, len(availableLayers))
	copy(f.provisional.availableLayers, availableLayers)
}

func (f *Forwarder) ProvisionalAllocateReset() {
	f.lock.Lock()
	defer f.lock.Unlock()

	f.provisional.allocatedLayer = buffer.InvalidLayer
}

func (f *Forwarder) ProvisionalAllocate(availableChannelCapacity int64, layer buffer.VideoLayer, allowPause bool, allowOvershoot bool) (bool, int64) {
	f.lock.Lock()
	defer f.lock.Unlock()

	if f.provisional.muted ||
		f.provisional.pubMuted ||
		f.provisional.maxSeenLayer.Spatial == buffer.InvalidLayerSpatial ||
		!f.provisional.maxLayer.IsValid() ||
		((!allowOvershoot || !f.vls.IsOvershootOkay()) && layer.GreaterThan(f.provisional.maxLayer)) {
		return false, 0
	}

	requiredBitrate := f.provisional.bitrates[layer.Spatial][layer.Temporal]
	if requiredBitrate == 0 {
		return false, 0
	}

	alreadyAllocatedBitrate := int64(0)
	if f.provisional.allocatedLayer.IsValid() {
		alreadyAllocatedBitrate = f.provisional.bitrates[f.provisional.allocatedLayer.Spatial][f.provisional.allocatedLayer.Temporal]
	}

	// a layer under maximum fits, take it
	if !layer.GreaterThan(f.provisional.maxLayer) && requiredBitrate <= (availableChannelCapacity+alreadyAllocatedBitrate) {
		f.provisional.allocatedLayer = layer
		return true, requiredBitrate - alreadyAllocatedBitrate
	}

	//
	// Given layer does not fit.
	//
	// Could be one of
	//  1. a layer below maximum that does not fit
	//  2. a layer above maximum which may or may not fit, but overshoot is allowed.
	// In any of those cases, take the lowest possible layer if pause is not allowed
	//
	if !allowPause && (!f.provisional.allocatedLayer.IsValid() || !layer.GreaterThan(f.provisional.allocatedLayer)) {
		f.provisional.allocatedLayer = layer
		return true, requiredBitrate - alreadyAllocatedBitrate
	}

	return false, 0
}

func (f *Forwarder) ProvisionalAllocateGetCooperativeTransition(allowOvershoot bool) (VideoTransition, []int32, Bitrates) {
	//
	// This is called when a track needs a change (could be mute/unmute, subscribed layers changed, published layers changed)
	// when channel is congested.
	//
	// The goal is to provide a co-operative transition. Co-operative stream allocation aims to keep all the streams active
	// as much as possible.
	//
	// When channel is congested, effecting a transition which will consume more bits will lead to more congestion.
	// So, this routine does the following
	//   1. When muting, it is not going to increase consumption.
	//   2. If the stream is currently active and the transition needs more bits (higher layers = more bits), do not make the up move.
	//      The higher layer requirement could be due to a new published layer becoming available or subscribed layers changing.
	//   3. If the new target layers are lower than current target, take the move down and save bits.
	//   4. If not currently streaming, find the minimum layers that can unpause the stream.
	//
	// To summarize, co-operative streaming means
	//   - Try to keep tracks streaming, i.e. no pauses at the expense of some streams not being at optimal layers
	//   - Do not make an upgrade as it could affect other tracks
	//
	f.lock.Lock()
	defer f.lock.Unlock()

	existingTargetLayer := f.vls.GetTarget()
	if f.provisional.muted || f.provisional.pubMuted {
		f.provisional.allocatedLayer = buffer.InvalidLayer
		return VideoTransition{
			From:           existingTargetLayer,
			To:             f.provisional.allocatedLayer,
			BandwidthDelta: -getBandwidthNeeded(f.provisional.bitrates, existingTargetLayer, f.lastAllocation.BandwidthRequested),
		}, f.provisional.availableLayers, f.provisional.bitrates
	}

	// check if we should preserve current target
	if existingTargetLayer.IsValid() {
		// what is the highest that is available
		maximalLayer := buffer.InvalidLayer
		maximalBandwidthRequired := int64(0)
		for s := f.provisional.maxLayer.Spatial; s >= 0; s-- {
			for t := f.provisional.maxLayer.Temporal; t >= 0; t-- {
				if f.provisional.bitrates[s][t] != 0 {
					maximalLayer = buffer.VideoLayer{Spatial: s, Temporal: t}
					maximalBandwidthRequired = f.provisional.bitrates[s][t]
					break
				}
			}

			if maximalBandwidthRequired != 0 {
				break
			}
		}

		if maximalLayer.IsValid() {
			if !existingTargetLayer.GreaterThan(maximalLayer) && f.provisional.bitrates[existingTargetLayer.Spatial][existingTargetLayer.Temporal] != 0 {
				// currently streaming and maybe wanting an upgrade (existingTargetLayer <= maximalLayer),
				// just preserve current target in the cooperative scheme of things
				f.provisional.allocatedLayer = existingTargetLayer
				return VideoTransition{
					From:           existingTargetLayer,
					To:             existingTargetLayer,
					BandwidthDelta: 0,
				}, f.provisional.availableLayers, f.provisional.bitrates
			}

			if existingTargetLayer.GreaterThan(maximalLayer) {
				// maximalLayer < existingTargetLayer, make the down move
				f.provisional.allocatedLayer = maximalLayer
				return VideoTransition{
					From:           existingTargetLayer,
					To:             maximalLayer,
					BandwidthDelta: maximalBandwidthRequired - getBandwidthNeeded(f.provisional.bitrates, existingTargetLayer, f.lastAllocation.BandwidthRequested),
				}, f.provisional.availableLayers, f.provisional.bitrates
			}
		}
	}

	findNextLayer := func(
		minSpatial, maxSpatial int32,
		minTemporal, maxTemporal int32,
	) (buffer.VideoLayer, int64) {
		layers := buffer.InvalidLayer
		bw := int64(0)
		for s := minSpatial; s <= maxSpatial; s++ {
			for t := minTemporal; t <= maxTemporal; t++ {
				if f.provisional.bitrates[s][t] != 0 {
					layers = buffer.VideoLayer{Spatial: s, Temporal: t}
					bw = f.provisional.bitrates[s][t]
					break
				}
			}

			if bw != 0 {
				break
			}
		}

		return layers, bw
	}

	targetLayer := buffer.InvalidLayer
	bandwidthRequired := int64(0)
	if !existingTargetLayer.IsValid() {
		// currently not streaming, find minimal
		// NOTE: a layer in feed could have paused and there could be other options than going back to minimal,
		// but the cooperative scheme knocks things back to minimal
		targetLayer, bandwidthRequired = findNextLayer(
			0, f.provisional.maxLayer.Spatial,
			0, f.provisional.maxLayer.Temporal,
		)

		// could not find a minimal layer, overshoot if allowed
		if bandwidthRequired == 0 && f.provisional.maxLayer.IsValid() && allowOvershoot && f.vls.IsOvershootOkay() {
			targetLayer, bandwidthRequired = findNextLayer(
				f.provisional.maxLayer.Spatial+1, buffer.DefaultMaxLayerSpatial,
				0, buffer.DefaultMaxLayerTemporal,
			)
		}
	}

	// if nothing available, just leave target at current to enable opportunistic forwarding in case current resumes
	if !targetLayer.IsValid() {
		targetLayer = f.provisional.currentLayer
		if targetLayer.IsValid() {
			bandwidthRequired = f.provisional.bitrates[targetLayer.Spatial][targetLayer.Temporal]
		}
	}

	f.provisional.allocatedLayer = targetLayer
	return VideoTransition{
		From:           f.vls.GetTarget(),
		To:             targetLayer,
		BandwidthDelta: bandwidthRequired - getBandwidthNeeded(f.provisional.bitrates, existingTargetLayer, f.lastAllocation.BandwidthRequested),
	}, f.provisional.availableLayers, f.provisional.bitrates
}

func (f *Forwarder) ProvisionalAllocateGetBestWeightedTransition() (VideoTransition, []int32, Bitrates) {
	//
	// This is called when a track needs a change (could be mute/unmute, subscribed layers changed, published layers changed)
	// when channel is congested. This is called on tracks other than the one needing the change. When the track
	// needing the change requires bits, this is called to check if this track can contribute some bits to the pool.
	//
	// The goal is to keep all tracks streaming as much as possible. So, the track that needs a change needs bandwidth to be unpaused.
	//
	// This tries to figure out how much this track can contribute back to the pool to enable the track that needs to be unpaused.
	//   1. Track muted OR feed dry - can contribute everything back in case it was using bandwidth.
	//   2. Look at all possible down transitions from current target and find the best offer.
	//      Best offer is calculated as bandwidth saved moving to a down layer divided by cost.
	//      Cost has two components
	//        a. Transition cost: Spatial layer switch is expensive due to key frame requirement, but temporal layer switch is free.
	//        b. Quality cost: The farther away from desired layers, the higher the quality cost.
	//
	f.lock.Lock()
	defer f.lock.Unlock()

	targetLayer := f.vls.GetTarget()
	if f.provisional.muted || f.provisional.pubMuted {
		f.provisional.allocatedLayer = buffer.InvalidLayer
		return VideoTransition{
			From:           targetLayer,
			To:             f.provisional.allocatedLayer,
			BandwidthDelta: 0 - getBandwidthNeeded(f.provisional.bitrates, targetLayer, f.lastAllocation.BandwidthRequested),
		}, f.provisional.availableLayers, f.provisional.bitrates
	}

	maxReachableLayerTemporal := buffer.InvalidLayerTemporal
	for t := f.provisional.maxLayer.Temporal; t >= 0; t-- {
		for s := f.provisional.maxLayer.Spatial; s >= 0; s-- {
			if f.provisional.bitrates[s][t] != 0 {
				maxReachableLayerTemporal = t
				break
			}
		}
		if maxReachableLayerTemporal != buffer.InvalidLayerTemporal {
			break
		}
	}

	if maxReachableLayerTemporal == buffer.InvalidLayerTemporal {
		// feed has gone dry, just leave target at current to enable opportunistic forwarding in case current resumes.
		// Note that this is giving back bits and opportunistic forwarding resuming might trigger congestion again,
		// but that should be handled by stream allocator.
		f.provisional.allocatedLayer = f.provisional.currentLayer
		return VideoTransition{
			From:           targetLayer,
			To:             f.provisional.allocatedLayer,
			BandwidthDelta: 0 - getBandwidthNeeded(f.provisional.bitrates, targetLayer, f.lastAllocation.BandwidthRequested),
		}, f.provisional.availableLayers, f.provisional.bitrates
	}

	// starting from minimum to target, find transition which gives the best
	// transition taking into account bits saved vs cost of such a transition
	existingBandwidthNeeded := getBandwidthNeeded(f.provisional.bitrates, targetLayer, f.lastAllocation.BandwidthRequested)
	bestLayer := buffer.InvalidLayer
	bestBandwidthDelta := int64(0)
	bestValue := float32(0)
	for s := int32(0); s <= targetLayer.Spatial; s++ {
		for t := int32(0); t <= targetLayer.Temporal; t++ {
			if s == targetLayer.Spatial && t == targetLayer.Temporal {
				break
			}

			bandwidthDelta := max(0, existingBandwidthNeeded-f.provisional.bitrates[s][t])

			transitionCost := int32(0)
			// SVC-TODO: SVC will need a different cost transition
			if targetLayer.Spatial != s {
				transitionCost = TransitionCostSpatial
			}

			qualityCost := (maxReachableLayerTemporal+1)*(targetLayer.Spatial-s) + (targetLayer.Temporal - t)

			value := float32(0)
			if (transitionCost + qualityCost) != 0 {
				value = float32(bandwidthDelta) / float32(transitionCost+qualityCost)
			}
			if value > bestValue || (value == bestValue && bandwidthDelta > bestBandwidthDelta) {
				bestValue = value
				bestBandwidthDelta = bandwidthDelta
				bestLayer = buffer.VideoLayer{Spatial: s, Temporal: t}
			}
		}
	}

	f.provisional.allocatedLayer = bestLayer
	return VideoTransition{
		From:           targetLayer,
		To:             bestLayer,
		BandwidthDelta: -bestBandwidthDelta,
	}, f.provisional.availableLayers, f.provisional.bitrates
}

func (f *Forwarder) ProvisionalAllocateCommit() VideoAllocation {
	f.lock.Lock()
	defer f.lock.Unlock()

	optimalBandwidthNeeded := getOptimalBandwidthNeeded(
		f.provisional.muted,
		f.provisional.pubMuted,
		f.provisional.maxSeenLayer.Spatial,
		f.provisional.bitrates,
		f.provisional.maxLayer,
	)
	alloc := VideoAllocation{
		BandwidthRequested:  0,
		BandwidthDelta:      0 - getBandwidthNeeded(f.provisional.bitrates, f.vls.GetTarget(), f.lastAllocation.BandwidthRequested),
		Bitrates:            f.provisional.bitrates,
		BandwidthNeeded:     optimalBandwidthNeeded,
		TargetLayer:         f.provisional.allocatedLayer,
		RequestLayerSpatial: f.provisional.allocatedLayer.Spatial,
		MaxLayer:            f.provisional.maxLayer,
		DistanceToDesired: getDistanceToDesired(
			f.provisional.muted,
			f.provisional.pubMuted,
			f.provisional.maxSeenLayer,
			f.provisional.availableLayers,
			f.provisional.bitrates,
			f.provisional.allocatedLayer,
			f.provisional.maxLayer,
		),
	}

	switch {
	case f.provisional.muted:
		alloc.PauseReason = VideoPauseReasonMuted

	case f.provisional.pubMuted:
		alloc.PauseReason = VideoPauseReasonPubMuted

	case optimalBandwidthNeeded == 0:
		if f.provisional.allocatedLayer.IsValid() {
			// overshoot
			alloc.BandwidthRequested = f.provisional.bitrates[f.provisional.allocatedLayer.Spatial][f.provisional.allocatedLayer.Temporal]
			alloc.BandwidthDelta = alloc.BandwidthRequested - getBandwidthNeeded(f.provisional.bitrates, f.vls.GetTarget(), f.lastAllocation.BandwidthRequested)
		} else {
			alloc.PauseReason = VideoPauseReasonFeedDry

			// leave target at current for opportunistic forwarding
			if f.provisional.currentLayer.IsValid() && f.provisional.currentLayer.Spatial <= f.provisional.maxLayer.Spatial {
				f.provisional.allocatedLayer = f.provisional.currentLayer
				alloc.TargetLayer = f.provisional.allocatedLayer
				alloc.RequestLayerSpatial = alloc.TargetLayer.Spatial
			}
		}

	default:
		if f.provisional.allocatedLayer.IsValid() {
			alloc.BandwidthRequested = f.provisional.bitrates[f.provisional.allocatedLayer.Spatial][f.provisional.allocatedLayer.Temporal]
		}
		alloc.BandwidthDelta = alloc.BandwidthRequested - getBandwidthNeeded(f.provisional.bitrates, f.vls.GetTarget(), f.lastAllocation.BandwidthRequested)

		if f.provisional.allocatedLayer.GreaterThan(f.provisional.maxLayer) ||
			alloc.BandwidthRequested >= getOptimalBandwidthNeeded(
				f.provisional.muted,
				f.provisional.pubMuted,
				f.provisional.maxSeenLayer.Spatial,
				f.provisional.bitrates,
				f.provisional.maxLayer,
			) {
			// could be greater than optimal if overshooting
			alloc.IsDeficient = false
		} else {
			alloc.IsDeficient = true
			if !f.provisional.allocatedLayer.IsValid() {
				alloc.PauseReason = VideoPauseReasonBandwidth
			}
		}
	}

	return f.updateAllocation(alloc, "cooperative")
}

func (f *Forwarder) AllocateNextHigher(availableChannelCapacity int64, availableLayers []int32, brs Bitrates, allowOvershoot bool) (VideoAllocation, bool) {
	f.lock.Lock()
	defer f.lock.Unlock()

	if f.kind == webrtc.RTPCodecTypeAudio {
		return f.lastAllocation, false
	}

	// if not deficient, nothing to do
	if !f.isDeficientLocked() {
		return f.lastAllocation, false
	}

	maxLayer := f.vls.GetMax()
	maxSeenLayer := f.vls.GetMaxSeen()
	optimalBandwidthNeeded := getOptimalBandwidthNeeded(f.muted, f.pubMuted, maxSeenLayer.Spatial, brs, maxLayer)

	alreadyAllocated := int64(0)
	targetLayer := f.vls.GetTarget()
	if targetLayer.IsValid() {
		alreadyAllocated = brs[targetLayer.Spatial][targetLayer.Temporal]
	}

	doAllocation := func(
		minSpatial, maxSpatial int32,
		minTemporal, maxTemporal int32,
	) (bool, VideoAllocation, bool) {
		for s := minSpatial; s <= maxSpatial; s++ {
			for t := minTemporal; t <= maxTemporal; t++ {
				bandwidthRequested := brs[s][t]
				if bandwidthRequested == 0 {
					continue
				}

				if (!allowOvershoot || !f.vls.IsOvershootOkay()) && bandwidthRequested-alreadyAllocated > availableChannelCapacity {
					// next higher available layer does not fit, return
					return true, f.lastAllocation, false
				}

				newTargetLayer := buffer.VideoLayer{Spatial: s, Temporal: t}
				alloc := VideoAllocation{
					IsDeficient:         true,
					BandwidthRequested:  bandwidthRequested,
					BandwidthDelta:      bandwidthRequested - alreadyAllocated,
					BandwidthNeeded:     optimalBandwidthNeeded,
					Bitrates:            brs,
					TargetLayer:         newTargetLayer,
					RequestLayerSpatial: newTargetLayer.Spatial,
					MaxLayer:            maxLayer,
					DistanceToDesired: getDistanceToDesired(
						f.muted,
						f.pubMuted,
						maxSeenLayer,
						availableLayers,
						brs,
						newTargetLayer,
						maxLayer,
					),
				}
				if newTargetLayer.GreaterThan(maxLayer) || bandwidthRequested >= optimalBandwidthNeeded {
					alloc.IsDeficient = false
				}

				return true, f.updateAllocation(alloc, "next-higher"), true
			}
		}

		return false, VideoAllocation{}, false
	}

	done := false
	var allocation VideoAllocation
	boosted := false

	// try moving temporal layer up in currently streaming spatial layer
	if targetLayer.IsValid() {
		done, allocation, boosted = doAllocation(
			targetLayer.Spatial, targetLayer.Spatial,
			targetLayer.Temporal+1, maxLayer.Temporal,
		)
		if done {
			return allocation, boosted
		}
	}

	// try moving spatial layer up if temporal layer move up is not available
	done, allocation, boosted = doAllocation(
		targetLayer.Spatial+1, maxLayer.Spatial,
		0, maxLayer.Temporal,
	)
	if done {
		return allocation, boosted
	}

	if allowOvershoot && f.vls.IsOvershootOkay() && maxLayer.IsValid() {
		done, allocation, boosted = doAllocation(
			maxLayer.Spatial+1, buffer.DefaultMaxLayerSpatial,
			0, buffer.DefaultMaxLayerTemporal,
		)
		if done {
			return allocation, boosted
		}
	}

	return f.lastAllocation, false
}

func (f *Forwarder) GetNextHigherTransition(brs Bitrates, allowOvershoot bool) (VideoTransition, bool) {
	f.lock.Lock()
	defer f.lock.Unlock()

	if f.kind == webrtc.RTPCodecTypeAudio {
		return VideoTransition{}, false
	}

	// if not deficient, nothing to do
	if !f.isDeficientLocked() {
		return VideoTransition{}, false
	}

	// if targets are still pending, don't increase
	targetLayer := f.vls.GetTarget()
	if targetLayer.IsValid() && targetLayer != f.vls.GetCurrent() {
		return VideoTransition{}, false
	}

	alreadyAllocated := int64(0)
	if targetLayer.IsValid() {
		alreadyAllocated = brs[targetLayer.Spatial][targetLayer.Temporal]
	}

	findNextHigher := func(
		minSpatial, maxSpatial int32,
		minTemporal, maxTemporal int32,
	) (bool, VideoTransition, bool) {
		for s := minSpatial; s <= maxSpatial; s++ {
			for t := minTemporal; t <= maxTemporal; t++ {
				bandwidthRequested := brs[s][t]
				// traverse till finding a layer requiring more bits.
				// NOTE: it possible that higher temporal layer of lower spatial layer
				//       could use more bits than lower temporal layer of higher spatial layer.
				if bandwidthRequested == 0 || bandwidthRequested < alreadyAllocated {
					continue
				}

				transition := VideoTransition{
					From:           targetLayer,
					To:             buffer.VideoLayer{Spatial: s, Temporal: t},
					BandwidthDelta: bandwidthRequested - alreadyAllocated,
				}

				return true, transition, true
			}
		}

		return false, VideoTransition{}, false
	}

	done := false
	var transition VideoTransition
	isAvailable := false

	// try moving temporal layer up in currently streaming spatial layer
	maxLayer := f.vls.GetMax()
	if targetLayer.IsValid() {
		done, transition, isAvailable = findNextHigher(
			targetLayer.Spatial, targetLayer.Spatial,
			targetLayer.Temporal+1, maxLayer.Temporal,
		)
		if done {
			return transition, isAvailable
		}
	}

	// try moving spatial layer up if temporal layer move up is not available
	done, transition, isAvailable = findNextHigher(
		targetLayer.Spatial+1, maxLayer.Spatial,
		0, maxLayer.Temporal,
	)
	if done {
		return transition, isAvailable
	}

	if allowOvershoot && f.vls.IsOvershootOkay() && maxLayer.IsValid() {
		done, transition, isAvailable = findNextHigher(
			maxLayer.Spatial+1, buffer.DefaultMaxLayerSpatial,
			0, buffer.DefaultMaxLayerTemporal,
		)
		if done {
			return transition, isAvailable
		}
	}

	return VideoTransition{}, false
}

func (f *Forwarder) Pause(availableLayers []int32, brs Bitrates) VideoAllocation {
	f.lock.Lock()
	defer f.lock.Unlock()

	maxLayer := f.vls.GetMax()
	maxSeenLayer := f.vls.GetMaxSeen()
	optimalBandwidthNeeded := getOptimalBandwidthNeeded(f.muted, f.pubMuted, maxSeenLayer.Spatial, brs, maxLayer)
	alloc := VideoAllocation{
		BandwidthRequested:  0,
		BandwidthDelta:      0 - getBandwidthNeeded(brs, f.vls.GetTarget(), f.lastAllocation.BandwidthRequested),
		Bitrates:            brs,
		BandwidthNeeded:     optimalBandwidthNeeded,
		TargetLayer:         buffer.InvalidLayer,
		RequestLayerSpatial: buffer.InvalidLayerSpatial,
		MaxLayer:            maxLayer,
		DistanceToDesired: getDistanceToDesired(
			f.muted,
			f.pubMuted,
			maxSeenLayer,
			availableLayers,
			brs,
			buffer.InvalidLayer,
			maxLayer,
		),
	}

	switch {
	case f.muted:
		alloc.PauseReason = VideoPauseReasonMuted

	case f.pubMuted:
		alloc.PauseReason = VideoPauseReasonPubMuted

	case optimalBandwidthNeeded == 0:
		alloc.PauseReason = VideoPauseReasonFeedDry

	default:
		// pausing due to lack of bandwidth
		alloc.IsDeficient = true
		alloc.PauseReason = VideoPauseReasonBandwidth
	}

	return f.updateAllocation(alloc, "pause")
}

func (f *Forwarder) updateAllocation(alloc VideoAllocation, reason string) VideoAllocation {
	// restrict target temporal to 0 if codec does not support temporal layers
	if alloc.TargetLayer.IsValid() && f.mime == mime.MimeTypeH264 {
		alloc.TargetLayer.Temporal = 0
	}

	if alloc.IsDeficient != f.lastAllocation.IsDeficient ||
		alloc.PauseReason != f.lastAllocation.PauseReason ||
		alloc.TargetLayer != f.lastAllocation.TargetLayer ||
		alloc.RequestLayerSpatial != f.lastAllocation.RequestLayerSpatial {
		f.logger.Debugw(fmt.Sprintf("stream allocation: %s", reason), "allocation", &alloc)
	}
	f.lastAllocation = alloc

	f.setTargetLayer(f.lastAllocation.TargetLayer, f.lastAllocation.RequestLayerSpatial)
	if !f.vls.GetTarget().IsValid() {
		f.resyncLocked()
	}

	return f.lastAllocation
}

func (f *Forwarder) setTargetLayer(targetLayer buffer.VideoLayer, requestLayerSpatial int32) {
	f.vls.SetTarget(targetLayer)
	if targetLayer.IsValid() {
		f.vls.SetRequestSpatial(requestLayerSpatial)
	} else {
		f.vls.SetRequestSpatial(buffer.InvalidLayerSpatial)
	}
}

func (f *Forwarder) Resync() {
	f.lock.Lock()
	defer f.lock.Unlock()

	f.resyncLocked()
}

func (f *Forwarder) resyncLocked() {
	f.vls.SetCurrent(buffer.InvalidLayer)
	f.lastSSRC = 0
	if f.pubMuted {
		f.resumeBehindThreshold = ResumeBehindThresholdSeconds
	}
}

func (f *Forwarder) CheckSync() (bool, int32) {
	f.lock.RLock()
	defer f.lock.RUnlock()

	return f.vls.CheckSync()
}

func (f *Forwarder) Restart() {
	f.lock.Lock()
	defer f.lock.Unlock()

	f.resyncLocked()
	f.setTargetLayer(buffer.InvalidLayer, buffer.InvalidLayerSpatial)
	f.referenceLayerSpatial = buffer.InvalidLayerSpatial
	f.lastReferencePayloadType = -1

	for layer := 0; layer < len(f.refInfos); layer++ {
		f.refInfos[layer] = refInfo{}
	}
	f.lastSwitchExtIncomingTS = 0
	f.refIsSVC = false
}

func (f *Forwarder) FilterRTX(nacks []uint16) (filtered []uint16, disallowedLayers [buffer.DefaultMaxLayerSpatial + 1]bool) {
	f.lock.RLock()
	defer f.lock.RUnlock()

	if !FlagFilterRTX {
		filtered = nacks
	} else {
		filtered = f.rtpMunger.FilterRTX(nacks)
	}

	//
	// Curb RTX when deficient for two cases
	//   1. Target layer is lower than current layer. When current hits target, a key frame should flush the decoder.
	//   2. Requested layer is higher than current. Current layer's key frame should have flushed encoder.
	//      Remote might ask for older layer because of its jitter buffer, but let it starve as channel is already congested.
	//
	// Without the curb, when congestion hits, RTX rate could be so high that it further congests the channel.
	//
	if FlagFilterRTXLayers {
		currentLayer := f.vls.GetCurrent()
		targetLayer := f.vls.GetTarget()
		for layer := int32(0); layer < buffer.DefaultMaxLayerSpatial+1; layer++ {
			if f.isDeficientLocked() && (targetLayer.Spatial < currentLayer.Spatial || layer > currentLayer.Spatial) {
				disallowedLayers[layer] = true
			}
		}
	}
	return
}

func (f *Forwarder) GetTranslationParams(extPkt *buffer.ExtPacket, layer int32) (TranslationParams, error) {
	f.lock.Lock()
	defer f.lock.Unlock()

	if f.muted || f.pubMuted {
		return TranslationParams{
			shouldDrop: true,
		}, nil
	}

	switch f.kind {
	case webrtc.RTPCodecTypeAudio:
		return f.getTranslationParamsAudio(extPkt, layer)

	case webrtc.RTPCodecTypeVideo:
		return f.getTranslationParamsVideo(extPkt, layer)
	}

	return TranslationParams{
		shouldDrop: true,
	}, ErrUnknownKind
}

func (f *Forwarder) getRefLayerRTPTimestamp(ts uint32, refLayer, targetLayer int32) (uint32, error) {
	if refLayer < 0 || int(refLayer) > len(f.refInfos) || targetLayer < 0 || int(targetLayer) > len(f.refInfos) {
		return 0, fmt.Errorf("invalid layer(s), refLayer: %d, targetLayer: %d", refLayer, targetLayer)
	}

	if refLayer == targetLayer || f.refIsSVC {
		return ts, nil
	}

	srRef := f.refInfos[refLayer].senderReport
	srTarget := f.refInfos[targetLayer].senderReport
	if srRef == nil || srRef.NtpTimestamp == 0 {
		return 0, fmt.Errorf("unavailable layer ref, refLayer: %d, targetLayer: %d", refLayer, targetLayer)
	}
	if srTarget == nil || srTarget.NtpTimestamp == 0 {
		return 0, fmt.Errorf("unavailable layer target, refLayer: %d, targetLayer: %d", refLayer, targetLayer)
	}

	ntpDiff := mediatransportutil.NtpTime(srRef.NtpTimestamp).Time().Sub(mediatransportutil.NtpTime(srTarget.NtpTimestamp).Time())
	rtpDiff := ntpDiff.Nanoseconds() * int64(f.clockRate) / 1e9

	// calculate other layer's time stamp at the same time as ref layer's NTP time
	normalizedOtherTS := srTarget.RtpTimestamp + uint32(rtpDiff)

	// now both layers' time stamp refer to the same NTP time and the diff is the offset between the layers
	offset := srRef.RtpTimestamp - normalizedOtherTS

	return ts + offset, nil
}

func (f *Forwarder) processSourceSwitch(extPkt *buffer.ExtPacket, layer int32) error {
	if !f.started {
		f.started = true
		f.referenceLayerSpatial = layer
		f.rtpMunger.SetLastSnTs(extPkt)
		f.codecMunger.SetLast(extPkt)
		f.logger.Debugw(
			"starting forwarding",
			"sequenceNumber", extPkt.Packet.SequenceNumber,
			"extSequenceNumber", extPkt.ExtSequenceNumber,
			"timestamp", extPkt.Packet.Timestamp,
			"extTimestamp", extPkt.ExtTimestamp,
			"layer", layer,
			"referenceLayerSpatial", f.referenceLayerSpatial,
		)
		return nil
	} else if f.referenceLayerSpatial == buffer.InvalidLayerSpatial {
		f.referenceLayerSpatial = layer
		f.codecMunger.SetLast(extPkt)
		f.logger.Debugw(
			"catch up forwarding",
			"sequenceNumber", extPkt.Packet.SequenceNumber,
			"extSequenceNumber", extPkt.ExtSequenceNumber,
			"timestamp", extPkt.Packet.Timestamp,
			"extTimestamp", extPkt.ExtTimestamp,
			"layer", layer,
			"referenceLayerSpatial", f.referenceLayerSpatial,
		)
	}

	logTransition := func(message string, extExpectedTS, extRefTS, extLastTS uint64, diffSeconds float64) {
		f.logger.Debugw(
			message,
			"layer", layer,
			"referenceLayerSpatial", f.referenceLayerSpatial,
			"extExpectedTS", extExpectedTS,
			"incomingTS", extPkt.Packet.Timestamp,
			"extIncomingTS", extPkt.ExtTimestamp,
			"extRefTS", extRefTS,
			"extLastTS", extLastTS,
			"diffSeconds", math.Abs(diffSeconds),
			"refInfos", logger.ObjectSlice(f.refInfos[:]),
			"lastSwitchExtIncomingTS", f.lastSwitchExtIncomingTS,
			"rtpStats", f.rtpStats,
		)
	}
	// TODO-REMOVE-AFTER-DATA-COLLECTION
	logTransitionInfo := func(message string, extExpectedTS, extRefTS, extLastTS uint64, diffSeconds float64) {
		f.logger.Infow(
			message,
			"layer", layer,
			"referenceLayerSpatial", f.referenceLayerSpatial,
			"extExpectedTS", extExpectedTS,
			"incomingTS", extPkt.Packet.Timestamp,
			"extIncomingTS", extPkt.ExtTimestamp,
			"extRefTS", extRefTS,
			"extLastTS", extLastTS,
			"diffSeconds", math.Abs(diffSeconds),
			"refInfos", logger.ObjectSlice(f.refInfos[:]),
			"lastSwitchExtIncomingTS", f.lastSwitchExtIncomingTS,
			"rtpStats", f.rtpStats,
		)
	}

	// Compute how much time passed between the previous forwarded packet
	// and the current incoming (to be forwarded) packet and calculate
	// timestamp offset on source change.
	//
	// There are three timestamps to consider here
	//   1. extLastTS -> timestamp of last sent packet
	//   2. extRefTS -> timestamp of this packet (after munging) calculated using feed's RTCP sender report
	//   3. extExpectedTS -> expected timestamp of this packet calculated based on elapsed time since first packet
	// Ideally, extRefTS and extExpectedTS should be very close and extLastTS should be before both of those.
	// But, cases like muting/unmuting, clock vagaries, pacing, etc. make them not satisfy those conditions always.
	rtpMungerState := f.rtpMunger.GetState()
	extLastTS := rtpMungerState.ExtLastTimestamp
	extExpectedTS := extLastTS
	extRefTS := extLastTS
	refTS := uint32(extRefTS)
	switchingAt := mono.Now()
	if !f.skipReferenceTS {
		var err error
		refTS, err = f.getRefLayerRTPTimestamp(extPkt.Packet.Timestamp, f.referenceLayerSpatial, layer)
		if err != nil {
			// error out if refTS is not available. It can happen when there is no sender report
			// for the layer being switched to. Can especially happen at the start of the track when layer switches are
			// potentially happening very quickly. Erroring out and waiting for a layer for which a sender report has been
			// received will calculate a better offset, but may result in initial adaptation to take a bit longer depending
			// on how often publisher/remote side sends RTCP sender report.
			f.logger.Debugw(
				"could not get ref layer timestamp",
				"referenceLayerSpatial", f.referenceLayerSpatial,
				"layer", layer,
				"error", err,
			)
			return err
		}
	}

	// adjust extRefTS to current packet's timestamp mapped to that of reference layer's
	extRefTS = (extRefTS & 0xFFFF_FFFF_0000_0000) + uint64(refTS) + f.dummyStartTSOffset
	lastTS := uint32(extLastTS)
	refTS = uint32(extRefTS)
	if (refTS-lastTS) < 1<<31 && refTS < lastTS {
		extRefTS += (1 << 32)
	}
	if (lastTS-refTS) < 1<<31 && lastTS < refTS && extRefTS >= 1<<32 {
		extRefTS -= (1 << 32)
	}

	if f.rtpStats != nil {
		tsExt, err := f.rtpStats.GetExpectedRTPTimestamp(switchingAt)
		if err == nil {
			extExpectedTS = tsExt
			if f.lastReferencePayloadType == -1 {
				f.dummyStartTSOffset = extExpectedTS - uint64(refTS)
				extRefTS = extExpectedTS
			}
		} else {
			if !f.preStartTime.IsZero() {
				timeSinceFirst := time.Since(f.preStartTime)
				rtpDiff := uint64(timeSinceFirst.Nanoseconds() * int64(f.clockRate) / 1e9)
				extExpectedTS = f.extFirstTS + rtpDiff
				if f.dummyStartTSOffset == 0 {
					f.dummyStartTSOffset = extExpectedTS - uint64(refTS)
					extRefTS = extExpectedTS
					f.logger.Infow(
						"calculating dummyStartTSOffset",
						"preStartTime", f.preStartTime,
						"extFirstTS", f.extFirstTS,
						"timeSinceFirst", timeSinceFirst,
						"rtpDiff", rtpDiff,
						"extRefTS", extRefTS,
						"incomingTS", extPkt.Packet.Timestamp,
						"referenceLayerSpatial", f.referenceLayerSpatial,
						"dummyStartTSOffset", f.dummyStartTSOffset,
					)
				}
			}
		}
	}

	bigJump := false
	var extNextTS uint64
	if f.lastSSRC == 0 {
		// If resuming (e. g. on unmute), keep next timestamp close to expected timestamp.
		//
		// Rationale:
		// Case 1: If mute is implemented via something like stopping a track and resuming it on unmute,
		// the RTP timestamp may not have jumped across mute valley. In this case, old timestamp
		// should not be used.
		//
		// Case 2: OTOH, something like pacing may be adding latency in the publisher path (even if
		// the timestamps incremented correctly across the mute valley). In this case, reference
		// timestamp should be used as things will catch up to real time when channel capacity
		// increases and pacer starts sending at faster rate.
		//
		// But, the challenge is distinguishing between the two cases. As a compromise, the difference
		// between extExpectedTS and extRefTS is thresholded. Difference below the threshold is treated as Case 2
		// and above as Case 1.
		//
		// In the event of extRefTS > extExpectedTS, use extRefTS.
		// Ideally, extRefTS should not be ahead of extExpectedTS, but extExpectedTS uses the first packet's
		// wall clock time. So, if the first packet experienced abmormal latency, it is possible
		// for extRefTS > extExpectedTS
		diffSeconds := float64(int64(extExpectedTS-extRefTS)) / float64(f.clockRate)
		if diffSeconds >= 0.0 {
			if f.resumeBehindThreshold > 0 && diffSeconds > f.resumeBehindThreshold {
				logTransitionInfo("resume, reference too far behind", extExpectedTS, extRefTS, extLastTS, diffSeconds)
				extNextTS = extExpectedTS
				bigJump = true
			} else if diffSeconds > ResumeBehindHighThresholdSeconds {
				// could be due to incoming time stamp lagging a lot, like an unpause of the track
				logTransitionInfo("resume, reference very far behind", extExpectedTS, extRefTS, extLastTS, diffSeconds)
				extNextTS = extExpectedTS
				bigJump = true
			} else {
				extNextTS = extRefTS
			}
		} else {
			if math.Abs(diffSeconds) > SwitchAheadThresholdSeconds {
				logTransition("resume, reference too far ahead", extExpectedTS, extRefTS, extLastTS, diffSeconds)
			}
			extNextTS = extRefTS
		}
		f.resumeBehindThreshold = 0.0
	} else {
		// switching between layers, check if extRefTS is too far behind the last sent
		diffSeconds := float64(int64(extRefTS-extLastTS)) / float64(f.clockRate)
		if diffSeconds < 0.0 {
			if math.Abs(diffSeconds) > LayerSwitchBehindThresholdSeconds {
				// this could be due to pacer trickling out this layer. Error out and wait for a more opportune time.
				// AVSYNC-TODO: Consider some forcing function to do the switch
				// (like "have waited for too long for layer switch, nothing available, switch to whatever is available" kind of condition).
				logTransition("layer switch, reference too far behind", extExpectedTS, extRefTS, extLastTS, diffSeconds)

				return errors.New("switch point too far behind")
			}

			// use a nominal increase to ensure that timestamp is always moving forward
			logTransition("layer switch, reference is slightly behind", extExpectedTS, extRefTS, extLastTS, diffSeconds)
			extNextTS = extLastTS + 1
		} else {
			diffSeconds = float64(int64(extRefTS-extExpectedTS)) / float64(f.clockRate)
			if diffSeconds > SwitchAheadThresholdSeconds {
				logTransition("layer switch, reference too far ahead", extExpectedTS, extRefTS, extLastTS, diffSeconds)
			}

			extNextTS = extRefTS
		}
	}

	if int64(extNextTS-extLastTS) <= 0 {
		f.logger.Debugw("next timestamp is before last, adjusting", "extNextTS", extNextTS, "extLastTS", extLastTS)
		// nominal increase
		extNextTS = extLastTS + 1
	}
	if bigJump { // TODO-REMOVE-AFTER-DATA-COLLECTION
		f.logger.Infow(
			"next timestamp on switch",
			"switchingAt", switchingAt,
			"layer", layer,
			"extLastTS", extLastTS,
			"lastMarker", rtpMungerState.LastMarker,
			"extRefTS", extRefTS,
			"dummyStartTSOffset", f.dummyStartTSOffset,
			"referenceLayerSpatial", f.referenceLayerSpatial,
			"extExpectedTS", extExpectedTS,
			"extNextTS", extNextTS,
			"tsJump", extNextTS-extLastTS,
			"nextSN", rtpMungerState.ExtLastSequenceNumber+1,
			"extIncomingSN", extPkt.ExtSequenceNumber,
			"incomingTS", extPkt.Packet.Timestamp,
			"extIncomingTS", extPkt.ExtTimestamp,
			"rtpStats", f.rtpStats,
		)
	} else {
		f.logger.Debugw(
			"next timestamp on switch",
			"switchingAt", switchingAt,
			"layer", layer,
			"extLastTS", extLastTS,
			"lastMarker", rtpMungerState.LastMarker,
			"extRefTS", extRefTS,
			"dummyStartTSOffset", f.dummyStartTSOffset,
			"referenceLayerSpatial", f.referenceLayerSpatial,
			"extExpectedTS", extExpectedTS,
			"extNextTS", extNextTS,
			"tsJump", extNextTS-extLastTS,
			"nextSN", rtpMungerState.ExtLastSequenceNumber+1,
			"extIncomingSN", extPkt.ExtSequenceNumber,
			"extIncomingTS", extPkt.ExtTimestamp,
			"rtpStats", f.rtpStats,
		)
	}

	f.rtpMunger.UpdateSnTsOffsets(extPkt, 1, extNextTS-extLastTS)
	f.codecMunger.UpdateOffsets(extPkt)
	return nil
}

// should be called with lock held
func (f *Forwarder) getTranslationParamsCommon(extPkt *buffer.ExtPacket, layer int32, tp *TranslationParams) error {
	if f.lastSSRC != extPkt.Packet.SSRC {
		if err := f.processSourceSwitch(extPkt, layer); err != nil {
			f.logger.Debugw(
				"could not switch feed",
				"error", err,
				"layer", layer,
				"refInfos", logger.ObjectSlice(f.refInfos[:]),
				"lastSwitchExtIncomingTS", f.lastSwitchExtIncomingTS,
				"rtpStats", f.rtpStats,
				"currentLayer", f.vls.GetCurrent(),
				"targetLayer", f.vls.GetCurrent(),
				"maxLayer", f.vls.GetMax(),
			)
			tp.shouldDrop = true
			f.vls.Rollback()
			return nil
		}
		f.logger.Debugw(
			"switching feed",
			"fromSSRC", f.lastSSRC,
			"toSSRC", extPkt.Packet.SSRC,
			"fromPayloadType", f.lastReferencePayloadType,
			"toPayloadType", extPkt.Packet.PayloadType,
			"layer", layer,
			"refInfos", logger.ObjectSlice(f.refInfos[:]),
			"lastSwitchExtIncomingTS", f.lastSwitchExtIncomingTS,
			"currentLayer", f.vls.GetCurrent(),
			"targetLayer", f.vls.GetCurrent(),
			"maxLayer", f.vls.GetMax(),
		)
		f.lastSSRC = extPkt.Packet.SSRC
		f.lastReferencePayloadType = int8(extPkt.Packet.PayloadType)
		f.lastSwitchExtIncomingTS = extPkt.ExtTimestamp
	}

	tpRTP, err := f.rtpMunger.UpdateAndGetSnTs(extPkt, tp.marker)
	if err != nil {
		tp.shouldDrop = true
		if err == ErrPaddingOnlyPacket || err == ErrDuplicatePacket || err == ErrOutOfOrderSequenceNumberCacheMiss {
			return nil
		}
		return err
	}

	tp.rtp = tpRTP

	if len(extPkt.Packet.Payload) > 0 {
		return f.translateCodecHeader(extPkt, tp)
	}

	return nil
}

// should be called with lock held
func (f *Forwarder) getTranslationParamsAudio(extPkt *buffer.ExtPacket, layer int32) (TranslationParams, error) {
	tp := TranslationParams{}
	if err := f.getTranslationParamsCommon(extPkt, layer, &tp); err != nil {
		tp.shouldDrop = true
		return tp, err
	}
	return tp, nil
}

// should be called with lock held
func (f *Forwarder) getTranslationParamsVideo(extPkt *buffer.ExtPacket, layer int32) (TranslationParams, error) {
	tp := TranslationParams{}
	if !f.vls.GetTarget().IsValid() {
		// stream is paused by streamallocator
		tp.shouldDrop = true
		return tp, nil
	}

	result := f.vls.Select(extPkt, layer)
	if !result.IsSelected {
		tp.shouldDrop = true
		if f.started && result.IsRelevant {
			// call to update highest incoming sequence number and other internal structures
			if tpRTP, err := f.rtpMunger.UpdateAndGetSnTs(extPkt, result.RTPMarker); err == nil {
				if tpRTP.snOrdering == SequenceNumberOrderingContiguous {
					f.rtpMunger.PacketDropped(extPkt)
				}
			}
		}
		return tp, nil
	}
	tp.isResuming = result.IsResuming
	tp.isSwitching = result.IsSwitching
	tp.ddBytes = result.DependencyDescriptorExtension
	tp.marker = result.RTPMarker

	err := f.getTranslationParamsCommon(extPkt, layer, &tp)
	if tp.shouldDrop {
		return tp, err
	}

	if FlagPauseOnDowngrade && f.isDeficientLocked() && f.vls.GetTarget().Spatial < f.vls.GetCurrent().Spatial {
		//
		// If target layer is lower than both the current and
		// maximum subscribed layer, it is due to bandwidth
		// constraints that the target layer has been switched down.
		// Continuing to send higher layer will only exacerbate the
		// situation by putting more stress on the channel. So, drop it.
		//
		// In the other direction, it is okay to keep forwarding till
		// switch point to get a smoother stream till the higher
		// layer key frame arrives.
		//
		// Note that it is possible for client subscription layer restriction
		// to coincide with server restriction due to bandwidth limitation,
		// In the case of subscription change, higher should continue streaming
		// to ensure smooth transition.
		//
		// To differentiate between the two cases, drop only when in DEFICIENT state.
		//
		tp.shouldDrop = true
		return tp, nil
	}

	return tp, nil
}

func (f *Forwarder) translateCodecHeader(extPkt *buffer.ExtPacket, tp *TranslationParams) error {
	// codec specific forwarding check and any needed packet munging
	tl := f.vls.SelectTemporal(extPkt)
	inputSize, codecBytes, err := f.codecMunger.UpdateAndGet(
		extPkt,
		tp.rtp.snOrdering == SequenceNumberOrderingOutOfOrder,
		tp.rtp.snOrdering == SequenceNumberOrderingGap,
		tl,
	)
	if err != nil {
		tp.shouldDrop = true
		if err == codecmunger.ErrFilteredVP8TemporalLayer || err == codecmunger.ErrOutOfOrderVP8PictureIdCacheMiss {
			if err == codecmunger.ErrFilteredVP8TemporalLayer {
				// filtered temporal layer, update sequence number offset to prevent holes
				f.rtpMunger.PacketDropped(extPkt)
			}
			return nil
		}

		return err
	}
	tp.incomingHeaderSize = inputSize
	tp.codecBytes = codecBytes
	return nil
}

func (f *Forwarder) maybeStart() {
	if f.started {
		return
	}

	f.started = true
	f.preStartTime = time.Now()

	sequenceNumber := uint16(rand.Intn(1<<14)) + uint16(1<<15) // a random number in third quartile of sequence number space
	timestamp := uint32(rand.Intn(1<<30)) + uint32(1<<31)      // a random number in third quartile of timestamp space
	extPkt := &buffer.ExtPacket{
		Packet: &rtp.Packet{
			Header: rtp.Header{
				SequenceNumber: sequenceNumber,
				Timestamp:      timestamp,
			},
		},
		ExtSequenceNumber: uint64(sequenceNumber),
		ExtTimestamp:      uint64(timestamp),
	}
	f.rtpMunger.SetLastSnTs(extPkt)

	f.extFirstTS = uint64(timestamp)
	f.logger.Infow(
		"starting with dummy forwarding",
		"sequenceNumber", extPkt.Packet.SequenceNumber,
		"timestamp", extPkt.Packet.Timestamp,
		"preStartTime", f.preStartTime,
	)
}

func (f *Forwarder) GetSnTsForPadding(num int, forceMarker bool) ([]SnTs, error) {
	f.lock.Lock()
	defer f.lock.Unlock()

	f.maybeStart()

	// padding is used for probing. Padding packets should only
	// be at frame boundaries to ensure decoder sequencer does
	// not get out-of-sync. But, when a stream is paused,
	// force a frame marker as a restart of the stream will
	// start with a key frame which will reset the decoder.
	if !f.vls.GetTarget().IsValid() {
		forceMarker = true
	}
	return f.rtpMunger.UpdateAndGetPaddingSnTs(num, 0, 0, forceMarker, 0)
}

func (f *Forwarder) GetSnTsForBlankFrames(frameRate uint32, numPackets int) ([]SnTs, bool, error) {
	f.lock.Lock()
	defer f.lock.Unlock()

	f.maybeStart()

	frameEndNeeded := !f.rtpMunger.IsOnFrameBoundary()
	if frameEndNeeded {
		numPackets++
	}

	extLastTS := f.rtpMunger.GetState().ExtLastTimestamp
	extExpectedTS := extLastTS
	if f.rtpStats != nil {
		tsExt, err := f.rtpStats.GetExpectedRTPTimestamp(mono.Now())
		if err == nil {
			extExpectedTS = tsExt
		}
	}
	if int64(extExpectedTS-extLastTS) <= 0 {
		extExpectedTS = extLastTS + 1
	}
	snts, err := f.rtpMunger.UpdateAndGetPaddingSnTs(numPackets, f.clockRate, frameRate, frameEndNeeded, extExpectedTS)
	return snts, frameEndNeeded, err
}

func (f *Forwarder) GetPadding(frameEndNeeded bool) ([]byte, error) {
	f.lock.Lock()
	defer f.lock.Unlock()

	return f.codecMunger.UpdateAndGetPadding(!frameEndNeeded)
}

func (f *Forwarder) RTPMungerDebugInfo() map[string]interface{} {
	f.lock.RLock()
	defer f.lock.RUnlock()

	return f.rtpMunger.DebugInfo()
}

// -----------------------------------------------------------------------------

func getOptimalBandwidthNeeded(muted bool, pubMuted bool, maxPublishedLayer int32, brs Bitrates, maxLayer buffer.VideoLayer) int64 {
	if muted || pubMuted || maxPublishedLayer == buffer.InvalidLayerSpatial {
		return 0
	}

	for i := maxLayer.Spatial; i >= 0; i-- {
		for j := maxLayer.Temporal; j >= 0; j-- {
			if brs[i][j] == 0 {
				continue
			}

			return brs[i][j]
		}
	}

	// could be 0 due to either
	//   1. publisher has stopped all layers ==> feed dry.
	//   2. stream tracker has declared all layers stopped, functionally same as above.
	//      But, listed differently as this could be a mis-detection.
	//   3. Bitrate measurement is pending.
	return 0
}

func getBandwidthNeeded(brs Bitrates, layer buffer.VideoLayer, fallback int64) int64 {
	if layer.IsValid() && brs[layer.Spatial][layer.Temporal] > 0 {
		return brs[layer.Spatial][layer.Temporal]
	}

	return fallback
}

func getDistanceToDesired(
	muted bool,
	pubMuted bool,
	maxSeenLayer buffer.VideoLayer,
	availableLayers []int32,
	brs Bitrates,
	targetLayer buffer.VideoLayer,
	maxLayer buffer.VideoLayer,
) float64 {
	if muted || pubMuted || !maxSeenLayer.IsValid() || !maxLayer.IsValid() {
		return 0.0
	}

	adjustedMaxLayer := maxLayer

	maxAvailableSpatial := buffer.InvalidLayerSpatial
	maxAvailableTemporal := buffer.InvalidLayerTemporal

	// max available spatial is min(subscribedMax, publishedMax, availableMax)
	// subscribedMax = subscriber requested max spatial layer
	// publishedMax = max spatial layer ever published
	// availableMax = based on bit rate measurement, available max spatial layer
done:
	for s := int32(len(brs)) - 1; s >= 0; s-- {
		for t := int32(len(brs[0])) - 1; t >= 0; t-- {
			if brs[s][t] != 0 {
				maxAvailableSpatial = s
				break done
			}
		}
	}

	// before bit rate measurement is available, stream tracker could declare layer seen, account for that
	for _, layer := range availableLayers {
		if layer > maxAvailableSpatial {
			maxAvailableSpatial = layer
			maxAvailableTemporal = maxSeenLayer.Temporal // till bit rate measurement is available, assume max seen as temporal
		}
	}

	if maxAvailableSpatial < adjustedMaxLayer.Spatial {
		adjustedMaxLayer.Spatial = maxAvailableSpatial
	}

	if maxSeenLayer.Spatial < adjustedMaxLayer.Spatial {
		adjustedMaxLayer.Spatial = maxSeenLayer.Spatial
	}

	// max available temporal is min(subscribedMax, temporalLayerSeenMax, availableMax)
	// subscribedMax = subscriber requested max temporal layer
	// temporalLayerSeenMax = max temporal layer ever published/seen
	// availableMax = based on bit rate measurement, available max temporal in the adjusted max spatial layer
	if adjustedMaxLayer.Spatial != buffer.InvalidLayerSpatial {
		for t := int32(len(brs[0])) - 1; t >= 0; t-- {
			if brs[adjustedMaxLayer.Spatial][t] != 0 {
				maxAvailableTemporal = t
				break
			}
		}
	}
	if maxAvailableTemporal < adjustedMaxLayer.Temporal {
		adjustedMaxLayer.Temporal = maxAvailableTemporal
	}

	if maxSeenLayer.Temporal < adjustedMaxLayer.Temporal {
		adjustedMaxLayer.Temporal = maxSeenLayer.Temporal
	}

	if !adjustedMaxLayer.IsValid() {
		adjustedMaxLayer = buffer.VideoLayer{Spatial: 0, Temporal: 0}
	}

	// adjust target layers if they are invalid, i. e. not streaming
	adjustedTargetLayer := targetLayer
	if !targetLayer.IsValid() {
		adjustedTargetLayer = buffer.VideoLayer{Spatial: 0, Temporal: 0}
	}

	distance :=
		((adjustedMaxLayer.Spatial - adjustedTargetLayer.Spatial) * (maxSeenLayer.Temporal + 1)) +
			(adjustedMaxLayer.Temporal - adjustedTargetLayer.Temporal)
	if !targetLayer.IsValid() {
		distance += (maxSeenLayer.Temporal + 1)
	}

	return float64(distance) / float64(maxSeenLayer.Temporal+1)
}<|MERGE_RESOLUTION|>--- conflicted
+++ resolved
@@ -347,12 +347,8 @@
 		}
 
 	case mime.MimeTypeVP9:
-<<<<<<< HEAD
 		if isReceiverSimulcast {
-=======
-		if f.isReceiverSimulcast {
 			f.logger.Debugw("selecting simulcast video layer selector for VP9")
->>>>>>> ad010cfc
 			if f.vls != nil {
 				f.vls = videolayerselector.NewSimulcastFromOther(f.vls)
 			} else {
