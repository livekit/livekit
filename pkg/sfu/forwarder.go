package sfu

import (
	"fmt"
	"math"
	"strings"
	"sync"
	"time"

	"github.com/pion/webrtc/v3"

	"github.com/livekit/protocol/logger"

	"github.com/livekit/livekit-server/pkg/sfu/buffer"
	dd "github.com/livekit/livekit-server/pkg/sfu/dependencydescriptor"
)

// Forwarder
const (
	FlagPauseOnDowngrade     = true
	FlagFilterRTX            = true
	TransitionCostSpatial    = 10
	ParkedLayersWaitDuration = 2 * time.Second
)

// -------------------------------------------------------------------

type VideoPauseReason int

const (
	VideoPauseReasonNone VideoPauseReason = iota
	VideoPauseReasonMuted
	VideoPauseReasonPubMuted
	VideoPauseReasonFeedDry
	VideoPauseReasonBandwidth
)

func (v VideoPauseReason) String() string {
	switch v {
	case VideoPauseReasonNone:
		return "NONE"
	case VideoPauseReasonMuted:
		return "MUTED"
	case VideoPauseReasonPubMuted:
		return "PUB_MUTED"
	case VideoPauseReasonFeedDry:
		return "FEED_DRY"
	case VideoPauseReasonBandwidth:
		return "BANDWIDTH"
	default:
		return fmt.Sprintf("%d", int(v))
	}
}

// -------------------------------------------------------------------

type VideoAllocation struct {
<<<<<<< HEAD
	state              VideoAllocationState
	change             VideoStreamingChange
	bandwidthRequested int64
	bandwidthDelta     int64
	availableLayers    []int32
	bitrates           buffer.Bitrates
	targetLayers       VideoLayers
	distanceToDesired  int32
=======
	PauseReason         VideoPauseReason
	IsDeficient         bool
	BandwidthRequested  int64
	BandwidthDelta      int64
	BandwidthNeeded     int64
	Bitrates            Bitrates
	TargetLayers        buffer.VideoLayer
	RequestLayerSpatial int32
	MaxLayers           buffer.VideoLayer
	DistanceToDesired   float64
>>>>>>> 793e61ac
}

func (v VideoAllocation) String() string {
	return fmt.Sprintf("VideoAllocation{pause: %s, def: %+v, bwr: %d, del: %d, bwn: %d, rates: %+v, target: %s, req: %d, max: %s, dist: %0.2f}",
		v.PauseReason,
		v.IsDeficient,
		v.BandwidthRequested,
		v.BandwidthDelta,
		v.BandwidthNeeded,
		v.Bitrates,
		v.TargetLayers,
		v.RequestLayerSpatial,
		v.MaxLayers,
		v.DistanceToDesired,
	)
}

var (
	VideoAllocationDefault = VideoAllocation{
		PauseReason:         VideoPauseReasonFeedDry, // start with no feed till feed is seen
		TargetLayers:        buffer.InvalidLayers,
		RequestLayerSpatial: buffer.InvalidLayerSpatial,
		MaxLayers:           buffer.InvalidLayers,
	}
)

// -------------------------------------------------------------------

type VideoAllocationProvisional struct {
<<<<<<< HEAD
	layers   VideoLayers
	muted    bool
	bitrates buffer.Bitrates
=======
	muted                bool
	pubMuted             bool
	maxPublishedLayer    int32
	maxTemporalLayerSeen int32
	availableLayers      []int32
	Bitrates             Bitrates
	maxLayers            buffer.VideoLayer
	currentLayers        buffer.VideoLayer
	parkedLayers         buffer.VideoLayer
	allocatedLayers      buffer.VideoLayer
>>>>>>> 793e61ac
}

// -------------------------------------------------------------------

type VideoTransition struct {
	From           buffer.VideoLayer
	To             buffer.VideoLayer
	BandwidthDelta int64
}

func (v VideoTransition) String() string {
	return fmt.Sprintf("VideoTransition{from: %s, to: %s, del: %d}", v.From, v.To, v.BandwidthDelta)
}

// -------------------------------------------------------------------

type TranslationParams struct {
	shouldDrop            bool
	isDroppingRelevant    bool
	isSwitchingToMaxLayer bool
	rtp                   *TranslationParamsRTP
	vp8                   *TranslationParamsVP8
	ddExtension           *dd.DependencyDescriptorExtension
	marker                bool

	// indicates this frame has 'Switch' decode indication for target layer
	// TODO : in theory, we need check frame chain is not broken for the target
	// but we don't have frame queue now, so just use decode target indication
	isSwitchingToTargetLayer bool
}

// -------------------------------------------------------------------

type ForwarderState struct {
	Started bool
	RTP     RTPMungerState
	VP8     VP8MungerState
}

func (f ForwarderState) String() string {
	return fmt.Sprintf("ForwarderState{started: %v, rtp: %s, vp8: %s}", f.Started, f.RTP.String(), f.VP8.String())
}

<<<<<<< HEAD
var (
	InvalidLayers = VideoLayers{
		spatial:  buffer.InvalidLayerSpatial,
		temporal: buffer.InvalidLayerTemporal,
	}

	DefaultMaxLayers = VideoLayers{
		spatial:  buffer.DefaultMaxLayerSpatial,
		temporal: buffer.DefaultMaxLayerTemporal,
	}
)
=======
// -------------------------------------------------------------------
>>>>>>> 793e61ac

type Forwarder struct {
	lock                          sync.RWMutex
	codec                         webrtc.RTPCodecCapability
	kind                          webrtc.RTPCodecType
	logger                        logger.Logger
	getReferenceLayerRTPTimestamp func(ts uint32, layer int32, referenceLayer int32) (uint32, error)

	muted    bool
	pubMuted bool

	maxPublishedLayer    int32
	maxTemporalLayerSeen int32

	started               bool
	lastSSRC              uint32
	referenceLayerSpatial int32

	maxLayers           buffer.VideoLayer
	currentLayers       buffer.VideoLayer
	targetLayers        buffer.VideoLayer
	requestLayerSpatial int32
	parkedLayers        buffer.VideoLayer // layers that can resume without key frame
	parkedLayersTimer   *time.Timer

	provisional *VideoAllocationProvisional

	lastAllocation VideoAllocation

	rtpMunger *RTPMunger
	vp8Munger *VP8Munger

	isTemporalSupported bool

	ddLayerSelector *DDVideoLayerSelector

	onParkedLayersExpired func()
}

func NewForwarder(
	kind webrtc.RTPCodecType,
	logger logger.Logger,
	getReferenceLayerRTPTimestamp func(ts uint32, layer int32, referenceLayer int32) (uint32, error),
) *Forwarder {
	f := &Forwarder{
		kind:                          kind,
		logger:                        logger,
		getReferenceLayerRTPTimestamp: getReferenceLayerRTPTimestamp,

		maxPublishedLayer:    buffer.InvalidLayerSpatial,
		maxTemporalLayerSeen: buffer.InvalidLayerTemporal,

		referenceLayerSpatial: buffer.InvalidLayerSpatial,

		// start off with nothing, let streamallocator/opportunistic forwarder set the target
		currentLayers:       buffer.InvalidLayers,
		targetLayers:        buffer.InvalidLayers,
		requestLayerSpatial: buffer.InvalidLayerSpatial,
		parkedLayers:        buffer.InvalidLayers,

		lastAllocation: VideoAllocationDefault,

		rtpMunger: NewRTPMunger(logger),
	}

	if f.kind == webrtc.RTPCodecTypeVideo {
		f.maxLayers = buffer.VideoLayer{Spatial: buffer.InvalidLayerSpatial, Temporal: buffer.DefaultMaxLayerTemporal}
	} else {
		f.maxLayers = buffer.InvalidLayers
	}

	return f
}

func (f *Forwarder) SetMaxPublishedLayer(maxPublishedLayer int32) {
	f.lock.Lock()
	defer f.lock.Unlock()

	if maxPublishedLayer <= f.maxPublishedLayer {
		return
	}

	f.maxPublishedLayer = maxPublishedLayer
	f.logger.Debugw("setting max published layer", "maxPublishedLayer", f.maxPublishedLayer)
}

func (f *Forwarder) SetMaxTemporalLayerSeen(maxTemporalLayerSeen int32) {
	f.lock.Lock()
	defer f.lock.Unlock()

	if maxTemporalLayerSeen <= f.maxTemporalLayerSeen {
		return
	}

	f.maxTemporalLayerSeen = maxTemporalLayerSeen
	f.logger.Debugw("setting max temporal layer seen", "maxTemporalLayerSeen", f.maxTemporalLayerSeen)
}

func (f *Forwarder) OnParkedLayersExpired(fn func()) {
	f.lock.Lock()
	defer f.lock.Unlock()

	f.onParkedLayersExpired = fn
}

func (f *Forwarder) getOnParkedLayersExpired() func() {
	f.lock.RLock()
	defer f.lock.RUnlock()

	return f.onParkedLayersExpired
}

func (f *Forwarder) DetermineCodec(codec webrtc.RTPCodecCapability) {
	f.lock.Lock()
	defer f.lock.Unlock()

	if f.codec.MimeType != "" {
		return
	}
	f.codec = codec

	switch strings.ToLower(codec.MimeType) {
	case "video/vp8":
		f.isTemporalSupported = true
		f.vp8Munger = NewVP8Munger(f.logger)
	case "video/av1":
		// TODO : we only enable dd layer selector for av1 now, at future we can
		// enable it for vp8 too
		f.ddLayerSelector = NewDDVideoLayerSelector(f.logger)
	}
}

func (f *Forwarder) GetState() ForwarderState {
	f.lock.RLock()
	defer f.lock.RUnlock()

	if !f.started {
		return ForwarderState{}
	}

	state := ForwarderState{
		Started: f.started,
		RTP:     f.rtpMunger.GetLast(),
	}

	if f.vp8Munger != nil {
		state.VP8 = f.vp8Munger.GetLast()
	}

	return state
}

func (f *Forwarder) SeedState(state ForwarderState) {
	if !state.Started {
		return
	}

	f.lock.Lock()
	defer f.lock.Unlock()

	f.rtpMunger.SeedLast(state.RTP)
	if f.vp8Munger != nil {
		f.vp8Munger.SeedLast(state.VP8)
	}

	f.started = true
}

func (f *Forwarder) Mute(muted bool) (bool, buffer.VideoLayer) {
	f.lock.Lock()
	defer f.lock.Unlock()

	if f.muted == muted {
		return false, f.maxLayers
	}

	f.logger.Debugw("setting forwarder mute", "muted", muted)
	f.muted = muted

	// resync when muted so that sequence numbers do not jump on unmute
	if muted {
		f.resyncLocked()
	}

	return true, f.maxLayers
}

func (f *Forwarder) IsMuted() bool {
	f.lock.RLock()
	defer f.lock.RUnlock()

	return f.muted
}

func (f *Forwarder) PubMute(pubMuted bool) (bool, buffer.VideoLayer) {
	f.lock.Lock()
	defer f.lock.Unlock()

	if f.pubMuted == pubMuted {
		return false, f.maxLayers
	}

	f.logger.Debugw("setting forwarder pub mute", "pubMuted", pubMuted)
	f.pubMuted = pubMuted

	if f.kind == webrtc.RTPCodecTypeAudio {
		// for audio resync when pub muted so that sequence numbers do not jump on unmute
		// audio stops forwarding during pub mute too
		if pubMuted {
			f.resyncLocked()
		}
	} else {
		// Do not resync on publisher mute as forwarding can continue on unmute using same layers.
		// On unmute, park current layers as streaming can continue without a key frame when publisher starts the stream.
		if !pubMuted && f.targetLayers.IsValid() && f.currentLayers.Spatial == f.targetLayers.Spatial {
			f.setupParkedLayers(f.targetLayers)
			f.currentLayers = buffer.InvalidLayers
		}
	}

	return true, f.maxLayers
}

func (f *Forwarder) IsPubMuted() bool {
	f.lock.RLock()
	defer f.lock.RUnlock()

	return f.pubMuted
}

func (f *Forwarder) IsAnyMuted() bool {
	f.lock.RLock()
	defer f.lock.RUnlock()

	return f.muted || f.pubMuted
}

func (f *Forwarder) SetMaxSpatialLayer(spatialLayer int32) (bool, buffer.VideoLayer, buffer.VideoLayer) {
	f.lock.Lock()
	defer f.lock.Unlock()

	if f.kind == webrtc.RTPCodecTypeAudio || spatialLayer == f.maxLayers.Spatial {
		return false, f.maxLayers, f.currentLayers
	}

	f.logger.Debugw("setting max spatial layer", "layer", spatialLayer)
	f.maxLayers.Spatial = spatialLayer

	f.clearParkedLayers()

	return true, f.maxLayers, f.currentLayers
}

func (f *Forwarder) SetMaxTemporalLayer(temporalLayer int32) (bool, buffer.VideoLayer, buffer.VideoLayer) {
	f.lock.Lock()
	defer f.lock.Unlock()

	if f.kind == webrtc.RTPCodecTypeAudio || temporalLayer == f.maxLayers.Temporal {
		return false, f.maxLayers, f.currentLayers
	}

	f.logger.Debugw("setting max temporal layer", "layer", temporalLayer)
	f.maxLayers.Temporal = temporalLayer

	f.clearParkedLayers()

	return true, f.maxLayers, f.currentLayers
}

<<<<<<< HEAD
func (f *Forwarder) getOptimalBandwidthNeeded(brs buffer.Bitrates) int64 {
	for i := f.maxLayers.spatial; i >= 0; i-- {
		for j := f.maxLayers.temporal; j >= 0; j-- {
			if brs[i][j] == 0 {
				continue
			}
=======
func (f *Forwarder) MaxLayers() buffer.VideoLayer {
	f.lock.RLock()
	defer f.lock.RUnlock()
>>>>>>> 793e61ac

	return f.maxLayers
}

func (f *Forwarder) CurrentLayers() buffer.VideoLayer {
	f.lock.RLock()
	defer f.lock.RUnlock()

	return f.currentLayers
}

<<<<<<< HEAD
func (f *Forwarder) getDistanceToDesired(brs buffer.Bitrates, targetLayers VideoLayers) int32 {
	if f.muted {
		return 0
	}
=======
func (f *Forwarder) TargetLayers() buffer.VideoLayer {
	f.lock.RLock()
	defer f.lock.RUnlock()
>>>>>>> 793e61ac

	return f.targetLayers
}

func (f *Forwarder) GetReferenceLayerSpatial() int32 {
	f.lock.RLock()
	defer f.lock.RUnlock()

	return f.referenceLayerSpatial
}

func (f *Forwarder) isDeficientLocked() bool {
	return f.lastAllocation.IsDeficient
}

func (f *Forwarder) IsDeficient() bool {
	f.lock.RLock()
	defer f.lock.RUnlock()

	return f.isDeficientLocked()
}

<<<<<<< HEAD
func (f *Forwarder) BandwidthRequested(brs buffer.Bitrates) int64 {
=======
func (f *Forwarder) BandwidthRequested() int64 {
>>>>>>> 793e61ac
	f.lock.RLock()
	defer f.lock.RUnlock()

	return f.lastAllocation.BandwidthRequested
}

func (f *Forwarder) DistanceToDesired(availableLayers []int32, brs Bitrates) float64 {
	f.lock.RLock()
	defer f.lock.RUnlock()

	return getDistanceToDesired(
		f.muted,
		f.pubMuted,
		f.maxPublishedLayer,
		f.maxTemporalLayerSeen,
		availableLayers,
		brs,
		f.targetLayers,
		f.maxLayers,
	)
}

func (f *Forwarder) GetOptimalBandwidthNeeded(brs Bitrates) int64 {
	f.lock.RLock()
	defer f.lock.RUnlock()

	return getOptimalBandwidthNeeded(f.muted, f.pubMuted, f.maxPublishedLayer, brs, f.maxLayers)
}

<<<<<<< HEAD
func (f *Forwarder) Allocate(availableChannelCapacity int64, allowPause bool, brs buffer.Bitrates) VideoAllocation {
=======
func (f *Forwarder) AllocateOptimal(availableLayers []int32, brs Bitrates, allowOvershoot bool) VideoAllocation {
>>>>>>> 793e61ac
	f.lock.Lock()
	defer f.lock.Unlock()

	if f.kind == webrtc.RTPCodecTypeAudio {
		return f.lastAllocation
	}

	alloc := VideoAllocation{
		PauseReason:         VideoPauseReasonNone,
		Bitrates:            brs,
		TargetLayers:        buffer.InvalidLayers,
		RequestLayerSpatial: f.requestLayerSpatial,
		MaxLayers:           f.maxLayers,
	}
	optimalBandwidthNeeded := getOptimalBandwidthNeeded(f.muted, f.pubMuted, f.maxPublishedLayer, brs, f.maxLayers)
	if optimalBandwidthNeeded == 0 {
		alloc.PauseReason = VideoPauseReasonFeedDry
	}
	alloc.BandwidthNeeded = optimalBandwidthNeeded

	opportunisticAlloc := func() {
		// opportunistically latch on to anything
		maxSpatial := f.maxLayers.Spatial
		if allowOvershoot && f.maxPublishedLayer > maxSpatial {
			maxSpatial = f.maxPublishedLayer
		}
		alloc.TargetLayers = buffer.VideoLayer{
			Spatial:  int32(math.Min(float64(f.maxPublishedLayer), float64(maxSpatial))),
			Temporal: buffer.DefaultMaxLayerTemporal,
		}
	}

	switch {
	case !f.maxLayers.IsValid() || f.maxPublishedLayer == buffer.InvalidLayerSpatial:
		// nothing to do when max layers are not valid OR max publisher layer is invalid

	case f.muted:
		alloc.PauseReason = VideoPauseReasonMuted

	case f.pubMuted:
		alloc.PauseReason = VideoPauseReasonPubMuted
		// leave it at current layers for opportunistic resume
		alloc.TargetLayers = f.currentLayers
		alloc.RequestLayerSpatial = alloc.TargetLayers.Spatial

	case f.parkedLayers.IsValid():
		// if parked on a layer, let it continue
		alloc.TargetLayers = f.parkedLayers
		alloc.RequestLayerSpatial = alloc.TargetLayers.Spatial

	case len(availableLayers) == 0:
		// feed may be dry
		if f.currentLayers.IsValid() {
			// let it continue at current layer if valid.
			// Covers the cases of
			//   1. mis-detection of layer stop - can continue streaming
			//   2. current layer resuming - can latch on when it starts
			alloc.TargetLayers = f.currentLayers
			alloc.RequestLayerSpatial = alloc.TargetLayers.Spatial
		} else {
			// opportunistically latch on to anything
			opportunisticAlloc()
			alloc.RequestLayerSpatial = int32(math.Min(float64(f.maxLayers.Spatial), float64(f.maxPublishedLayer)))
		}

	default:
		isCurrentLayerAvailable := false
		if f.currentLayers.IsValid() {
			for _, l := range availableLayers {
				if l == f.currentLayers.Spatial {
					isCurrentLayerAvailable = true
					break
				}
			}
		}

		if !isCurrentLayerAvailable && f.currentLayers.IsValid() {
			// current layer maybe stopped, move to highest available
			for _, l := range availableLayers {
				if l > alloc.TargetLayers.Spatial {
					alloc.TargetLayers.Spatial = l
				}
			}
			alloc.TargetLayers.Temporal = buffer.DefaultMaxLayerTemporal

			alloc.RequestLayerSpatial = alloc.TargetLayers.Spatial
		} else {
			requestLayerSpatial := int32(math.Min(float64(f.maxLayers.Spatial), float64(f.maxPublishedLayer)))
			if f.currentLayers.IsValid() && requestLayerSpatial == f.requestLayerSpatial && f.currentLayers.Spatial == f.requestLayerSpatial {
				// current is locked to desired, stay there
				alloc.TargetLayers = f.currentLayers
				alloc.RequestLayerSpatial = f.requestLayerSpatial
			} else {
				// opportunistically latch on to anything
				opportunisticAlloc()
				alloc.RequestLayerSpatial = requestLayerSpatial
			}
		}
	}

	if !alloc.TargetLayers.IsValid() {
		alloc.TargetLayers = buffer.InvalidLayers
		alloc.RequestLayerSpatial = buffer.InvalidLayerSpatial
	}
	if alloc.TargetLayers.IsValid() {
		alloc.BandwidthRequested = optimalBandwidthNeeded
	}
	alloc.BandwidthDelta = alloc.BandwidthRequested - f.lastAllocation.BandwidthRequested
	alloc.DistanceToDesired = getDistanceToDesired(
		f.muted,
		f.pubMuted,
		f.maxPublishedLayer,
		f.maxTemporalLayerSeen,
		availableLayers,
		brs,
		alloc.TargetLayers,
		f.maxLayers,
	)

	return f.updateAllocation(alloc, "optimal")
}

<<<<<<< HEAD
func (f *Forwarder) ProvisionalAllocatePrepare(bitrates buffer.Bitrates) {
=======
func (f *Forwarder) ProvisionalAllocatePrepare(availableLayers []int32, Bitrates Bitrates) {
>>>>>>> 793e61ac
	f.lock.Lock()
	defer f.lock.Unlock()

	f.provisional = &VideoAllocationProvisional{
		allocatedLayers:      buffer.InvalidLayers,
		muted:                f.muted,
		pubMuted:             f.pubMuted,
		maxPublishedLayer:    f.maxPublishedLayer,
		maxTemporalLayerSeen: f.maxTemporalLayerSeen,
		Bitrates:             Bitrates,
		maxLayers:            f.maxLayers,
		currentLayers:        f.currentLayers,
		parkedLayers:         f.parkedLayers,
	}

	f.provisional.availableLayers = make([]int32, len(availableLayers))
	copy(f.provisional.availableLayers, availableLayers)
}

func (f *Forwarder) ProvisionalAllocate(availableChannelCapacity int64, layers buffer.VideoLayer, allowPause bool, allowOvershoot bool) int64 {
	f.lock.Lock()
	defer f.lock.Unlock()

	if f.provisional.muted || f.provisional.pubMuted || f.provisional.maxPublishedLayer == buffer.InvalidLayerSpatial || !f.provisional.maxLayers.IsValid() || (!allowOvershoot && layers.GreaterThan(f.provisional.maxLayers)) {
		return 0
	}

	requiredBitrate := f.provisional.Bitrates[layers.Spatial][layers.Temporal]
	if requiredBitrate == 0 {
		return 0
	}

	alreadyAllocatedBitrate := int64(0)
	if f.provisional.allocatedLayers.IsValid() {
		alreadyAllocatedBitrate = f.provisional.Bitrates[f.provisional.allocatedLayers.Spatial][f.provisional.allocatedLayers.Temporal]
	}

	// a layer under maximum fits, take it
	if !layers.GreaterThan(f.provisional.maxLayers) && requiredBitrate <= (availableChannelCapacity+alreadyAllocatedBitrate) {
		f.provisional.allocatedLayers = layers
		return requiredBitrate - alreadyAllocatedBitrate
	}

	//
	// Given layer does not fit. But overshoot is allowed.
	// Could be one of
	//  1. a layer below maximum that does not fit
	//  2. a layer above maximum which may or may not fit.
	// In any of those cases, take the lowest possible layer if pause is not allowed
	//
	if !allowPause && (!f.provisional.allocatedLayers.IsValid() || !layers.GreaterThan(f.provisional.allocatedLayers)) {
		f.provisional.allocatedLayers = layers
		return requiredBitrate - alreadyAllocatedBitrate
	}

	return 0
}

func (f *Forwarder) ProvisionalAllocateGetCooperativeTransition(allowOvershoot bool) VideoTransition {
	//
	// This is called when a track needs a change (could be mute/unmute, subscribed layers changed, published layers changed)
	// when channel is congested.
	//
	// The goal is to provide a co-operative transition. Co-operative stream allocation aims to keep all the streams active
	// as much as possible.
	//
	// When channel is congested, effecting a transition which will consume more bits will lead to more congestion.
	// So, this routine does the following
	//   1. When muting, it is not going to increase consumption.
	//   2. If the stream is currently active and the transition needs more bits (higher layers = more bits), do not make the up move.
	//      The higher layer requirement could be due to a new published layer becoming available or subscribed layers changing.
	//   3. If the new target layers are lower than current target, take the move down and save bits.
	//   4. If not currently streaming, find the minimum layers that can unpause the stream.
	//
	// To summarize, co-operative streaming means
	//   - Try to keep tracks streaming, i.e. no pauses at the expense of some streams not being at optimal layers
	//   - Do not make an upgrade as it could affect other tracks
	//
	f.lock.Lock()
	defer f.lock.Unlock()

	if f.provisional.muted || f.provisional.pubMuted {
		f.provisional.allocatedLayers = buffer.InvalidLayers
		if f.provisional.pubMuted {
			// leave it at current for opportunistic forwarding, there is still bandwidth saving with publisher mute
			f.provisional.allocatedLayers = f.provisional.currentLayers
		}
		return VideoTransition{
			From:           f.targetLayers,
			To:             f.provisional.allocatedLayers,
			BandwidthDelta: 0 - f.lastAllocation.BandwidthRequested,
		}
	}

	// check if we should preserve current target
	if f.targetLayers.IsValid() {
		// what is the highest that is available
		maximalLayers := buffer.InvalidLayers
		maximalBandwidthRequired := int64(0)
		for s := f.provisional.maxLayers.Spatial; s >= 0; s-- {
			for t := f.provisional.maxLayers.Temporal; t >= 0; t-- {
				if f.provisional.Bitrates[s][t] != 0 {
					maximalLayers = buffer.VideoLayer{Spatial: s, Temporal: t}
					maximalBandwidthRequired = f.provisional.Bitrates[s][t]
					break
				}
			}

			if maximalBandwidthRequired != 0 {
				break
			}
		}

		if maximalLayers.IsValid() {
			if !f.targetLayers.GreaterThan(maximalLayers) && f.provisional.Bitrates[f.targetLayers.Spatial][f.targetLayers.Temporal] != 0 {
				// currently streaming and maybe wanting an upgrade (f.targetLayers <= maximalLayers),
				// just preserve current target in the cooperative scheme of things
				f.provisional.allocatedLayers = f.targetLayers
				return VideoTransition{
					From:           f.targetLayers,
					To:             f.targetLayers,
					BandwidthDelta: 0,
				}
			}

			if f.targetLayers.GreaterThan(maximalLayers) {
				// maximalLayers < f.targetLayers, make the down move
				f.provisional.allocatedLayers = maximalLayers
				return VideoTransition{
					From:           f.targetLayers,
					To:             maximalLayers,
					BandwidthDelta: maximalBandwidthRequired - f.lastAllocation.BandwidthRequested,
				}
			}
		}
	}

	findNextLayer := func(
		minSpatial, maxSpatial int32,
		minTemporal, maxTemporal int32,
	) (buffer.VideoLayer, int64) {
		layers := buffer.InvalidLayers
		bw := int64(0)
		for s := minSpatial; s <= maxSpatial; s++ {
			for t := minTemporal; t <= maxTemporal; t++ {
				if f.provisional.Bitrates[s][t] != 0 {
					layers = buffer.VideoLayer{Spatial: s, Temporal: t}
					bw = f.provisional.Bitrates[s][t]
					break
				}
			}

			if bw != 0 {
				break
			}
		}

		return layers, bw
	}

	targetLayers := f.targetLayers
	bandwidthRequired := int64(0)
	if !targetLayers.IsValid() {
		// currently not streaming, find minimal
		// NOTE: a layer in feed could have paused and there could be other options than going back to minimal,
		// but the cooperative scheme knocks things back to minimal
		targetLayers, bandwidthRequired = findNextLayer(
			0, f.provisional.maxLayers.Spatial,
			0, f.provisional.maxLayers.Temporal,
		)

		// could not find a minimal layer, overshoot if allowed
		if bandwidthRequired == 0 && f.provisional.maxLayers.IsValid() && allowOvershoot {
			targetLayers, bandwidthRequired = findNextLayer(
				f.provisional.maxLayers.Spatial+1, buffer.DefaultMaxLayerSpatial,
				0, buffer.DefaultMaxLayerTemporal,
			)
		}
	}

	// if nothing available, just leave target at current to enable opportunistic forwarding in case current resumes
	if !targetLayers.IsValid() {
		if f.provisional.parkedLayers.IsValid() {
			targetLayers = f.provisional.parkedLayers
		} else {
			targetLayers = f.provisional.currentLayers
		}
	}

	f.provisional.allocatedLayers = targetLayers
	return VideoTransition{
		From:           f.targetLayers,
		To:             targetLayers,
		BandwidthDelta: bandwidthRequired - f.lastAllocation.BandwidthRequested,
	}
}

func (f *Forwarder) ProvisionalAllocateGetBestWeightedTransition() VideoTransition {
	//
	// This is called when a track needs a change (could be mute/unmute, subscribed layers changed, published layers changed)
	// when channel is congested. This is called on tracks other than the one needing the change. When the track
	// needing the change requires bits, this is called to check if this track can contribute some bits to the pool.
	//
	// The goal is to keep all tracks streaming as much as possible. So, the track that needs a change needs bandwidth to be unpaused.
	//
	// This tries to figure out how much this track can contribute back to the pool to enable the track that needs to be unpaused.
	//   1. Track muted OR feed dry - can contribute everything back in case it was using bandwidth.
	//   2. Look at all possible down transitions from current target and find the best offer.
	//      Best offer is calculated as bandwidth saved moving to a down layer divided by cost.
	//      Cost has two components
	//        a. Transition cost: Spatial layer switch is expensive due to key frame requirement, but temporal layer switch is free.
	//        b. Quality cost: The farther away from desired layers, the higher the quality cost.
	//
	f.lock.Lock()
	defer f.lock.Unlock()

	if f.provisional.muted || f.provisional.pubMuted {
		f.provisional.allocatedLayers = buffer.InvalidLayers
		if f.provisional.pubMuted {
			// leave it at current for opportunistic forwarding, there is still bandwidth saving with publisher mute
			f.provisional.allocatedLayers = f.provisional.currentLayers
		}
		return VideoTransition{
			From:           f.targetLayers,
			To:             f.provisional.allocatedLayers,
			BandwidthDelta: 0 - f.lastAllocation.BandwidthRequested,
		}
	}

	maxReachableLayerTemporal := buffer.InvalidLayerTemporal
	for t := f.provisional.maxLayers.Temporal; t >= 0; t-- {
		for s := f.provisional.maxLayers.Spatial; s >= 0; s-- {
			if f.provisional.Bitrates[s][t] != 0 {
				maxReachableLayerTemporal = t
				break
			}
		}
		if maxReachableLayerTemporal != buffer.InvalidLayerTemporal {
			break
		}
	}

	if maxReachableLayerTemporal == buffer.InvalidLayerTemporal {
		// feed has gone dry, just leave target at current to enable opportunistic forwarding in case current resumes.
		// Note that this is giving back bits and opportunistic forwarding resuming might trigger congestion again,
		// but that should be handled by stream allocator.
		if f.provisional.parkedLayers.IsValid() {
			f.provisional.allocatedLayers = f.provisional.parkedLayers
		} else {
			f.provisional.allocatedLayers = f.provisional.currentLayers
		}
		return VideoTransition{
			From:           f.targetLayers,
			To:             f.provisional.allocatedLayers,
			BandwidthDelta: 0 - f.lastAllocation.BandwidthRequested,
		}
	}

	// starting from minimum to target, find transition which gives the best
	// transition taking into account bits saved vs cost of such a transition
	bestLayers := buffer.InvalidLayers
	bestBandwidthDelta := int64(0)
	bestValue := float32(0)
	for s := int32(0); s <= f.targetLayers.Spatial; s++ {
		for t := int32(0); t <= f.targetLayers.Temporal; t++ {
			if s == f.targetLayers.Spatial && t == f.targetLayers.Temporal {
				break
			}

			BandwidthDelta := int64(math.Max(float64(0), float64(f.lastAllocation.BandwidthRequested-f.provisional.Bitrates[s][t])))

			transitionCost := int32(0)
			if f.targetLayers.Spatial != s {
				transitionCost = TransitionCostSpatial
			}

			qualityCost := (maxReachableLayerTemporal+1)*(f.targetLayers.Spatial-s) + (f.targetLayers.Temporal - t)

			value := float32(0)
			if (transitionCost + qualityCost) != 0 {
				value = float32(BandwidthDelta) / float32(transitionCost+qualityCost)
			}
			if value > bestValue || (value == bestValue && BandwidthDelta > bestBandwidthDelta) {
				bestValue = value
				bestBandwidthDelta = BandwidthDelta
				bestLayers = buffer.VideoLayer{Spatial: s, Temporal: t}
			}
		}
	}

	f.provisional.allocatedLayers = bestLayers
	return VideoTransition{
		From:           f.targetLayers,
		To:             bestLayers,
		BandwidthDelta: bestBandwidthDelta,
	}
}

func (f *Forwarder) ProvisionalAllocateCommit() VideoAllocation {
	f.lock.Lock()
	defer f.lock.Unlock()

	optimalBandwidthNeeded := getOptimalBandwidthNeeded(
		f.provisional.muted,
		f.provisional.pubMuted,
		f.provisional.maxPublishedLayer,
		f.provisional.Bitrates,
		f.provisional.maxLayers,
	)
	alloc := VideoAllocation{
		BandwidthRequested:  0,
		BandwidthDelta:      -f.lastAllocation.BandwidthRequested,
		Bitrates:            f.provisional.Bitrates,
		BandwidthNeeded:     optimalBandwidthNeeded,
		TargetLayers:        f.provisional.allocatedLayers,
		RequestLayerSpatial: f.provisional.allocatedLayers.Spatial,
		MaxLayers:           f.provisional.maxLayers,
		DistanceToDesired: getDistanceToDesired(
			f.provisional.muted,
			f.provisional.pubMuted,
			f.provisional.maxPublishedLayer,
			f.provisional.maxTemporalLayerSeen,
			f.provisional.availableLayers,
			f.provisional.Bitrates,
			f.provisional.allocatedLayers,
			f.provisional.maxLayers,
		),
	}

	switch {
	case f.provisional.muted:
		alloc.PauseReason = VideoPauseReasonMuted

	case f.provisional.pubMuted:
		alloc.PauseReason = VideoPauseReasonPubMuted

	case optimalBandwidthNeeded == 0:
		if f.provisional.allocatedLayers.IsValid() {
			// overshoot
			alloc.BandwidthRequested = f.provisional.Bitrates[f.provisional.allocatedLayers.Spatial][f.provisional.allocatedLayers.Temporal]
			alloc.BandwidthDelta = alloc.BandwidthRequested - f.lastAllocation.BandwidthRequested
		} else {
			alloc.PauseReason = VideoPauseReasonFeedDry

			// leave target at current for opportunistic forwarding
			if f.provisional.currentLayers.IsValid() && f.provisional.currentLayers.Spatial <= f.provisional.maxLayers.Spatial {
				f.provisional.allocatedLayers = f.provisional.currentLayers
				alloc.TargetLayers = f.provisional.allocatedLayers
				alloc.RequestLayerSpatial = alloc.TargetLayers.Spatial
			}
		}

	default:
		if f.provisional.allocatedLayers.IsValid() {
			alloc.BandwidthRequested = f.provisional.Bitrates[f.provisional.allocatedLayers.Spatial][f.provisional.allocatedLayers.Temporal]
		}
<<<<<<< HEAD

		if f.targetLayers == InvalidLayers {
			change = VideoStreamingChangeResuming
		}
	}

	f.lastAllocation = VideoAllocation{
		state:              state,
		change:             change,
		bandwidthRequested: bandwidthRequested,
		bandwidthDelta:     bandwidthRequested - f.lastAllocation.bandwidthRequested,
		availableLayers:    f.availableLayers,
		bitrates:           f.provisional.bitrates,
		targetLayers:       f.provisional.layers,
		distanceToDesired:  f.getDistanceToDesired(f.provisional.bitrates, f.provisional.layers),
	}
	f.targetLayers = f.lastAllocation.targetLayers
	if f.targetLayers == InvalidLayers {
		f.resyncLocked()
	}

	return f.lastAllocation
}

func (f *Forwarder) FinalizeAllocate(brs buffer.Bitrates) VideoAllocation {
	f.lock.Lock()
	defer f.lock.Unlock()

	if f.lastAllocation.state != VideoAllocationStateAwaitingMeasurement {
		f.lastAllocation.change = VideoStreamingChangeNone
		return f.lastAllocation
	}

	optimalBandwidthNeeded := f.getOptimalBandwidthNeeded(brs)
	if optimalBandwidthNeeded == 0 {
		if len(f.availableLayers) == 0 {
			// feed dry
			f.lastAllocation = VideoAllocation{
				state:              VideoAllocationStateFeedDry,
				change:             VideoStreamingChangeNone,
				bandwidthRequested: 0,
				bandwidthDelta:     0 - f.lastAllocation.bandwidthRequested,
				availableLayers:    f.availableLayers,
				bitrates:           brs,
				targetLayers:       InvalidLayers,
				distanceToDesired:  f.getDistanceToDesired(brs, InvalidLayers),
			}
			f.targetLayers = f.lastAllocation.targetLayers
			if f.targetLayers == InvalidLayers {
				f.resyncLocked()
			}
		}

		// still awaiting measurement
		return f.lastAllocation
	}

	// finalize using optimal layer
	for s := f.maxLayers.spatial; s >= 0; s-- {
		for t := f.maxLayers.temporal; t >= 0; t-- {
			bandwidthRequested := brs[s][t]
			if bandwidthRequested == 0 {
				continue
			}

			state := VideoAllocationStateOptimal
			if bandwidthRequested != optimalBandwidthNeeded {
				state = VideoAllocationStateDeficient
			}

			change := VideoStreamingChangeNone
			if f.targetLayers == InvalidLayers {
				change = VideoStreamingChangeResuming
			}

			targetLayers := VideoLayers{spatial: s, temporal: t}
			f.lastAllocation = VideoAllocation{
				state:              state,
				change:             change,
				bandwidthRequested: bandwidthRequested,
				bandwidthDelta:     bandwidthRequested - f.lastAllocation.bandwidthRequested,
				availableLayers:    f.availableLayers,
				bitrates:           brs,
				targetLayers:       targetLayers,
				distanceToDesired:  f.getDistanceToDesired(brs, targetLayers),
=======
		alloc.BandwidthDelta = alloc.BandwidthRequested - f.lastAllocation.BandwidthRequested

		if f.provisional.allocatedLayers.GreaterThan(f.provisional.maxLayers) ||
			alloc.BandwidthRequested >= getOptimalBandwidthNeeded(
				f.provisional.muted,
				f.provisional.pubMuted,
				f.provisional.maxPublishedLayer,
				f.provisional.Bitrates,
				f.provisional.maxLayers,
			) {
			// could be greater than optimal if overshooting
			alloc.IsDeficient = false
		} else {
			alloc.IsDeficient = true
			if !f.provisional.allocatedLayers.IsValid() {
				alloc.PauseReason = VideoPauseReasonBandwidth
>>>>>>> 793e61ac
			}
		}
	}

	f.clearParkedLayers()
	return f.updateAllocation(alloc, "cooperative")
}

<<<<<<< HEAD
func (f *Forwarder) AllocateNextHigher(availableChannelCapacity int64, brs buffer.Bitrates) (VideoAllocation, bool) {
=======
func (f *Forwarder) AllocateNextHigher(availableChannelCapacity int64, availableLayers []int32, brs Bitrates, allowOvershoot bool) (VideoAllocation, bool) {
>>>>>>> 793e61ac
	f.lock.Lock()
	defer f.lock.Unlock()

	if f.kind == webrtc.RTPCodecTypeAudio {
		return f.lastAllocation, false
	}

	// if not deficient, nothing to do
	if !f.isDeficientLocked() {
		return f.lastAllocation, false
	}

	// if targets are still pending, don't increase
	if f.targetLayers.IsValid() && f.targetLayers != f.currentLayers {
		return f.lastAllocation, false
	}

	optimalBandwidthNeeded := getOptimalBandwidthNeeded(f.muted, f.pubMuted, f.maxPublishedLayer, brs, f.maxLayers)

	alreadyAllocated := int64(0)
	if f.targetLayers.IsValid() {
		alreadyAllocated = brs[f.targetLayers.Spatial][f.targetLayers.Temporal]
	}

	doAllocation := func(
		minSpatial, maxSpatial int32,
		minTemporal, maxTemporal int32,
	) (bool, VideoAllocation, bool) {
		for s := minSpatial; s <= maxSpatial; s++ {
			for t := minTemporal; t <= maxTemporal; t++ {
				BandwidthRequested := brs[s][t]
				if BandwidthRequested == 0 {
					continue
				}

				if !allowOvershoot && BandwidthRequested-alreadyAllocated > availableChannelCapacity {
					// next higher available layer does not fit, return
					return true, f.lastAllocation, false
				}

				targetLayers := buffer.VideoLayer{Spatial: s, Temporal: t}
				alloc := VideoAllocation{
					IsDeficient:         true,
					BandwidthRequested:  BandwidthRequested,
					BandwidthDelta:      BandwidthRequested - alreadyAllocated,
					BandwidthNeeded:     optimalBandwidthNeeded,
					Bitrates:            brs,
					TargetLayers:        targetLayers,
					RequestLayerSpatial: targetLayers.Spatial,
					MaxLayers:           f.maxLayers,
					DistanceToDesired: getDistanceToDesired(
						f.muted,
						f.pubMuted,
						f.maxPublishedLayer,
						f.maxTemporalLayerSeen,
						availableLayers,
						brs,
						targetLayers,
						f.maxLayers,
					),
				}
				if targetLayers.GreaterThan(f.maxLayers) || BandwidthRequested >= optimalBandwidthNeeded {
					alloc.IsDeficient = false
				}

				return true, f.updateAllocation(alloc, "next-higher"), true
			}
		}

		return false, VideoAllocation{}, false
	}

	done := false
	var allocation VideoAllocation
	boosted := false

	// try moving temporal layer up in currently streaming spatial layer
	if f.targetLayers.IsValid() {
		done, allocation, boosted = doAllocation(
			f.targetLayers.Spatial, f.targetLayers.Spatial,
			f.targetLayers.Temporal+1, f.maxLayers.Temporal,
		)
		if done {
			return allocation, boosted
		}
	}

	// try moving spatial layer up if temporal layer move up is not available
	done, allocation, boosted = doAllocation(
		f.targetLayers.Spatial+1, f.maxLayers.Spatial,
		0, f.maxLayers.Temporal,
	)
	if done {
		return allocation, boosted
	}

	if allowOvershoot && f.maxLayers.IsValid() {
		done, allocation, boosted = doAllocation(
			f.maxLayers.Spatial+1, buffer.DefaultMaxLayerSpatial,
			0, buffer.DefaultMaxLayerTemporal,
		)
		if done {
			return allocation, boosted
		}
	}

	return f.lastAllocation, false
}

<<<<<<< HEAD
func (f *Forwarder) GetNextHigherTransition(brs buffer.Bitrates) (VideoTransition, bool) {
=======
func (f *Forwarder) GetNextHigherTransition(brs Bitrates, allowOvershoot bool) (VideoTransition, bool) {
>>>>>>> 793e61ac
	f.lock.Lock()
	defer f.lock.Unlock()

	if f.kind == webrtc.RTPCodecTypeAudio {
		return VideoTransition{}, false
	}

	// if not deficient, nothing to do
	if !f.isDeficientLocked() {
		return VideoTransition{}, false
	}

	// if targets are still pending, don't increase
	if f.targetLayers.IsValid() && f.targetLayers != f.currentLayers {
		return VideoTransition{}, false
	}

	alreadyAllocated := int64(0)
	if f.targetLayers.IsValid() {
		alreadyAllocated = brs[f.targetLayers.Spatial][f.targetLayers.Temporal]
	}

	findNextHigher := func(
		minSpatial, maxSpatial int32,
		minTemporal, maxTemporal int32,
	) (bool, VideoTransition, bool) {
		for s := minSpatial; s <= maxSpatial; s++ {
			for t := minTemporal; t <= maxTemporal; t++ {
				BandwidthRequested := brs[s][t]
				if BandwidthRequested == 0 {
					continue
				}

				transition := VideoTransition{
					From:           f.targetLayers,
					To:             buffer.VideoLayer{Spatial: s, Temporal: t},
					BandwidthDelta: BandwidthRequested - alreadyAllocated,
				}

				return true, transition, true
			}
		}

		return false, VideoTransition{}, false
	}

	done := false
	var transition VideoTransition
	isAvailable := false

	// try moving temporal layer up in currently streaming spatial layer
	if f.targetLayers.IsValid() {
		done, transition, isAvailable = findNextHigher(
			f.targetLayers.Spatial, f.targetLayers.Spatial,
			f.targetLayers.Temporal+1, f.maxLayers.Temporal,
		)
		if done {
			return transition, isAvailable
		}
	}

	// try moving spatial layer up if temporal layer move up is not available
	done, transition, isAvailable = findNextHigher(
		f.targetLayers.Spatial+1, f.maxLayers.Spatial,
		0, f.maxLayers.Temporal,
	)
	if done {
		return transition, isAvailable
	}

	if allowOvershoot && f.maxLayers.IsValid() {
		done, transition, isAvailable = findNextHigher(
			f.maxLayers.Spatial+1, buffer.DefaultMaxLayerSpatial,
			0, buffer.DefaultMaxLayerTemporal,
		)
		if done {
			return transition, isAvailable
		}
	}

	return VideoTransition{}, false
}

<<<<<<< HEAD
func (f *Forwarder) Pause(brs buffer.Bitrates) VideoAllocation {
=======
func (f *Forwarder) Pause(availableLayers []int32, brs Bitrates) VideoAllocation {
>>>>>>> 793e61ac
	f.lock.Lock()
	defer f.lock.Unlock()

	optimalBandwidthNeeded := getOptimalBandwidthNeeded(f.muted, f.pubMuted, f.maxPublishedLayer, brs, f.maxLayers)
	alloc := VideoAllocation{
		BandwidthRequested:  0,
		BandwidthDelta:      0 - f.lastAllocation.BandwidthRequested,
		Bitrates:            brs,
		BandwidthNeeded:     optimalBandwidthNeeded,
		TargetLayers:        buffer.InvalidLayers,
		RequestLayerSpatial: buffer.InvalidLayerSpatial,
		MaxLayers:           f.maxLayers,
		DistanceToDesired: getDistanceToDesired(
			f.muted,
			f.pubMuted,
			f.maxPublishedLayer,
			f.maxTemporalLayerSeen,
			availableLayers,
			brs,
			buffer.InvalidLayers,
			f.maxLayers,
		),
	}

	switch {
	case f.muted:
		alloc.PauseReason = VideoPauseReasonMuted

	case f.pubMuted:
		alloc.PauseReason = VideoPauseReasonPubMuted

	case optimalBandwidthNeeded == 0:
		alloc.PauseReason = VideoPauseReasonFeedDry

	default:
		// pausing due to lack of bandwidth
		alloc.IsDeficient = true
		alloc.PauseReason = VideoPauseReasonBandwidth
	}

	f.clearParkedLayers()
	return f.updateAllocation(alloc, "pause")
}

func (f *Forwarder) updateAllocation(alloc VideoAllocation, reason string) VideoAllocation {
	if alloc.IsDeficient != f.lastAllocation.IsDeficient ||
		alloc.PauseReason != f.lastAllocation.PauseReason ||
		alloc.TargetLayers != f.lastAllocation.TargetLayers ||
		alloc.RequestLayerSpatial != f.lastAllocation.RequestLayerSpatial {
		if reason == "optimal" {
			f.logger.Debugw(fmt.Sprintf("stream allocation: %s", reason), "allocation", alloc)
		} else {
			f.logger.Infow(fmt.Sprintf("stream allocation: %s", reason), "allocation", alloc)
		}
	}
	f.lastAllocation = alloc

	f.setTargetLayers(f.lastAllocation.TargetLayers, f.lastAllocation.RequestLayerSpatial)
	if !f.targetLayers.IsValid() {
		f.resyncLocked()
	}

	return f.lastAllocation
}

func (f *Forwarder) setTargetLayers(targetLayers buffer.VideoLayer, requestLayerSpatial int32) {
	f.targetLayers = targetLayers
	if f.ddLayerSelector != nil {
		f.ddLayerSelector.SelectLayer(targetLayers)
	}

	f.requestLayerSpatial = requestLayerSpatial
}

func (f *Forwarder) Resync() {
	f.lock.Lock()
	defer f.lock.Unlock()

	f.resyncLocked()
}

func (f *Forwarder) resyncLocked() {
	f.currentLayers = buffer.InvalidLayers
	f.lastSSRC = 0
	f.clearParkedLayers()
}

func (f *Forwarder) clearParkedLayers() {
	f.parkedLayers = buffer.InvalidLayers
	if f.parkedLayersTimer != nil {
		f.parkedLayersTimer.Stop()
		f.parkedLayersTimer = nil
	}
}

func (f *Forwarder) setupParkedLayers(parkedLayers buffer.VideoLayer) {
	f.clearParkedLayers()

	f.parkedLayers = parkedLayers
	f.parkedLayersTimer = time.AfterFunc(ParkedLayersWaitDuration, func() {
		f.lock.Lock()
		f.clearParkedLayers()
		f.lock.Unlock()

		if onParkedLayersExpired := f.getOnParkedLayersExpired(); onParkedLayersExpired != nil {
			onParkedLayersExpired()
		}
	})
}

func (f *Forwarder) CheckSync() (locked bool, layer int32) {
	f.lock.RLock()
	defer f.lock.RUnlock()

	layer = f.requestLayerSpatial
	locked = f.requestLayerSpatial == f.currentLayers.Spatial || f.parkedLayers.IsValid()
	return
}

func (f *Forwarder) FilterRTX(nacks []uint16) (filtered []uint16, disallowedLayers [buffer.DefaultMaxLayerSpatial + 1]bool) {
	if !FlagFilterRTX {
		filtered = nacks
		return
	}

	f.lock.RLock()
	defer f.lock.RUnlock()

	filtered = f.rtpMunger.FilterRTX(nacks)

	//
	// Curb RTX when deficient for two cases
	//   1. Target layer is lower than current layer. When current hits target, a key frame should flush the decoder.
	//   2. Requested layer is higher than current. Current layer's key frame should have flushed encoder.
	//      Remote might ask for older layer because of its jitter buffer, but let it starve as channel is already congested.
	//
	// Without the curb, when congestion hits, RTX rate could be so high that it further congests the channel.
	//
	for layer := int32(0); layer < buffer.DefaultMaxLayerSpatial+1; layer++ {
<<<<<<< HEAD
		if f.lastAllocation.state == VideoAllocationStateDeficient &&
			(f.targetLayers.spatial < f.currentLayers.spatial || layer > f.currentLayers.spatial) {
=======
		if f.isDeficientLocked() && (f.targetLayers.Spatial < f.currentLayers.Spatial || layer > f.currentLayers.Spatial) {
>>>>>>> 793e61ac
			disallowedLayers[layer] = true
		}
	}

	return
}

func (f *Forwarder) GetTranslationParams(extPkt *buffer.ExtPacket, layer int32) (*TranslationParams, error) {
	f.lock.Lock()
	defer f.lock.Unlock()

	// Video: Do not drop on publisher mute to enable resume on publisher unmute without a key frame.
	if f.muted {
		return &TranslationParams{
			shouldDrop: true,
		}, nil
	}

	switch f.kind {
	case webrtc.RTPCodecTypeAudio:
		// Audio: Blank frames are injected on publisher mute to ensure decoder does not get stuck at a noise frame. So, do not forward.
		if f.pubMuted {
			return &TranslationParams{
				shouldDrop: true,
			}, nil
		}

		return f.getTranslationParamsAudio(extPkt, layer)
	case webrtc.RTPCodecTypeVideo:
		return f.getTranslationParamsVideo(extPkt, layer)
	}

	return nil, ErrUnknownKind
}

// should be called with lock held
func (f *Forwarder) getTranslationParamsCommon(extPkt *buffer.ExtPacket, layer int32, tp *TranslationParams) (*TranslationParams, error) {
	if f.lastSSRC != extPkt.Packet.SSRC {
		if !f.started {
			f.started = true
			f.referenceLayerSpatial = layer
			f.rtpMunger.SetLastSnTs(extPkt)
			if f.vp8Munger != nil {
				f.vp8Munger.SetLast(extPkt)
			}
		} else {
			if f.referenceLayerSpatial == buffer.InvalidLayerSpatial {
				// on a resume, reference layer may not be set, so only set when it is invalid
				f.referenceLayerSpatial = layer
			}

			// Compute how much time passed between the old RTP extPkt
			// and the current packet, and fix timestamp on source change
			td := uint32(1)
			if f.getReferenceLayerRTPTimestamp != nil {
				refTS, err := f.getReferenceLayerRTPTimestamp(extPkt.Packet.Timestamp, layer, f.referenceLayerSpatial)
				if err == nil {
					last := f.rtpMunger.GetLast()
					td = refTS - last.LastTS
					if td == 0 || td > (1<<31) {
						f.logger.Debugw("reference timestamp out-of-order, using default", "lastTS", last.LastTS, "refTS", refTS, "td", int32(td))
						td = 1
					} else if td > uint32(0.5*float32(f.codec.ClockRate)) {
						// log jumps greater than 0.5 seconds
						f.logger.Debugw("reference timestamp too far ahead", "lastTS", last.LastTS, "refTS", refTS, "td", td)
					}
				} else {
					f.logger.Debugw("reference timestamp get error, using default", "error", err)
				}
			}

			f.rtpMunger.UpdateSnTsOffsets(extPkt, 1, td)
			if f.vp8Munger != nil {
				f.vp8Munger.UpdateOffsets(extPkt)
			}
		}

		f.logger.Debugw("switching feed", "from", f.lastSSRC, "to", extPkt.Packet.SSRC)
		f.lastSSRC = extPkt.Packet.SSRC
	}

	if tp == nil {
		tp = &TranslationParams{}
	}
	tpRTP, err := f.rtpMunger.UpdateAndGetSnTs(extPkt)
	if err != nil {
		tp.shouldDrop = true
		if err == ErrPaddingOnlyPacket || err == ErrDuplicatePacket || err == ErrOutOfOrderSequenceNumberCacheMiss {
			if err == ErrOutOfOrderSequenceNumberCacheMiss {
				tp.isDroppingRelevant = true
			}
			return tp, nil
		}

		tp.isDroppingRelevant = true
		return tp, err
	}

	tp.rtp = tpRTP
	return tp, nil
}

// should be called with lock held
func (f *Forwarder) getTranslationParamsAudio(extPkt *buffer.ExtPacket, layer int32) (*TranslationParams, error) {
	return f.getTranslationParamsCommon(extPkt, layer, nil)
}

// should be called with lock held
func (f *Forwarder) getTranslationParamsVideo(extPkt *buffer.ExtPacket, layer int32) (*TranslationParams, error) {
	tp := &TranslationParams{}

	if !f.targetLayers.IsValid() {
		// stream is paused by streamallocator
		tp.shouldDrop = true
		return tp, nil
	}

	if f.ddLayerSelector != nil {
		if selected := f.ddLayerSelector.Select(extPkt, tp); !selected {
			tp.shouldDrop = true
			f.rtpMunger.UpdateAndGetSnTs(extPkt) // call to update highest incoming sequence number and other internal structures
			f.rtpMunger.PacketDropped(extPkt)
			return tp, nil
		}
	}

	// at this point, either
	// 1. dependency description has selected the layer for forwarding OR
	// 2. non-dependency deescriptor is yet to make decision, but it can potentially switch to the incoming layer and start forwarding
	//
	// both cases cases upgrade/downgrade to current layer under the right conditions
	if f.currentLayers.Spatial != f.targetLayers.Spatial {
		// Three things to check when not locked to target
		//   1. Resumable layer - don't need a key frame
		//   2. Opportunistic layer upgrade - needs a key frame if not using depedency descriptor
		//   3. Need to downgrade - needs a key frame if not using dependency descriptor
		found := false
		if f.parkedLayers.IsValid() {
			if f.parkedLayers.Spatial == layer {
				f.logger.Infow(
					"resuming at parked layer",
					"current", f.currentLayers,
					"target", f.targetLayers,
					"parked", f.parkedLayers,
					"feed", extPkt.Packet.SSRC,
				)
				f.currentLayers = f.parkedLayers
				found = true
			}
		} else {
			if extPkt.KeyFrame || tp.isSwitchingToTargetLayer {
				if layer > f.currentLayers.Spatial && layer <= f.targetLayers.Spatial {
					f.logger.Infow(
						"upgrading layer",
						"current", f.currentLayers,
						"target", f.targetLayers,
						"max", f.maxLayers,
						"layer", layer,
						"req", f.requestLayerSpatial,
						"maxPublished", f.maxPublishedLayer,
						"feed", extPkt.Packet.SSRC,
					)
					found = true
				}

				if layer < f.currentLayers.Spatial && layer >= f.targetLayers.Spatial {
					f.logger.Infow(
						"downgrading layer",
						"current", f.currentLayers,
						"target", f.targetLayers,
						"max", f.maxLayers,
						"layer", layer,
						"req", f.requestLayerSpatial,
						"maxPublished", f.maxPublishedLayer,
						"feed", extPkt.Packet.SSRC,
					)
					found = true
				}

				if found {
					f.currentLayers.Spatial = layer
					if !f.isTemporalSupported {
						f.currentLayers.Temporal = f.targetLayers.Temporal
					}
				}
			}
		}

		if found {
			tp.isSwitchingToTargetLayer = true
			f.clearParkedLayers()
			if f.currentLayers.Spatial >= f.maxLayers.Spatial {
				tp.isSwitchingToMaxLayer = true

				f.logger.Infow(
					"reached max layer",
					"current", f.currentLayers,
					"target", f.targetLayers,
					"max", f.maxLayers,
					"layer", layer,
					"req", f.requestLayerSpatial,
					"maxPublished", f.maxPublishedLayer,
					"feed", extPkt.Packet.SSRC,
				)
			}

			if f.currentLayers.Spatial >= f.maxLayers.Spatial || f.currentLayers.Spatial == f.maxPublishedLayer {
				f.targetLayers.Spatial = f.currentLayers.Spatial
				if f.ddLayerSelector != nil {
					f.ddLayerSelector.SelectLayer(f.targetLayers)
				}
			}
		}
	}

	// if locked to higher than max layer due to overshoot, check if it can be dialed back
	if f.currentLayers.Spatial > f.maxLayers.Spatial {
		if layer <= f.maxLayers.Spatial && (extPkt.KeyFrame || tp.isSwitchingToTargetLayer) {
			f.logger.Infow(
				"adjusting overshoot",
				"current", f.currentLayers,
				"target", f.targetLayers,
				"max", f.maxLayers,
				"layer", layer,
				"req", f.requestLayerSpatial,
				"maxPublished", f.maxPublishedLayer,
				"feed", extPkt.Packet.SSRC,
			)
			f.currentLayers.Spatial = layer

			if f.currentLayers.Spatial >= f.maxLayers.Spatial {
				tp.isSwitchingToMaxLayer = true
			}

			if f.currentLayers.Spatial >= f.maxLayers.Spatial || f.currentLayers.Spatial == f.maxPublishedLayer {
				f.targetLayers.Spatial = layer
				if f.ddLayerSelector != nil {
					f.ddLayerSelector.SelectLayer(f.targetLayers)
				}
			}
		}
	}

	// if we have layer selector, let it decide whether to drop or not
	if f.ddLayerSelector == nil && f.currentLayers.Spatial != layer {
		tp.shouldDrop = true
		return tp, nil
	}

	if FlagPauseOnDowngrade && f.targetLayers.Spatial < f.currentLayers.Spatial && f.isDeficientLocked() {
		//
		// If target layer is lower than both the current and
		// maximum subscribed layer, it is due to bandwidth
		// constraints that the target layer has been switched down.
		// Continuing to send higher layer will only exacerbate the
		// situation by putting more stress on the channel. So, drop it.
		//
		// In the other direction, it is okay to keep forwarding till
		// switch point to get a smoother stream till the higher
		// layer key frame arrives.
		//
		// Note that it is possible for client subscription layer restriction
		// to coincide with server restriction due to bandwidth limitation,
		// In the case of subscription change, higher should continue streaming
		// to ensure smooth transition.
		//
		// To differentiate between the two cases, drop only when in DEFICIENT state.
		//
		tp.shouldDrop = true
		tp.isDroppingRelevant = true
		return tp, nil
	}

	_, err := f.getTranslationParamsCommon(extPkt, layer, tp)
	if tp.shouldDrop || f.vp8Munger == nil || len(extPkt.Packet.Payload) == 0 {
		return tp, err
	}

	// catch up temporal layer if necessary
	if f.currentLayers.Temporal != f.targetLayers.Temporal {
		incomingVP8, ok := extPkt.Payload.(buffer.VP8)
		if ok {
			if incomingVP8.TIDPresent == 0 || incomingVP8.TID <= uint8(f.targetLayers.Temporal) {
				f.currentLayers.Temporal = f.targetLayers.Temporal
			}
		}
	}

	tpVP8, err := f.vp8Munger.UpdateAndGet(extPkt, tp.rtp.snOrdering, f.currentLayers.Temporal)
	if err != nil {
		tp.rtp = nil
		tp.shouldDrop = true
		if err == ErrFilteredVP8TemporalLayer || err == ErrOutOfOrderVP8PictureIdCacheMiss {
			if err == ErrFilteredVP8TemporalLayer {
				// filtered temporal layer, update sequence number offset to prevent holes
				f.rtpMunger.PacketDropped(extPkt)
			}
			if err == ErrOutOfOrderVP8PictureIdCacheMiss {
				tp.isDroppingRelevant = true
			}
			return tp, nil
		}

		tp.isDroppingRelevant = true
		return tp, err
	}

	tp.vp8 = tpVP8
	return tp, nil
}

func (f *Forwarder) GetSnTsForPadding(num int) ([]SnTs, error) {
	f.lock.Lock()
	defer f.lock.Unlock()

	// padding is used for probing. Padding packets should be
	// at only the frame boundaries to ensure decoder sequencer does
	// not get out-of-sync. But, when a stream is paused,
	// force a frame marker as a restart of the stream will
	// start with a key frame which will reset the decoder.
	forceMarker := false
	if !f.targetLayers.IsValid() {
		forceMarker = true
	}
	return f.rtpMunger.UpdateAndGetPaddingSnTs(num, 0, 0, forceMarker)
}

func (f *Forwarder) GetSnTsForBlankFrames(frameRate uint32, numPackets int) ([]SnTs, bool, error) {
	f.lock.Lock()
	defer f.lock.Unlock()

	frameEndNeeded := !f.rtpMunger.IsOnFrameBoundary()
	if frameEndNeeded {
		numPackets++
	}
	snts, err := f.rtpMunger.UpdateAndGetPaddingSnTs(numPackets, f.codec.ClockRate, frameRate, frameEndNeeded)
	return snts, frameEndNeeded, err
}

func (f *Forwarder) GetPaddingVP8(frameEndNeeded bool) *buffer.VP8 {
	f.lock.Lock()
	defer f.lock.Unlock()

	return f.vp8Munger.UpdateAndGetPadding(!frameEndNeeded)
}

func (f *Forwarder) GetRTPMungerParams() RTPMungerParams {
	f.lock.RLock()
	defer f.lock.RUnlock()

	return f.rtpMunger.GetParams()
}

// -----------------------------------------------------------------------------

func getOptimalBandwidthNeeded(muted bool, pubMuted bool, maxPublishedLayer int32, brs Bitrates, maxLayers buffer.VideoLayer) int64 {
	if muted || pubMuted || maxPublishedLayer == buffer.InvalidLayerSpatial {
		return 0
	}

	for i := maxLayers.Spatial; i >= 0; i-- {
		for j := maxLayers.Temporal; j >= 0; j-- {
			if brs[i][j] == 0 {
				continue
			}

			return brs[i][j]
		}
	}

	// could be 0 due to either
	//   1. publisher has stopped all layers ==> feed dry.
	//   2. stream tracker has declared all layers stopped, functionally same as above.
	//      But, listed differently as this could be a mis-detection.
	//   3. Bitrate measurement is pending.
	return 0
}

func getDistanceToDesired(
	muted bool,
	pubMuted bool,
	maxPublishedLayer int32,
	maxTemporalLayerSeen int32,
	availableLayers []int32,
	brs Bitrates,
	targetLayers buffer.VideoLayer,
	maxLayers buffer.VideoLayer,
) float64 {
	if muted || pubMuted || maxPublishedLayer == buffer.InvalidLayerSpatial || maxTemporalLayerSeen == buffer.InvalidLayerTemporal || !maxLayers.IsValid() {
		return 0.0
	}

	adjustedMaxLayers := maxLayers

	maxAvailableSpatial := buffer.InvalidLayerSpatial
	maxAvailableTemporal := buffer.InvalidLayerTemporal

	// max available spatial is min(subscribedMax, publishedMax, availableMax)
	// subscribedMax = subscriber requested max spatial layer
	// publishedMax = max spatial layer ever published
	// availableMax = based on bit rate measurement, available max spatial layer
done:
	for s := int32(len(brs)) - 1; s >= 0; s-- {
		for t := int32(len(brs[0])) - 1; t >= 0; t-- {
			if brs[s][t] != 0 {
				maxAvailableSpatial = s
				break done
			}
		}
	}

	// before bit rate measurement is available, stream tracker could declare layer seen, account for that
	for _, layer := range availableLayers {
		if layer > maxAvailableSpatial {
			maxAvailableSpatial = layer
			maxAvailableTemporal = maxTemporalLayerSeen // till bit rate measurement is available, assume max seen as temporal
		}
	}

	if maxAvailableSpatial < adjustedMaxLayers.Spatial {
		adjustedMaxLayers.Spatial = maxAvailableSpatial
	}

	if maxPublishedLayer < adjustedMaxLayers.Spatial {
		adjustedMaxLayers.Spatial = maxPublishedLayer
	}

	// max available temporal is min(subscribedMax, temporalLayerSeenMax, availableMax)
	// subscribedMax = subscriber requested max temporal layer
	// temporalLayerSeenMax = max temporal layer ever published/seen
	// availableMax = based on bit rate measurement, available max temporal in the adjusted max spatial layer
	if adjustedMaxLayers.Spatial != buffer.InvalidLayerSpatial {
		for t := int32(len(brs[0])) - 1; t >= 0; t-- {
			if brs[adjustedMaxLayers.Spatial][t] != 0 {
				maxAvailableTemporal = t
				break
			}
		}
	}
	if maxAvailableTemporal < adjustedMaxLayers.Temporal {
		adjustedMaxLayers.Temporal = maxAvailableTemporal
	}

	if maxTemporalLayerSeen < adjustedMaxLayers.Temporal {
		adjustedMaxLayers.Temporal = maxTemporalLayerSeen
	}

	if !adjustedMaxLayers.IsValid() {
		adjustedMaxLayers = buffer.VideoLayer{Spatial: 0, Temporal: 0}
	}

	// adjust target layers if they are invalid, i. e. not streaming
	adjustedTargetLayers := targetLayers
	if !targetLayers.IsValid() {
		adjustedTargetLayers = buffer.VideoLayer{Spatial: 0, Temporal: 0}
	}

	distance :=
		((adjustedMaxLayers.Spatial - adjustedTargetLayers.Spatial) * (maxTemporalLayerSeen + 1)) +
			(adjustedMaxLayers.Temporal - adjustedTargetLayers.Temporal)
	if !targetLayers.IsValid() {
		distance++
	}

	return float64(distance) / float64(maxTemporalLayerSeen+1)
}<|MERGE_RESOLUTION|>--- conflicted
+++ resolved
@@ -55,16 +55,6 @@
 // -------------------------------------------------------------------
 
 type VideoAllocation struct {
-<<<<<<< HEAD
-	state              VideoAllocationState
-	change             VideoStreamingChange
-	bandwidthRequested int64
-	bandwidthDelta     int64
-	availableLayers    []int32
-	bitrates           buffer.Bitrates
-	targetLayers       VideoLayers
-	distanceToDesired  int32
-=======
 	PauseReason         VideoPauseReason
 	IsDeficient         bool
 	BandwidthRequested  int64
@@ -75,7 +65,6 @@
 	RequestLayerSpatial int32
 	MaxLayers           buffer.VideoLayer
 	DistanceToDesired   float64
->>>>>>> 793e61ac
 }
 
 func (v VideoAllocation) String() string {
@@ -105,11 +94,6 @@
 // -------------------------------------------------------------------
 
 type VideoAllocationProvisional struct {
-<<<<<<< HEAD
-	layers   VideoLayers
-	muted    bool
-	bitrates buffer.Bitrates
-=======
 	muted                bool
 	pubMuted             bool
 	maxPublishedLayer    int32
@@ -120,7 +104,6 @@
 	currentLayers        buffer.VideoLayer
 	parkedLayers         buffer.VideoLayer
 	allocatedLayers      buffer.VideoLayer
->>>>>>> 793e61ac
 }
 
 // -------------------------------------------------------------------
@@ -164,21 +147,7 @@
 	return fmt.Sprintf("ForwarderState{started: %v, rtp: %s, vp8: %s}", f.Started, f.RTP.String(), f.VP8.String())
 }
 
-<<<<<<< HEAD
-var (
-	InvalidLayers = VideoLayers{
-		spatial:  buffer.InvalidLayerSpatial,
-		temporal: buffer.InvalidLayerTemporal,
-	}
-
-	DefaultMaxLayers = VideoLayers{
-		spatial:  buffer.DefaultMaxLayerSpatial,
-		temporal: buffer.DefaultMaxLayerTemporal,
-	}
-)
-=======
 // -------------------------------------------------------------------
->>>>>>> 793e61ac
 
 type Forwarder struct {
 	lock                          sync.RWMutex
@@ -448,18 +417,9 @@
 	return true, f.maxLayers, f.currentLayers
 }
 
-<<<<<<< HEAD
-func (f *Forwarder) getOptimalBandwidthNeeded(brs buffer.Bitrates) int64 {
-	for i := f.maxLayers.spatial; i >= 0; i-- {
-		for j := f.maxLayers.temporal; j >= 0; j-- {
-			if brs[i][j] == 0 {
-				continue
-			}
-=======
 func (f *Forwarder) MaxLayers() buffer.VideoLayer {
 	f.lock.RLock()
 	defer f.lock.RUnlock()
->>>>>>> 793e61ac
 
 	return f.maxLayers
 }
@@ -471,16 +431,9 @@
 	return f.currentLayers
 }
 
-<<<<<<< HEAD
-func (f *Forwarder) getDistanceToDesired(brs buffer.Bitrates, targetLayers VideoLayers) int32 {
-	if f.muted {
-		return 0
-	}
-=======
 func (f *Forwarder) TargetLayers() buffer.VideoLayer {
 	f.lock.RLock()
 	defer f.lock.RUnlock()
->>>>>>> 793e61ac
 
 	return f.targetLayers
 }
@@ -503,11 +456,7 @@
 	return f.isDeficientLocked()
 }
 
-<<<<<<< HEAD
-func (f *Forwarder) BandwidthRequested(brs buffer.Bitrates) int64 {
-=======
 func (f *Forwarder) BandwidthRequested() int64 {
->>>>>>> 793e61ac
 	f.lock.RLock()
 	defer f.lock.RUnlock()
 
@@ -537,11 +486,7 @@
 	return getOptimalBandwidthNeeded(f.muted, f.pubMuted, f.maxPublishedLayer, brs, f.maxLayers)
 }
 
-<<<<<<< HEAD
-func (f *Forwarder) Allocate(availableChannelCapacity int64, allowPause bool, brs buffer.Bitrates) VideoAllocation {
-=======
 func (f *Forwarder) AllocateOptimal(availableLayers []int32, brs Bitrates, allowOvershoot bool) VideoAllocation {
->>>>>>> 793e61ac
 	f.lock.Lock()
 	defer f.lock.Unlock()
 
@@ -664,11 +609,7 @@
 	return f.updateAllocation(alloc, "optimal")
 }
 
-<<<<<<< HEAD
-func (f *Forwarder) ProvisionalAllocatePrepare(bitrates buffer.Bitrates) {
-=======
 func (f *Forwarder) ProvisionalAllocatePrepare(availableLayers []int32, Bitrates Bitrates) {
->>>>>>> 793e61ac
 	f.lock.Lock()
 	defer f.lock.Unlock()
 
@@ -1025,93 +966,6 @@
 		if f.provisional.allocatedLayers.IsValid() {
 			alloc.BandwidthRequested = f.provisional.Bitrates[f.provisional.allocatedLayers.Spatial][f.provisional.allocatedLayers.Temporal]
 		}
-<<<<<<< HEAD
-
-		if f.targetLayers == InvalidLayers {
-			change = VideoStreamingChangeResuming
-		}
-	}
-
-	f.lastAllocation = VideoAllocation{
-		state:              state,
-		change:             change,
-		bandwidthRequested: bandwidthRequested,
-		bandwidthDelta:     bandwidthRequested - f.lastAllocation.bandwidthRequested,
-		availableLayers:    f.availableLayers,
-		bitrates:           f.provisional.bitrates,
-		targetLayers:       f.provisional.layers,
-		distanceToDesired:  f.getDistanceToDesired(f.provisional.bitrates, f.provisional.layers),
-	}
-	f.targetLayers = f.lastAllocation.targetLayers
-	if f.targetLayers == InvalidLayers {
-		f.resyncLocked()
-	}
-
-	return f.lastAllocation
-}
-
-func (f *Forwarder) FinalizeAllocate(brs buffer.Bitrates) VideoAllocation {
-	f.lock.Lock()
-	defer f.lock.Unlock()
-
-	if f.lastAllocation.state != VideoAllocationStateAwaitingMeasurement {
-		f.lastAllocation.change = VideoStreamingChangeNone
-		return f.lastAllocation
-	}
-
-	optimalBandwidthNeeded := f.getOptimalBandwidthNeeded(brs)
-	if optimalBandwidthNeeded == 0 {
-		if len(f.availableLayers) == 0 {
-			// feed dry
-			f.lastAllocation = VideoAllocation{
-				state:              VideoAllocationStateFeedDry,
-				change:             VideoStreamingChangeNone,
-				bandwidthRequested: 0,
-				bandwidthDelta:     0 - f.lastAllocation.bandwidthRequested,
-				availableLayers:    f.availableLayers,
-				bitrates:           brs,
-				targetLayers:       InvalidLayers,
-				distanceToDesired:  f.getDistanceToDesired(brs, InvalidLayers),
-			}
-			f.targetLayers = f.lastAllocation.targetLayers
-			if f.targetLayers == InvalidLayers {
-				f.resyncLocked()
-			}
-		}
-
-		// still awaiting measurement
-		return f.lastAllocation
-	}
-
-	// finalize using optimal layer
-	for s := f.maxLayers.spatial; s >= 0; s-- {
-		for t := f.maxLayers.temporal; t >= 0; t-- {
-			bandwidthRequested := brs[s][t]
-			if bandwidthRequested == 0 {
-				continue
-			}
-
-			state := VideoAllocationStateOptimal
-			if bandwidthRequested != optimalBandwidthNeeded {
-				state = VideoAllocationStateDeficient
-			}
-
-			change := VideoStreamingChangeNone
-			if f.targetLayers == InvalidLayers {
-				change = VideoStreamingChangeResuming
-			}
-
-			targetLayers := VideoLayers{spatial: s, temporal: t}
-			f.lastAllocation = VideoAllocation{
-				state:              state,
-				change:             change,
-				bandwidthRequested: bandwidthRequested,
-				bandwidthDelta:     bandwidthRequested - f.lastAllocation.bandwidthRequested,
-				availableLayers:    f.availableLayers,
-				bitrates:           brs,
-				targetLayers:       targetLayers,
-				distanceToDesired:  f.getDistanceToDesired(brs, targetLayers),
-=======
 		alloc.BandwidthDelta = alloc.BandwidthRequested - f.lastAllocation.BandwidthRequested
 
 		if f.provisional.allocatedLayers.GreaterThan(f.provisional.maxLayers) ||
@@ -1128,7 +982,6 @@
 			alloc.IsDeficient = true
 			if !f.provisional.allocatedLayers.IsValid() {
 				alloc.PauseReason = VideoPauseReasonBandwidth
->>>>>>> 793e61ac
 			}
 		}
 	}
@@ -1137,11 +990,7 @@
 	return f.updateAllocation(alloc, "cooperative")
 }
 
-<<<<<<< HEAD
-func (f *Forwarder) AllocateNextHigher(availableChannelCapacity int64, brs buffer.Bitrates) (VideoAllocation, bool) {
-=======
 func (f *Forwarder) AllocateNextHigher(availableChannelCapacity int64, availableLayers []int32, brs Bitrates, allowOvershoot bool) (VideoAllocation, bool) {
->>>>>>> 793e61ac
 	f.lock.Lock()
 	defer f.lock.Unlock()
 
@@ -1251,11 +1100,7 @@
 	return f.lastAllocation, false
 }
 
-<<<<<<< HEAD
-func (f *Forwarder) GetNextHigherTransition(brs buffer.Bitrates) (VideoTransition, bool) {
-=======
 func (f *Forwarder) GetNextHigherTransition(brs Bitrates, allowOvershoot bool) (VideoTransition, bool) {
->>>>>>> 793e61ac
 	f.lock.Lock()
 	defer f.lock.Unlock()
 
@@ -1339,11 +1184,7 @@
 	return VideoTransition{}, false
 }
 
-<<<<<<< HEAD
-func (f *Forwarder) Pause(brs buffer.Bitrates) VideoAllocation {
-=======
 func (f *Forwarder) Pause(availableLayers []int32, brs Bitrates) VideoAllocation {
->>>>>>> 793e61ac
 	f.lock.Lock()
 	defer f.lock.Unlock()
 
@@ -1483,12 +1324,7 @@
 	// Without the curb, when congestion hits, RTX rate could be so high that it further congests the channel.
 	//
 	for layer := int32(0); layer < buffer.DefaultMaxLayerSpatial+1; layer++ {
-<<<<<<< HEAD
-		if f.lastAllocation.state == VideoAllocationStateDeficient &&
-			(f.targetLayers.spatial < f.currentLayers.spatial || layer > f.currentLayers.spatial) {
-=======
 		if f.isDeficientLocked() && (f.targetLayers.Spatial < f.currentLayers.Spatial || layer > f.currentLayers.Spatial) {
->>>>>>> 793e61ac
 			disallowedLayers[layer] = true
 		}
 	}
