// RAJA-TODO: check all places where currentLayers, targetLayers, maxLayers are used when using opportunistic layers
package sfu

import (
	"fmt"
	"math"
	"strings"
	"sync"

	"github.com/pion/webrtc/v3"

	"github.com/livekit/protocol/logger"

	"github.com/livekit/livekit-server/pkg/sfu/buffer"
	dd "github.com/livekit/livekit-server/pkg/sfu/dependencydescriptor"
)

// Forwarder
const (
	FlagPauseOnDowngrade     = true
	FlagFilterRTX            = true
	TransitionCostSpatial    = 10
	ParkedLayersWaitDuration = 2 * time.Second
)

// -------------------------------------------------------------------

type ForwardingStatus int

const (
	ForwardingStatusOff ForwardingStatus = iota
	ForwardingStatusPartial
	ForwardingStatusOptimal
)

// -------------------------------------------------------------------

type VideoStreamingChange int

const (
	VideoStreamingChangeNone VideoStreamingChange = iota
	VideoStreamingChangePausing
	VideoStreamingChangeResuming
)

func (v VideoStreamingChange) String() string {
	switch v {
	case VideoStreamingChangeNone:
		return "NONE"
	case VideoStreamingChangePausing:
		return "PAUSING"
	case VideoStreamingChangeResuming:
		return "RESUMING"
	default:
		return fmt.Sprintf("%d", int(v))
	}
}

// -------------------------------------------------------------------

type VideoAllocationState int

const (
	VideoAllocationStateNone VideoAllocationState = iota
	VideoAllocationStateMuted
	VideoAllocationStatePubMuted // RAJA-TODO: is this needed?
	VideoAllocationStateFeedDry
	VideoAllocationStateAwaitingMeasurement
	VideoAllocationStateOptimal
	VideoAllocationStateDeficient
)

func (v VideoAllocationState) String() string {
	switch v {
	case VideoAllocationStateNone:
		return "NONE"
	case VideoAllocationStateMuted:
		return "MUTED"
	case VideoAllocationStatePubMuted:
		return "PUB_MUTED"
	case VideoAllocationStateFeedDry:
		return "FEED_DRY"
	case VideoAllocationStateAwaitingMeasurement:
		return "AWAITING_MEASUREMENT"
	case VideoAllocationStateOptimal:
		return "OPTIMAL"
	case VideoAllocationStateDeficient:
		return "DEFICIENT"
	default:
		return fmt.Sprintf("%d", int(v))
	}
}

type VideoAllocation struct {
	state              VideoAllocationState
	change             VideoStreamingChange
	bandwidthRequested int64
	bandwidthDelta     int64
	availableLayers    []int32
	exemptedLayers     []int32
	bitrates           Bitrates
	targetLayers       VideoLayers
	distanceToDesired  int32
	// RAJA-TODO: maybe need to know about pause/overshoot when setting opportunistic layers
	// RAJA-TODO should we add this? pauseAllowed       bool
	// RAJA-TODO should we add this? overshootAllowed   bool
}

func (v VideoAllocation) String() string {
	return fmt.Sprintf("VideoAllocation{state: %s, change: %s, bw: %d, del: %d, avail: %+v, exempt: %+v, rates: %+v, target: %s, dist: %d}",
		v.state, v.change, v.bandwidthRequested, v.bandwidthDelta, v.availableLayers, v.exemptedLayers, v.bitrates, v.targetLayers, v.distanceToDesired)
}

var (
	VideoAllocationDefault = VideoAllocation{
		targetLayers: InvalidLayers,
	}
)

// -------------------------------------------------------------------

type VideoAllocationProvisional struct {
	muted           bool
	pubMuted        bool // RAJA-TODO
	bitrates        Bitrates
	availableLayers []int32
	exemptedLayers  []int32
	maxLayers       VideoLayers

	allocatedLayers VideoLayers
}

// -------------------------------------------------------------------

type VideoTransition struct {
	from VideoLayers
	to   VideoLayers
	// RAJA-TODO check if bandwidthDelta is proper as last allocation might not be holding onto right stuff
	bandwidthDelta int64
}

func (v VideoTransition) String() string {
	return fmt.Sprintf("VideoTransition{from: %s, to: %s, del: %d}", v.from, v.to, v.bandwidthDelta)
}

// -------------------------------------------------------------------

type TranslationParams struct {
	shouldDrop            bool
	isDroppingRelevant    bool
	isSwitchingToMaxLayer bool
	rtp                   *TranslationParamsRTP
	vp8                   *TranslationParamsVP8
	ddExtension           *dd.DependencyDescriptorExtension
	marker                bool

	// indicates this frame has 'Switch' decode indication for target layer
	// TODO : in theory, we need check frame chain is not broken for the target
	// but we don't have frame queue now, so just use decode target indication
	switchingToTargetLayer bool
}

// -------------------------------------------------------------------

type VideoLayers = buffer.VideoLayer

const (
	InvalidLayerSpatial  = buffer.InvalidLayerSpatial
	InvalidLayerTemporal = buffer.InvalidLayerTemporal

	DefaultMaxLayerSpatial  = buffer.DefaultMaxLayerSpatial
	DefaultMaxLayerTemporal = buffer.DefaultMaxLayerTemporal
)

var (
	InvalidLayers = buffer.InvalidLayers
)

// -------------------------------------------------------------------

type ForwarderState struct {
	Started               bool
	ReferenceLayerSpatial int32
<<<<<<< HEAD
	LastTSCalc            int64
	CurrentLayers         VideoLayers // RAJA-TODO: is this needed?
	TargetLayers          VideoLayers // RAJA-TODO: is this needed?
	// RAJA-TODO: Are opportunistic layers needed here?, probably yes
	// RAJA-TODO: parked layers for publisher mute?
	RTP RTPMungerState
	VP8 VP8MungerState
=======
	RTP                   RTPMungerState
	VP8                   VP8MungerState
>>>>>>> 56803a6b
}

func (f ForwarderState) String() string {
	return fmt.Sprintf("ForwarderState{started: %v, ref: %d, rtp: %s, vp8: %s}",
		f.Started, f.ReferenceLayerSpatial, f.RTP.String(), f.VP8.String())
}

// -------------------------------------------------------------------

type Forwarder struct {
	lock                          sync.RWMutex
	codec                         webrtc.RTPCodecCapability
	kind                          webrtc.RTPCodecType
	logger                        logger.Logger
	getReferenceLayerRTPTimestamp func(ts uint32, layer int32, referenceLayer int32) (uint32, error)

	muted    bool
	pubMuted bool

	started               bool
	lastSSRC              uint32
	referenceLayerSpatial int32

	maxLayers     VideoLayers
	currentLayers VideoLayers
	targetLayers  VideoLayers
	// RAJA-TODO: do we need a notification for UpTrackMaxExpectedLayer to trigger setting parkedLayers? or should we set parkedLayers always when not subMuted? With adaptive stream, setting max layer maybe should set parked?
	// RAJA-TODO: when to wait for parked layers? Coming out of pubMute? Actually maybe any time other than subMute. parkedLayers should expire though and trigger a re-allocation if there are other available layers.
	parkedLayers        VideoLayers // layers that can resume without key frame // RAJA-TODO
	parkedLayersTimer   *time.Timer
	opportunisticLayers VideoLayers // highest layers that can be latched on to without waiting for an explicit allocation // RAJA-TODO

	provisional *VideoAllocationProvisional

	lastAllocation VideoAllocation

	availableLayers []int32
	exemptedLayers  []int32

	rtpMunger *RTPMunger
	vp8Munger *VP8Munger

	isTemporalSupported bool

	ddLayerSelector *DDVideoLayerSelector

	onParkedLayersExpired func()
}

func NewForwarder(
	kind webrtc.RTPCodecType,
	logger logger.Logger,
	getReferenceLayerRTPTimestamp func(ts uint32, layer int32, referenceLayer int32) (uint32, error),
) *Forwarder {
	f := &Forwarder{
		kind:                          kind,
		logger:                        logger,
		getReferenceLayerRTPTimestamp: getReferenceLayerRTPTimestamp,

		referenceLayerSpatial: InvalidLayerSpatial,

		// start off with nothing, let streamallocator/opportunistic forwarder set the target
		// RAJA-TODO: update comment here when doing opportunistic layers
		currentLayers:       InvalidLayers,
		targetLayers:        InvalidLayers,
		parkedLayers:        InvalidLayers,
		opportunisticLayers: InvalidLayers,

		lastAllocation: VideoAllocationDefault,

		rtpMunger: NewRTPMunger(logger),
	}

	if f.kind == webrtc.RTPCodecTypeVideo {
		f.maxLayers = VideoLayers{Spatial: InvalidLayerSpatial, Temporal: DefaultMaxLayerTemporal}
	} else {
		f.maxLayers = InvalidLayers
	}

	return f
}

func (f *Forwarder) OnParkedLayersExpired(fn func()) {
	f.lock.Lock()
	defer f.lock.Unlock()

	f.onParkedLayersExpired = fn
}

func (f *Forwarder) getOnParkedLayersExpired() func() {
	f.lock.RLock()
	defer f.lock.RUnlock()

	return f.onParkedLayersExpired
}

func (f *Forwarder) DetermineCodec(codec webrtc.RTPCodecCapability) {
	f.lock.Lock()
	defer f.lock.Unlock()

	if f.codec.MimeType != "" {
		return
	}
	f.codec = codec

	switch strings.ToLower(codec.MimeType) {
	case "video/vp8":
		f.isTemporalSupported = true
		f.vp8Munger = NewVP8Munger(f.logger)
	case "video/av1":
		// TODO : we only enable dd layer selector for av1 now, at future we can
		// enable it for vp8 too
		f.ddLayerSelector = NewDDVideoLayerSelector(f.logger)
	}
}

func (f *Forwarder) GetState() ForwarderState {
	f.lock.RLock()
	defer f.lock.RUnlock()

	if !f.started {
		return ForwarderState{}
	}

	state := ForwarderState{
		Started:               f.started,
		ReferenceLayerSpatial: f.referenceLayerSpatial,
<<<<<<< HEAD
		CurrentLayers:         f.currentLayers,
		TargetLayers:          f.targetLayers,
		LastTSCalc:            f.lTSCalc,
=======
>>>>>>> 56803a6b
		RTP:                   f.rtpMunger.GetLast(),
	}

	if f.vp8Munger != nil {
		state.VP8 = f.vp8Munger.GetLast()
	}

	return state
}

func (f *Forwarder) SeedState(state ForwarderState) {
	if !state.Started {
		return
	}

	f.lock.Lock()
	defer f.lock.Unlock()

<<<<<<< HEAD
	f.referenceLayerSpatial = state.ReferenceLayerSpatial
	f.currentLayers = state.CurrentLayers
	f.targetLayers = state.TargetLayers
	f.lTSCalc = state.LastTSCalc
=======
>>>>>>> 56803a6b
	f.rtpMunger.SeedLast(state.RTP)
	if f.vp8Munger != nil {
		f.vp8Munger.SeedLast(state.VP8)
	}

	f.started = true
}

func (f *Forwarder) Mute(muted bool) (bool, VideoLayers) {
	f.lock.Lock()
	defer f.lock.Unlock()

	if f.muted == muted {
		return false, f.maxLayers
	}

	f.logger.Debugw("setting forwarder mute", "muted", muted)
	f.muted = muted

	// resync when muted so that sequence numbers do not jump on unmute
	if muted {
		f.resyncLocked()
	}

	return true, f.maxLayers
}

func (f *Forwarder) IsMuted() bool {
	f.lock.RLock()
	defer f.lock.RUnlock()

	return f.muted
}

func (f *Forwarder) PubMute(pubMuted bool) (bool, VideoLayers) {
	f.lock.Lock()
	defer f.lock.Unlock()

	if f.pubMuted == pubMuted {
		return false, f.maxLayers
	}

	f.logger.Debugw("setting forwarder pub mute", "pubMuted", pubMuted)
	f.pubMuted = pubMuted

	/* RAJA-REMOVE
	// resync when muted so that sequence numbers do not jump on unmute
	// RAJA-TODO: this resync should not be required as publisher can restart
	if pubMuted {
		f.resyncLocked()
	}
	*/
	// Do not resync on publisher mute as forwarding can continue on unmute using same layers.
	// On unmute, park current layers as streaming can continue without a key frame when publisher starts the stream.
	if !pubMuted && f.currentLayers.IsValid() {
		f.setupParkedLayers(f.currentLayers)
		f.currentLayers = InvalidLayers
	}

	return true, f.maxLayers
}

func (f *Forwarder) IsPubMuted() bool {
	f.lock.RLock()
	defer f.lock.RUnlock()

	return f.pubMuted
}

func (f *Forwarder) setOpportunisticLayers() {
	if f.isDeficientLocked() || !f.maxLayers.IsValid() {
		f.opportunisticLayers = InvalidLayers
	}

	// RAJA-TODO: need to check if overshoot is allowed and maybe set layers to highest, not just max requested???
	f.opportunisticLayers = f.maxLayers
	// DD-TODO: how to set this for dependency descriptor use cases?
}

func (f *Forwarder) SetMaxSpatialLayer(spatialLayer int32) (bool, VideoLayers, VideoLayers) {
	f.lock.Lock()
	defer f.lock.Unlock()

	if f.kind == webrtc.RTPCodecTypeAudio || spatialLayer == f.maxLayers.Spatial {
		return false, f.maxLayers, f.currentLayers
	}

	f.logger.Infow("setting max spatial layer", "layer", spatialLayer)
	f.maxLayers.Spatial = spatialLayer

	f.setOpportunisticLayers()

	return true, f.maxLayers, f.currentLayers
}

func (f *Forwarder) SetMaxTemporalLayer(temporalLayer int32) (bool, VideoLayers, VideoLayers) {
	f.lock.Lock()
	defer f.lock.Unlock()

	if f.kind == webrtc.RTPCodecTypeAudio || temporalLayer == f.maxLayers.Temporal {
		return false, f.maxLayers, f.currentLayers
	}

	f.logger.Infow("setting max temporal layer", "layer", temporalLayer)
	f.maxLayers.Temporal = temporalLayer

	f.setOpportunisticLayers()

	return true, f.maxLayers, f.currentLayers
}

func (f *Forwarder) MaxLayers() VideoLayers {
	f.lock.RLock()
	defer f.lock.RUnlock()

	return f.maxLayers
}

func (f *Forwarder) CurrentLayers() VideoLayers {
	f.lock.RLock()
	defer f.lock.RUnlock()

	return f.currentLayers
}

func (f *Forwarder) TargetLayers() VideoLayers {
	f.lock.RLock()
	defer f.lock.RUnlock()

	return f.targetLayers
}

func (f *Forwarder) GetReferenceLayerSpatial() int32 {
	f.lock.RLock()
	defer f.lock.RUnlock()

	return f.referenceLayerSpatial
}

func (f *Forwarder) GetForwardingStatus() ForwardingStatus {
	f.lock.RLock()
	defer f.lock.RUnlock()

	if f.muted || f.pubMuted || len(f.availableLayers) == 0 {
		return ForwardingStatusOptimal
	}

	if f.targetLayers == InvalidLayers {
		return ForwardingStatusOff
	}

	if f.targetLayers.Spatial < f.maxLayers.Spatial && f.targetLayers.Spatial < f.availableLayers[len(f.availableLayers)-1] {
		return ForwardingStatusPartial
	}

	return ForwardingStatusOptimal
}

func (f *Forwarder) IsReducedQuality() (int32, bool) {
	f.lock.RLock()
	defer f.lock.RUnlock()

	if f.muted || f.pubMuted || len(f.availableLayers) == 0 || f.targetLayers.Spatial == InvalidLayerSpatial {
		return 0, false
	}

	if f.currentLayers.Spatial != f.targetLayers.Spatial {
		//
		// Waiting for layer lock, do not declare reduced quality.
		// Note the target might actually be a lower layer than current.
		//
		return 0, false
	}

	distance := f.maxLayers.Spatial - f.currentLayers.Spatial
	if distance < 0 {
		distance = 0
	}

	return distance, f.isDeficientLocked()
}

func (f *Forwarder) UpTrackLayersChange(availableLayers []int32, exemptedLayers []int32) {
	f.lock.Lock()
	defer f.lock.Unlock()

	if len(availableLayers) > 0 {
		f.availableLayers = make([]int32, len(availableLayers))
		copy(f.availableLayers, availableLayers)
	} else {
		f.availableLayers = nil
	}

	if len(exemptedLayers) > 0 {
		f.exemptedLayers = make([]int32, len(exemptedLayers))
		copy(f.exemptedLayers, exemptedLayers)
	} else {
		f.exemptedLayers = nil
	}
}

func (f *Forwarder) getOptimalBandwidthNeeded(brs Bitrates, maxLayers VideoLayers) int64 {
	// RAJA-TODO: should this include f.pubMuted?
	if f.muted {
		return 0
	}

	for i := maxLayers.Spatial; i >= 0; i-- {
		for j := maxLayers.Temporal; j >= 0; j-- {
			if brs[i][j] == 0 {
				continue
			}

			return brs[i][j]
		}
	}

	return 0
}

func (f *Forwarder) bitrateAvailable(brs Bitrates) bool {
	neededLayers := 0
	bitrateAvailableLayers := 0
	for _, layer := range f.availableLayers {
		if layer > f.maxLayers.Spatial {
			continue
		}

		//
		// Layers could be exempted from stream tracker.
		// If such a layer actually stops, it will not
		// be removed from available layers as it is exempt.
		// But, it could have zero bit rate as it actually stopped.
		// So, do not take exempt layers into bitrate availability condition.
		//
		exempt := false
		for _, el := range f.exemptedLayers {
			if layer == el {
				exempt = true
				break
			}
		}
		if exempt {
			continue
		}

		neededLayers++
		for t := f.maxLayers.Temporal; t >= 0; t-- {
			if brs[layer][t] != 0 {
				bitrateAvailableLayers++
				break
			}
		}
	}

	return bitrateAvailableLayers == neededLayers
}

func (f *Forwarder) getDistanceToDesired(brs Bitrates, targetLayers VideoLayers, maxLayers VideoLayers) int32 {
	// RAJA-TODO: how to include pubMuted here? Should it be included here or should this be changed to check only pubMuted?
	if f.muted {
		return 0
	}

	found := false
	distance := int32(0)
	for s := maxLayers.Spatial; s >= 0; s-- {
		for t := maxLayers.Temporal; t >= 0; t-- {
			if brs[s][t] == 0 {
				continue
			}
			if s == targetLayers.Spatial && t == targetLayers.Temporal {
				found = true
				break
			}

			distance++
		}

		if found {
			break
		}
	}

	// maybe overshooting
	if !found && targetLayers.IsValid() {
		distance = 0
		for s := targetLayers.Spatial; s > f.maxLayers.Spatial; s-- {
			for t := f.maxLayers.Temporal; t >= 0; t-- {
				if targetLayers.Temporal < t || brs[s][t] == 0 {
					continue
				}
				distance--
			}
		}
	}

	return distance
}

func (f *Forwarder) isDeficientLocked() bool {
	return f.lastAllocation.state == VideoAllocationStateDeficient
}

func (f *Forwarder) IsDeficient() bool {
	f.lock.RLock()
	defer f.lock.RUnlock()

	return f.isDeficientLocked()
}

func (f *Forwarder) BandwidthRequested(brs Bitrates) int64 {
	f.lock.RLock()
	defer f.lock.RUnlock()

	// RAJA-TODO: check for changes need with opportunistic forwarding
	if f.targetLayers == InvalidLayers {
		return 0
	}

	return brs[f.targetLayers.Spatial][f.targetLayers.Temporal]
}

func (f *Forwarder) DistanceToDesired() int32 {
	f.lock.RLock()
	defer f.lock.RUnlock()

	return f.lastAllocation.distanceToDesired
}

func (f *Forwarder) AllocateOptimal(brs Bitrates, allowOvershoot bool) VideoAllocation {
	f.lock.Lock()
	defer f.lock.Unlock()

	if f.kind == webrtc.RTPCodecTypeAudio {
		return f.lastAllocation
	}

	alloc := VideoAllocation{
		availableLayers: f.availableLayers,
		exemptedLayers:  f.exemptedLayers,
		bitrates:        brs,
		targetLayers:    InvalidLayers,
	}

	switch {
	case f.muted:
		alloc.state = VideoAllocationStateMuted

	// RAJA-TODO: should not set target to InvalidLayers on `pubMute`, should let it continue on the existing layer
	// RAJA-TODO: if somehow current layers are not valid, set current to opportunistic max as this is the no-congestion path
	case f.pubMuted:
		alloc.state = VideoAllocationStatePubMuted

	case len(f.availableLayers) == 0:
		// feed is dry
		alloc.state = VideoAllocationStateFeedDry

	case !f.bitrateAvailable(brs):
		// feed bitrate not yet calculated for all available layers
		alloc.state = VideoAllocationStateAwaitingMeasurement

		//
		// Resume with the highest layer available <= max subscribed layer
		// If already resumed, move allocation to the highest available layer <= max subscribed layer
		//
		alloc.targetLayers = VideoLayers{
			Spatial:  int32(math.Min(float64(f.maxLayers.Spatial), float64(f.availableLayers[len(f.availableLayers)-1]))),
			Temporal: int32(math.Max(0, float64(f.maxLayers.Temporal))),
		}

	default:
		// allocate best layer available
		for s := f.maxLayers.Spatial; s >= 0; s-- {
			for t := f.maxLayers.Temporal; t >= 0; t-- {
				if brs[s][t] == 0 {
					continue
				}

				alloc.targetLayers = VideoLayers{
					Spatial:  s,
					Temporal: t,
				}

				alloc.bandwidthRequested = brs[s][t]
				alloc.state = VideoAllocationStateOptimal
				break
			}

			if alloc.bandwidthRequested != 0 {
				break
			}
		}

		if alloc.bandwidthRequested == 0 && f.maxLayers.IsValid() && allowOvershoot {
			// if we cannot allocate anything below max layer,
			// look for a layer above. It is okay to overshoot
			// in optimal allocation (i.e. no bandwidth restrictions).
			// It is possible that clients send only a higher layer.
			// To accommodate cases like that, try finding a layer
			// above the requested maximum to ensure streaming
			for s := f.maxLayers.Spatial + 1; s <= DefaultMaxLayerSpatial; s++ {
				for t := int32(0); t <= DefaultMaxLayerTemporal; t++ {
					if brs[s][t] == 0 {
						continue
					}

					alloc.targetLayers = VideoLayers{
						Spatial:  s,
						Temporal: t,
					}

					alloc.bandwidthRequested = brs[s][t]
					alloc.state = VideoAllocationStateOptimal
					f.logger.Infow("allowing overshoot", "maxLayer", f.maxLayers, "targetLayers", alloc.targetLayers)
					break
				}

				if alloc.bandwidthRequested != 0 {
					break
				}
			}
		}

		if alloc.bandwidthRequested == 0 && f.maxLayers.IsValid() {
			// RAJA-TODO: I think this can be changed to not check for exempted layers, i. e. just let the current layer continue as long as current layer is <= max layer
			// if overshoot was allowed and that also did not find a layer,
			// keep target at exempted layer (if available) and the current layer is at that level.
			// i. e. exempted layer may really have stopped, so a layer switch to an exempted layer should
			// not happen as layer switch will send PLI requests. Just letting it continue at the current
			// layer if the current is exempted will protect against any stream tracker misdetects
			// OR latch on to the layer quicker when it restarts
			if f.currentLayers.IsValid() {
				for _, s := range f.exemptedLayers {
					if s <= f.maxLayers.Spatial && f.currentLayers.Spatial == s {
						alloc.targetLayers = f.currentLayers
						alloc.bandwidthRequested = brs[alloc.targetLayers.Spatial][alloc.targetLayers.Temporal]
						alloc.state = VideoAllocationStateDeficient
						break
					}
				}
			}
		}

		if !alloc.targetLayers.IsValid() && f.maxLayers.IsValid() {
			alloc.state = VideoAllocationStateDeficient
		}
	}

	if !alloc.targetLayers.IsValid() {
		alloc.targetLayers = InvalidLayers
	}
	// RAJA-TODO check if bandwidthDelta is proper as last allocation might not be holding onto right stuff
	alloc.bandwidthDelta = alloc.bandwidthRequested - f.lastAllocation.bandwidthRequested
	alloc.distanceToDesired = f.getDistanceToDesired(brs, alloc.targetLayers, f.maxLayers)

	return f.updateAllocation(alloc, "optimal")
}

func (f *Forwarder) ProvisionalAllocatePrepare(bitrates Bitrates) {
	f.lock.Lock()
	defer f.lock.Unlock()

	f.provisional = &VideoAllocationProvisional{
		allocatedLayers: InvalidLayers,
		muted:           f.muted,
		pubMuted:        f.pubMuted,
		bitrates:        bitrates,
		maxLayers:       f.maxLayers,
	}
	if len(f.availableLayers) > 0 {
		f.provisional.availableLayers = make([]int32, len(f.availableLayers))
		copy(f.provisional.availableLayers, f.availableLayers)
	}
	if len(f.exemptedLayers) > 0 {
		f.provisional.exemptedLayers = make([]int32, len(f.exemptedLayers))
		copy(f.provisional.exemptedLayers, f.exemptedLayers)
	}
}

func (f *Forwarder) ProvisionalAllocate(availableChannelCapacity int64, layers VideoLayers, allowPause bool, allowOvershoot bool) int64 {
	f.lock.Lock()
	defer f.lock.Unlock()

	if f.provisional.muted || f.provisional.pubMuted || !f.provisional.maxLayers.IsValid() || (!allowOvershoot && layers.GreaterThan(f.provisional.maxLayers)) {
		return 0
	}

	maybeAdoptExempted := func() int64 {
		br := int64(0)
		if f.currentLayers.IsValid() {
			for _, s := range f.provisional.exemptedLayers {
				if s <= f.provisional.maxLayers.Spatial && f.currentLayers.Spatial == s {
					f.provisional.allocatedLayers = f.currentLayers
					br = f.provisional.bitrates[f.provisional.allocatedLayers.Spatial][f.provisional.allocatedLayers.Temporal]
					break
				}
			}
		}
		return br
	}

	requiredBitrate := f.provisional.bitrates[layers.Spatial][layers.Temporal]
	if requiredBitrate == 0 {
		return maybeAdoptExempted()
	}

	alreadyAllocatedBitrate := int64(0)
	if f.provisional.allocatedLayers != InvalidLayers {
		alreadyAllocatedBitrate = f.provisional.bitrates[f.provisional.allocatedLayers.Spatial][f.provisional.allocatedLayers.Temporal]
	}

	// a layer under maximum fits, take it
	if !layers.GreaterThan(f.provisional.maxLayers) && requiredBitrate <= (availableChannelCapacity+alreadyAllocatedBitrate) {
		f.provisional.allocatedLayers = layers
		return requiredBitrate - alreadyAllocatedBitrate
	}

	//
	// Given layer does not fit. But overshoot is allowed.
	// Could be one of
	//  1. a layer below maximum that does not fit
	//  2. a layer above maximum which may or may not fit.
	// In any of those cases, take the lowest possible layer if pause is not allowed
	//
	if !allowPause && (f.provisional.allocatedLayers == InvalidLayers || !layers.GreaterThan(f.provisional.allocatedLayers)) {
		f.provisional.allocatedLayers = layers
		return requiredBitrate - alreadyAllocatedBitrate
	}

	// RAJA-TODO: move this maybe adopt exempted to ProvisionalAllocateCommit()
	return maybeAdoptExempted()
}

func (f *Forwarder) ProvisionalAllocateGetCooperativeTransition(allowOvershoot bool) VideoTransition {
	//
	// This is called when a track needs a change (could be mute/unmute, subscribed layers changed, published layers changed)
	// when channel is congested.
	//
	// The goal is to provide a co-operative transition. Co-operative stream allocation aims to keep all the streams active
	// as much as possible.
	//
	// When channel is congested, effecting a transition which will consume more bits will lead to more congestion.
	// So, this routine does the following
	//   1. When muting, it is not going to increase consumption.
	//   2. If the stream is currently active and the transition needs more bits (higher layers = more bits), do not make the up move.
	//      The higher layer requirement could be due to a new published layer becoming available or subscribed layers changing.
	//   3. If the new target layers are lower than current target, take the move down and save bits.
	//   4. If not currently streaming, find the minimum layers that can unpause the stream.
	//
	// To summarize, co-operative streaming means
	//   - Try to keep tracks streaming, i.e. no pauses at the expense of some streams not being at optimal layers
	//   - Do not make an upgrade as it could affect other tracks
	//
	f.lock.Lock()
	defer f.lock.Unlock()

	if f.provisional.muted || f.provisional.pubMuted {
		f.provisional.allocatedLayers = InvalidLayers
		return VideoTransition{
			from:           f.targetLayers,
			to:             InvalidLayers,
			bandwidthDelta: 0 - f.lastAllocation.bandwidthRequested,
			// LK-TODO should this take current bitrate of current target layers?
		}
	}

	// check if we should preserve current target
	if f.targetLayers != InvalidLayers {
		// what is the highest that is available
		maximalLayers := InvalidLayers
		maximalBandwidthRequired := int64(0)
		for s := f.provisional.maxLayers.Spatial; s >= 0; s-- {
			for t := f.provisional.maxLayers.Temporal; t >= 0; t-- {
				if f.provisional.bitrates[s][t] != 0 {
					maximalLayers = VideoLayers{Spatial: s, Temporal: t}
					maximalBandwidthRequired = f.provisional.bitrates[s][t]
					break
				}
			}

			if maximalBandwidthRequired != 0 {
				break
			}
		}

		if maximalLayers != InvalidLayers {
			if !f.targetLayers.GreaterThan(maximalLayers) && f.provisional.bitrates[f.targetLayers.Spatial][f.targetLayers.Temporal] != 0 {
				// currently streaming and wanting an upgrade, just preserve current target in the cooperative scheme of things
				f.provisional.allocatedLayers = f.targetLayers
				return VideoTransition{
					from:           f.targetLayers,
					to:             f.targetLayers,
					bandwidthDelta: 0,
				}
			}

			if f.targetLayers.GreaterThan(maximalLayers) {
				// maximalLayers <= f.targetLayers, make the down move
				f.provisional.allocatedLayers = maximalLayers
				return VideoTransition{
					from:           f.targetLayers,
					to:             maximalLayers,
					bandwidthDelta: maximalBandwidthRequired - f.lastAllocation.bandwidthRequested,
				}
			}
		}
	}

	findNextLayer := func(
		minSpatial, maxSpatial int32,
		minTemporal, maxTemporal int32,
	) (VideoLayers, int64) {
		layers := InvalidLayers
		bw := int64(0)
		for s := minSpatial; s <= maxSpatial; s++ {
			for t := minTemporal; t <= maxTemporal; t++ {
				if f.provisional.bitrates[s][t] != 0 {
					layers = VideoLayers{Spatial: s, Temporal: t}
					bw = f.provisional.bitrates[s][t]
					break
				}
			}

			if bw != 0 {
				break
			}
		}

		return layers, bw
	}

	targetLayers := f.targetLayers
	bandwidthRequired := int64(0)
	if targetLayers == InvalidLayers {
		// currently not streaming, find minimal
		// NOTE: a layer in feed could have paused and there could be other options than going back to minimal,
		// but the cooperative scheme knocks things back to minimal
		targetLayers, bandwidthRequired = findNextLayer(
			0, f.provisional.maxLayers.Spatial,
			0, f.provisional.maxLayers.Temporal,
		)
	}

	// could not find a minimal layer, overshoot if allowed
	if bandwidthRequired == 0 && f.provisional.maxLayers.IsValid() && allowOvershoot {
		targetLayers, bandwidthRequired = findNextLayer(
			f.provisional.maxLayers.Spatial+1, DefaultMaxLayerSpatial,
			0, DefaultMaxLayerTemporal,
		)
	}

	// RAJA-TODO: maybe move this ProvisionalAllocationCommit()
	// adopt exempted layer if current is at one of the exempted layers below maximum
	if bandwidthRequired == 0 && f.provisional.maxLayers.IsValid() && f.currentLayers.IsValid() {
		for _, s := range f.provisional.exemptedLayers {
			if s <= f.provisional.maxLayers.Spatial && f.currentLayers.Spatial == s {
				targetLayers = f.currentLayers
				bandwidthRequired = f.provisional.bitrates[targetLayers.Spatial][targetLayers.Temporal]
				break
			}
		}
	}

	// turn off if nothing found, not even an exempted layer to continue with
	if bandwidthRequired == 0 && (!f.currentLayers.IsValid() || f.currentLayers != targetLayers) {
		targetLayers = InvalidLayers
	}

	f.provisional.allocatedLayers = targetLayers
	return VideoTransition{
		from:           f.targetLayers,
		to:             targetLayers,
		bandwidthDelta: bandwidthRequired - f.lastAllocation.bandwidthRequested,
	}
}

func (f *Forwarder) ProvisionalAllocateGetBestWeightedTransition() VideoTransition {
	//
	// This is called when a track needs a change (could be mute/unmute, subscribed layers changed, published layers changed)
	// when channel is congested.
	//
	// The goal is to keep all tracks streaming as much as possible. So, the track that needs a change needs bandwidth to be unpaused.
	//
	// This tries to figure out how much this track can contribute back to the pool to enable the track that needs to be unpaused.
	//   1. Track muted OR feed dry - can contribute everything back in case it was using bandwidth.
	//   2. Look at all possible down transitions from current target and find the best offer.
	//      Best offer is calculated as bandwidth saved moving to a down layer divided by cost.
	//      Cost has two components
	//        a. Transition cost: Spatial layer switch is expensive due to key frame requirement, but temporal layer switch is free.
	//        b. Quality cost: The farther away from desired layers, the higher the quality cost.
	//
	f.lock.Lock()
	defer f.lock.Unlock()

	if f.provisional.muted || f.provisional.pubMuted {
		f.provisional.allocatedLayers = InvalidLayers
		return VideoTransition{
			from:           f.targetLayers,
			to:             InvalidLayers,
			bandwidthDelta: 0 - f.lastAllocation.bandwidthRequested,
			// LK-TODO should this take current bitrate of current target layers?
		}
	}

	maxReachableLayerTemporal := InvalidLayerTemporal
	for t := f.provisional.maxLayers.Temporal; t >= 0; t-- {
		for s := f.provisional.maxLayers.Spatial; s >= 0; s-- {
			if f.provisional.bitrates[s][t] != 0 {
				maxReachableLayerTemporal = t
				break
			}
		}
		if maxReachableLayerTemporal != InvalidLayerTemporal {
			break
		}
	}

	if maxReachableLayerTemporal == InvalidLayerTemporal {
		// stick to an exempted layer if available
		// RAJA-TODO: maybe move this to ProvisionalAllocateCommit()?
		if f.currentLayers.IsValid() {
			for _, s := range f.provisional.exemptedLayers {
				if s <= f.provisional.maxLayers.Spatial && f.currentLayers.Spatial == s {
					f.provisional.allocatedLayers = f.currentLayers
					return VideoTransition{
						from:           f.targetLayers,
						to:             f.provisional.allocatedLayers,
						bandwidthDelta: 0 - f.lastAllocation.bandwidthRequested,
						// LK-TODO should this take current bitrate of current target layers?
					}
				}
			}
		}

		// feed has gone dry,
		f.provisional.allocatedLayers = InvalidLayers
		return VideoTransition{
			from:           f.targetLayers,
			to:             InvalidLayers,
			bandwidthDelta: 0 - f.lastAllocation.bandwidthRequested,
			// LK-TODO should this take current bitrate of current target layers?
		}
	}

	// starting from minimum to target, find transition which gives the best
	// transition taking into account bits saved vs cost of such a transition
	bestLayers := InvalidLayers
	bestBandwidthDelta := int64(0)
	bestValue := float32(0)
	for s := int32(0); s <= f.targetLayers.Spatial; s++ {
		for t := int32(0); t <= f.targetLayers.Temporal; t++ {
			if s == f.targetLayers.Spatial && t == f.targetLayers.Temporal {
				break
			}

			bandwidthDelta := int64(math.Max(float64(0), float64(f.lastAllocation.bandwidthRequested-f.provisional.bitrates[s][t])))

			transitionCost := int32(0)
			if f.targetLayers.Spatial != s {
				transitionCost = TransitionCostSpatial
			}

			qualityCost := (maxReachableLayerTemporal+1)*(f.targetLayers.Spatial-s) + (f.targetLayers.Temporal - t)

			value := float32(0)
			if (transitionCost + qualityCost) != 0 {
				value = float32(bandwidthDelta) / float32(transitionCost+qualityCost)
			}
			if value > bestValue || (value == bestValue && bandwidthDelta > bestBandwidthDelta) {
				bestValue = value
				bestBandwidthDelta = bandwidthDelta
				bestLayers = VideoLayers{Spatial: s, Temporal: t}
			}
		}
	}

	f.provisional.allocatedLayers = bestLayers
	return VideoTransition{
		from:           f.targetLayers,
		to:             bestLayers,
		bandwidthDelta: bestBandwidthDelta,
	}
}

func (f *Forwarder) ProvisionalAllocateCommit() VideoAllocation {
	f.lock.Lock()
	defer f.lock.Unlock()

	alloc := VideoAllocation{
		bandwidthRequested: 0,
		bandwidthDelta:     -f.lastAllocation.bandwidthRequested,
		availableLayers:    f.provisional.availableLayers,
		exemptedLayers:     f.provisional.exemptedLayers,
		bitrates:           f.provisional.bitrates,
		targetLayers:       f.provisional.allocatedLayers,
		distanceToDesired:  f.getDistanceToDesired(f.provisional.bitrates, f.provisional.allocatedLayers, f.provisional.maxLayers),
	}

	switch {
	case f.provisional.muted:
		alloc.state = VideoAllocationStateMuted

	case f.provisional.pubMuted:
		alloc.state = VideoAllocationStatePubMuted

	case len(f.provisional.availableLayers) == 0:
		// feed is dry
		alloc.state = VideoAllocationStateFeedDry

	case f.provisional.allocatedLayers == InvalidLayers:
		// RAJA-TODO: maybe move exempt layer allocation here? But, have to be careful to ensure only done in if !allowPause
		alloc.state = VideoAllocationStateDeficient

	default:
		optimalBandwidthNeeded := f.getOptimalBandwidthNeeded(f.provisional.bitrates, f.provisional.maxLayers)
		bandwidthRequested := f.provisional.bitrates[f.provisional.allocatedLayers.Spatial][f.provisional.allocatedLayers.Temporal]

		alloc.bandwidthRequested = bandwidthRequested
		alloc.bandwidthDelta = bandwidthRequested - f.lastAllocation.bandwidthRequested

		if f.provisional.allocatedLayers.GreaterThan(f.provisional.maxLayers) || (optimalBandwidthNeeded > 0 && bandwidthRequested >= optimalBandwidthNeeded) {
			// could be greater than optimal if overshooting
			alloc.state = VideoAllocationStateOptimal
		} else {
			//
			// Optimal bandwidth could be 0 if using exempted layer.
			// Exempted layer is still treated as deficient.
			//
			alloc.state = VideoAllocationStateDeficient
		}
	}

	return f.updateAllocation(alloc, "cooperative")
}

func (f *Forwarder) AllocateNextHigher(availableChannelCapacity int64, brs Bitrates, allowOvershoot bool) (VideoAllocation, bool) {
	f.lock.Lock()
	defer f.lock.Unlock()

	if f.kind == webrtc.RTPCodecTypeAudio {
		f.lastAllocation.change = VideoStreamingChangeNone
		return f.lastAllocation, false
	}

	// if not deficient, nothing to do
	if f.lastAllocation.state != VideoAllocationStateDeficient {
		f.lastAllocation.change = VideoStreamingChangeNone
		return f.lastAllocation, false
	}

	// if targets are still pending, don't increase
	if f.targetLayers != InvalidLayers && f.targetLayers != f.currentLayers {
		f.lastAllocation.change = VideoStreamingChangeNone
		return f.lastAllocation, false
	}

	optimalBandwidthNeeded := f.getOptimalBandwidthNeeded(brs, f.maxLayers)

	alreadyAllocated := int64(0)
	if f.targetLayers != InvalidLayers {
		alreadyAllocated = brs[f.targetLayers.Spatial][f.targetLayers.Temporal]
	}

	doAllocation := func(
		minSpatial, maxSpatial int32,
		minTemporal, maxTemporal int32,
	) (bool, VideoAllocation, bool) {
		for s := minSpatial; s <= maxSpatial; s++ {
			for t := minTemporal; t <= maxTemporal; t++ {
				bandwidthRequested := brs[s][t]
				if bandwidthRequested == 0 {
					continue
				}

				if !allowOvershoot && bandwidthRequested-alreadyAllocated > availableChannelCapacity {
					// next higher available layer does not fit, return
					f.lastAllocation.change = VideoStreamingChangeNone
					return true, f.lastAllocation, false
				}

				targetLayers := VideoLayers{Spatial: s, Temporal: t}
				alloc := VideoAllocation{
					state:              VideoAllocationStateDeficient,
					bandwidthRequested: bandwidthRequested,
					bandwidthDelta:     bandwidthRequested - alreadyAllocated,
					availableLayers:    f.availableLayers,
					exemptedLayers:     f.exemptedLayers,
					bitrates:           brs,
					targetLayers:       targetLayers,
					distanceToDesired:  f.getDistanceToDesired(brs, targetLayers, f.maxLayers),
				}
				if targetLayers.GreaterThan(f.maxLayers) || (optimalBandwidthNeeded > 0 && bandwidthRequested >= optimalBandwidthNeeded) {
					alloc.state = VideoAllocationStateOptimal
				}

				return true, f.updateAllocation(alloc, "next-higher"), true
			}
		}

		return false, VideoAllocation{}, false
	}

	done := false
	var allocation VideoAllocation
	boosted := false

	// try moving temporal layer up in currently streaming spatial layer
	if f.targetLayers != InvalidLayers {
		done, allocation, boosted = doAllocation(
			f.targetLayers.Spatial, f.targetLayers.Spatial,
			f.targetLayers.Temporal+1, f.maxLayers.Temporal,
		)
		if done {
			return allocation, boosted
		}
	}

	// try moving spatial layer up if temporal layer move up is not available
	done, allocation, boosted = doAllocation(
		f.targetLayers.Spatial+1, f.maxLayers.Spatial,
		0, f.maxLayers.Temporal,
	)
	if done {
		return allocation, boosted
	}

	if allowOvershoot && f.maxLayers.IsValid() {
		done, allocation, boosted = doAllocation(
			f.maxLayers.Spatial+1, DefaultMaxLayerSpatial,
			0, DefaultMaxLayerTemporal,
		)
		if done {
			return allocation, boosted
		}
	}

	f.lastAllocation.change = VideoStreamingChangeNone
	return f.lastAllocation, false
}

func (f *Forwarder) GetNextHigherTransition(brs Bitrates, allowOvershoot bool) (VideoTransition, bool) {
	f.lock.Lock()
	defer f.lock.Unlock()

	if f.kind == webrtc.RTPCodecTypeAudio {
		return VideoTransition{}, false
	}

	// if not deficient, nothing to do
	if f.lastAllocation.state != VideoAllocationStateDeficient {
		return VideoTransition{}, false
	}

	// if targets are still pending, don't increase
	if f.targetLayers != InvalidLayers && f.targetLayers != f.currentLayers {
		return VideoTransition{}, false
	}

	alreadyAllocated := int64(0)
	if f.targetLayers != InvalidLayers {
		alreadyAllocated = brs[f.targetLayers.Spatial][f.targetLayers.Temporal]
	}

	findNextHigher := func(
		minSpatial, maxSpatial int32,
		minTemporal, maxTemporal int32,
	) (bool, VideoTransition, bool) {
		for s := minSpatial; s <= maxSpatial; s++ {
			for t := minTemporal; t <= maxTemporal; t++ {
				bandwidthRequested := brs[s][t]
				if bandwidthRequested == 0 {
					continue
				}

				transition := VideoTransition{
					from:           f.targetLayers,
					to:             VideoLayers{Spatial: s, Temporal: t},
					bandwidthDelta: bandwidthRequested - alreadyAllocated,
				}

				return true, transition, true
			}
		}

		return false, VideoTransition{}, false
	}

	done := false
	var transition VideoTransition
	isAvailable := false

	// try moving temporal layer up in currently streaming spatial layer
	if f.targetLayers != InvalidLayers {
		done, transition, isAvailable = findNextHigher(
			f.targetLayers.Spatial, f.targetLayers.Spatial,
			f.targetLayers.Temporal+1, f.maxLayers.Temporal,
		)
		if done {
			return transition, isAvailable
		}
	}

	// try moving spatial layer up if temporal layer move up is not available
	done, transition, isAvailable = findNextHigher(
		f.targetLayers.Spatial+1, f.maxLayers.Spatial,
		0, f.maxLayers.Temporal,
	)
	if done {
		return transition, isAvailable
	}

	if allowOvershoot && f.maxLayers.IsValid() {
		done, transition, isAvailable = findNextHigher(
			f.maxLayers.Spatial+1, DefaultMaxLayerSpatial,
			0, DefaultMaxLayerTemporal,
		)
		if done {
			return transition, isAvailable
		}
	}

	return VideoTransition{}, false
}

func (f *Forwarder) Pause(brs Bitrates) VideoAllocation {
	f.lock.Lock()
	defer f.lock.Unlock()

	alloc := VideoAllocation{
		bandwidthRequested: 0,
		bandwidthDelta:     0 - f.lastAllocation.bandwidthRequested,
		availableLayers:    f.availableLayers,
		exemptedLayers:     f.exemptedLayers,
		bitrates:           brs,
		targetLayers:       InvalidLayers,
		distanceToDesired:  f.getDistanceToDesired(brs, InvalidLayers, f.maxLayers),
	}

	switch {
	case f.muted:
		alloc.state = VideoAllocationStateMuted

	case f.pubMuted:
		alloc.state = VideoAllocationStatePubMuted

	case len(f.availableLayers) == 0:
		// feed is dry
		alloc.state = VideoAllocationStateFeedDry

	default:
		// feed bitrate is not yet calculated or pausing due to lack of bandwidth
		alloc.state = VideoAllocationStateDeficient
	}

	return f.updateAllocation(alloc, "pause")
}

func (f *Forwarder) updateAllocation(alloc VideoAllocation, reason string) VideoAllocation {
	// RAJA-TODO - check for changes needed with opportunistic forwarding
	if f.targetLayers == InvalidLayers && alloc.targetLayers.IsValid() {
		alloc.change = VideoStreamingChangeResuming
	} else if f.targetLayers != InvalidLayers && !alloc.targetLayers.IsValid() {
		// RAJA-TODO: when pausing, can the target layers and current layers be left unchanged so that it can latch on layer resuming?
		alloc.change = VideoStreamingChangePausing
	}

	if alloc.state != f.lastAllocation.state || alloc.targetLayers != f.lastAllocation.targetLayers {
		f.logger.Debugw(fmt.Sprintf("stream allocation: %s", reason), "allocation", alloc)
	}

	f.lastAllocation = alloc
	if len(alloc.availableLayers) > 0 {
		f.lastAllocation.availableLayers = make([]int32, len(alloc.availableLayers))
		copy(f.lastAllocation.availableLayers, alloc.availableLayers)
	}
	if len(alloc.exemptedLayers) > 0 {
		f.lastAllocation.exemptedLayers = make([]int32, len(alloc.exemptedLayers))
		copy(f.lastAllocation.exemptedLayers, alloc.exemptedLayers)
	}

	f.setTargetLayers(f.lastAllocation.targetLayers)
	if f.targetLayers == InvalidLayers {
		f.resyncLocked()
	}

	return f.lastAllocation
}

func (f *Forwarder) setTargetLayers(targetLayers VideoLayers) {
	f.targetLayers = targetLayers
	if f.ddLayerSelector != nil {
		f.ddLayerSelector.SelectLayer(targetLayers)
	}
}

func (f *Forwarder) Resync() {
	f.lock.Lock()
	defer f.lock.Unlock()

	f.resyncLocked()
}

func (f *Forwarder) resyncLocked() {
	// RAJA-TODO: check for any additional reset needed with opportunistic forwarding
	// RAJA-TODO: look for publisher vs subscriber mute and ensure that existing layer can continue on publisher mute/unmute
	f.currentLayers = InvalidLayers
	f.lastSSRC = 0
}

func (f *Forwarder) clearParkedLayers() {
	f.parkedLayers = InvalidLayers
	if f.parkedLayersTimer != nil {
		f.parkedLayersTimer.Stop()
		f.parkedLayersTimer = nil
	}
}

func (f *Forwarder) setupParkedLayers(parkedLayers VideoLayers) {
	f.clearParkedLayers()

	f.parkedLayers = parkedLayers
	f.parkedLayersTimer = time.AfterFunc(ParkedLayersWaitDuration, func() {
		f.lock.Lock()
		f.clearParkedLayers()
		f.lock.Unlock()

		if onParkedLayersExpired := f.getOnParkedLayersExpired(); onParkedLayersExpired != nil {
			onParkedLayersExpired()
		}
	})
}

func (f *Forwarder) CheckSync() (locked bool, layer int32) {
	f.lock.RLock()
	defer f.lock.RUnlock()

	// RAJA-TODO: check for changes needed with opportunistic forwarding
	// RAJA-TODO: do not report out-of-sync if muted, especially pubMuted which might park at previous layers
	layer = f.targetLayers.Spatial
	locked = f.targetLayers.Spatial == f.currentLayers.Spatial
	return
}

func (f *Forwarder) FilterRTX(nacks []uint16) (filtered []uint16, disallowedLayers [DefaultMaxLayerSpatial + 1]bool) {
	if !FlagFilterRTX {
		filtered = nacks
		return
	}

	f.lock.RLock()
	defer f.lock.RUnlock()

	filtered = f.rtpMunger.FilterRTX(nacks)

	//
	// Curb RTX when deficient for two cases
	//   1. Target layer is lower than current layer. When current hits target, a key frame should flush the decoder.
	//   2. Requested layer is higher than current. Current layer's key frame should have flushed encoder.
	//      Remote might ask for older layer because of its jitter buffer, but let it starve as channel is already congested.
	//
	// Without the curb, when congestion hits, RTX rate could be so high that it further congests the channel.
	//
	// RAJA-TODO: check for any changes needed here with opportunistic forwarding
	for layer := int32(0); layer < DefaultMaxLayerSpatial+1; layer++ {
		if f.isDeficientLocked() && (f.targetLayers.Spatial < f.currentLayers.Spatial || layer > f.currentLayers.Spatial) {
			disallowedLayers[layer] = true
		}
	}

	return
}

func (f *Forwarder) GetTranslationParams(extPkt *buffer.ExtPacket, layer int32) (*TranslationParams, error) {
	f.lock.Lock()
	defer f.lock.Unlock()

	if f.muted || f.pubMuted {
		return &TranslationParams{
			shouldDrop: true,
		}, nil
	}

	switch f.kind {
	case webrtc.RTPCodecTypeAudio:
		return f.getTranslationParamsAudio(extPkt, layer)
	case webrtc.RTPCodecTypeVideo:
		return f.getTranslationParamsVideo(extPkt, layer)
	}

	return nil, ErrUnknownKind
}

// should be called with lock held
func (f *Forwarder) getTranslationParamsCommon(extPkt *buffer.ExtPacket, layer int32, tp *TranslationParams) (*TranslationParams, error) {
	if f.lastSSRC != extPkt.Packet.SSRC {
		if !f.started {
			f.started = true
			f.referenceLayerSpatial = layer
			f.rtpMunger.SetLastSnTs(extPkt)
			if f.vp8Munger != nil {
				f.vp8Munger.SetLast(extPkt)
			}
		} else {
			// Compute how much time passed between the old RTP extPkt
			// and the current packet, and fix timestamp on source change
			td := uint32(1)
			if f.getReferenceLayerRTPTimestamp != nil {
				refTS, err := f.getReferenceLayerRTPTimestamp(extPkt.Packet.Timestamp, layer, f.referenceLayerSpatial)
				if err == nil {
					last := f.rtpMunger.GetLast()
					td = refTS - last.LastTS
					if td > (1 << 31) {
						f.logger.Infow("reference timestamp out-of-order, using default", "lastTS", last.LastTS, "refTS", refTS, "td", int32(td))
						td = 1
					}
				}
			} else {
				f.logger.Infow("reference timestamp not available, using default")
			}

			f.rtpMunger.UpdateSnTsOffsets(extPkt, 1, td)
			if f.vp8Munger != nil {
				f.vp8Munger.UpdateOffsets(extPkt)
			}
		}

		f.lastSSRC = extPkt.Packet.SSRC
	}

	if tp == nil {
		tp = &TranslationParams{}
	}
	tpRTP, err := f.rtpMunger.UpdateAndGetSnTs(extPkt)
	if err != nil {
		tp.shouldDrop = true
		if err == ErrPaddingOnlyPacket || err == ErrDuplicatePacket || err == ErrOutOfOrderSequenceNumberCacheMiss {
			if err == ErrOutOfOrderSequenceNumberCacheMiss {
				tp.isDroppingRelevant = true
			}
			return tp, nil
		}

		tp.isDroppingRelevant = true
		return tp, err
	}

	tp.rtp = tpRTP
	return tp, nil
}

// should be called with lock held
func (f *Forwarder) getTranslationParamsAudio(extPkt *buffer.ExtPacket, layer int32) (*TranslationParams, error) {
	return f.getTranslationParamsCommon(extPkt, layer, nil)
}

// should be called with lock held
func (f *Forwarder) getTranslationParamsVideo(extPkt *buffer.ExtPacket, layer int32) (*TranslationParams, error) {
	tp := &TranslationParams{}

	/* RAJA-TODO
	if f.currentLayers.Spatial != InvalidLayerSpatial {
		// RAJA-TODO: figure out fast path dependency descriptor
		// forwarding some layer, check for opportunistic update
		if layer != f.currentLayers.Spatial &&
			layer <= f.opportunisticLayers.Spatial &&
			f.currentLayers.Spatial < f.opportunisticLayers.Spatial &&
			extPkt.KeyFrame {
			// switch to target when opportunistically locking, use max temporal though to allow temporal layer expansion
			f.targetLayers = VideoLayers{
				Spatial:  extPkt.VideoLayer.Spatial,
				Temporal: DefaultMaxLayerTemporal, // RAJA-TODO - check if this is correct when temporal not supported also
			}
			f.logger.Infow("locking opportunistically to target layer", "current", f.currentLayers, "target", f.targetLayers)
		}
	} else {
	*/
	// RAJA-TODO: make fast path fast - i. e. if current layer is a valid one, only check for opportunistic upgrade and move on, slow path of locking can take more checks, do not penalize fast path.
	if f.targetLayers.Spatial == InvalidLayerSpatial && f.parkedLayers.Spatial == InvalidLayerSpatial && f.opportunisticLayers.Spatial == InvalidLayerSpatial {
		// stream is paused by streamallocator
		tp.shouldDrop = true
		return tp, nil
	}

	if f.ddLayerSelector != nil {
		if selected := f.ddLayerSelector.Select(extPkt, tp); !selected {
			tp.shouldDrop = true
			f.rtpMunger.PacketDropped(extPkt)
			return tp, nil
		}
	}

	if f.parkedLayers.Spatial != InvalidLayerSpatial && layer == f.parkedLayers.Spatial {
		f.targetLayers = f.parkedLayers
		f.currentLayers = VideoLayers{
			Spatial: layer,
			// RAJA-TODO: set Temporal properly taking into account current, if codec supports temporal etc.
		}
		f.clearParkedLayers()
		f.logger.Infow("resuming parked layer", "current", f.currentLayers, "target", f.targetLayers)
	} else {
		needsLock := f.targetLayers.Spatial != f.currentLayers.Spatial || f.currentLayers.Spatial < f.opportunisticLayers.Spatial
		if needsLock {
			lockable := extPkt.KeyFrame || tp.switchingToTargetLayer
			targetLock := f.targetLayers.Spatial != f.currentLayers.Spatial && f.targetLayers.Spatial == layer
			opportunisticLock := layer > f.currentLayers.Spatial && layer <= f.opportunisticLayers.Spatial
			if lockable && (targetLock || opportunisticLock) {
				if !targetLock && opportunisticLock {
					// switch to target when opportunistically locking, use max temporal though to allow temporal layer expansion
					f.targetLayers = VideoLayers{
						Spatial:  extPkt.VideoLayer.Spatial,
						Temporal: DefaultMaxLayerTemporal, // RAJA-TODO - check if this is correct when temporal not supported also
					}
					f.logger.Infow("locking opportunistically to target layer", "current", f.currentLayers, "target", f.targetLayers)
				}

				f.logger.Infow("locking to target layer", "current", f.currentLayers, "target", f.targetLayers)
				f.currentLayers.Spatial = f.targetLayers.Spatial
				if !f.isTemporalSupported {
					f.currentLayers.Temporal = f.targetLayers.Temporal
				}

				// DD-TODO : we switch to target layer immediately now since we assume all frame chain is integrity
				//   if we have frame chain check, should switch only if target chain is not broken and decodable
				// if f.ddLayerSelector != nil {
				// 	f.ddLayerSelector.SelectLayer(f.currentLayers)
				// }

				if f.currentLayers.Spatial >= f.maxLayers.Spatial {
					tp.isSwitchingToMaxLayer = true
				}
			}
		}
	}

	if f.currentLayers.Spatial != layer {
		tp.shouldDrop = true
		return tp, nil
	}

	if FlagPauseOnDowngrade && f.targetLayers.Spatial < f.currentLayers.Spatial && f.isDeficientLocked() {
		//
		// If target layer is lower than both the current and
		// maximum subscribed layer, it is due to bandwidth
		// constraints that the target layer has been switched down.
		// Continuing to send higher layer will only exacerbate the
		// situation by putting more stress on the channel. So, drop it.
		//
		// In the other direction, it is okay to keep forwarding till
		// switch point to get a smoother stream till the higher
		// layer key frame arrives.
		//
		// Note that in the case of client subscription layer restriction
		// coinciding with server restriction due to bandwidth limitation,
		// In the case of subscription change, higher should continue streaming
		// to ensure smooth transition.
		//
		// To differentiate, drop only when in DEFICIENT state.
		//
		tp.shouldDrop = true
		tp.isDroppingRelevant = true
		return tp, nil
	}

	_, err := f.getTranslationParamsCommon(extPkt, layer, tp)
	if tp.shouldDrop || f.vp8Munger == nil || len(extPkt.Packet.Payload) == 0 {
		return tp, err
	}

	// catch up temporal layer if necessary
	if f.currentLayers.Temporal != f.targetLayers.Temporal {
		incomingVP8, ok := extPkt.Payload.(buffer.VP8)
		if ok {
			if incomingVP8.TIDPresent == 1 && incomingVP8.TID <= uint8(f.targetLayers.Temporal) {
				f.currentLayers.Temporal = f.targetLayers.Temporal
			}
		}
	}

	tpVP8, err := f.vp8Munger.UpdateAndGet(extPkt, tp.rtp.snOrdering, f.currentLayers.Temporal)
	if err != nil {
		tp.rtp = nil
		tp.shouldDrop = true
		if err == ErrFilteredVP8TemporalLayer || err == ErrOutOfOrderVP8PictureIdCacheMiss {
			if err == ErrFilteredVP8TemporalLayer {
				// filtered temporal layer, update sequence number offset to prevent holes
				f.rtpMunger.PacketDropped(extPkt)
			}
			if err == ErrOutOfOrderVP8PictureIdCacheMiss {
				tp.isDroppingRelevant = true
			}
			return tp, nil
		}

		tp.isDroppingRelevant = true
		return tp, err
	}

	tp.vp8 = tpVP8
	return tp, nil
}

func (f *Forwarder) GetSnTsForPadding(num int) ([]SnTs, error) {
	f.lock.Lock()
	defer f.lock.Unlock()

	// padding is used for probing. Padding packets should be
	// at only the frame boundaries to ensure decoder sequencer does
	// not get out-of-sync. But, when a stream is paused,
	// force a frame marker as a restart of the stream will
	// start with a key frame which will reset the decoder.
	forceMarker := false
	if f.targetLayers == InvalidLayers {
		forceMarker = true
	}
	// RAJA-TODO: check this with opportunistic forwarding to ensure force is correct, i. e. should it check current?
	return f.rtpMunger.UpdateAndGetPaddingSnTs(num, 0, 0, forceMarker)
}

func (f *Forwarder) GetSnTsForBlankFrames(frameRate uint32, numPackets int) ([]SnTs, bool, error) {
	f.lock.Lock()
	defer f.lock.Unlock()

<<<<<<< HEAD
	// NOTE: not using diff of current time and previous packet time (lTSCalc) as this is
	// driven by a timer, there might be slight differences compared to the frame rate.
	// As the differences are going to be small (and also not to update RTP time stamp
	// by those small differences), not doing the diff.
	f.lTSCalc = time.Now().UnixNano()

=======
>>>>>>> 56803a6b
	frameEndNeeded := !f.rtpMunger.IsOnFrameBoundary()
	if frameEndNeeded {
		numPackets++
	}
	snts, err := f.rtpMunger.UpdateAndGetPaddingSnTs(numPackets, f.codec.ClockRate, frameRate, frameEndNeeded)
	return snts, frameEndNeeded, err
}

func (f *Forwarder) GetPaddingVP8(frameEndNeeded bool) *buffer.VP8 {
	f.lock.Lock()
	defer f.lock.Unlock()

	return f.vp8Munger.UpdateAndGetPadding(!frameEndNeeded)
}

func (f *Forwarder) GetRTPMungerParams() RTPMungerParams {
	f.lock.RLock()
	defer f.lock.RUnlock()

	return f.rtpMunger.GetParams()
}<|MERGE_RESOLUTION|>--- conflicted
+++ resolved
@@ -6,6 +6,7 @@
 	"math"
 	"strings"
 	"sync"
+	"time"
 
 	"github.com/pion/webrtc/v3"
 
@@ -181,18 +182,12 @@
 type ForwarderState struct {
 	Started               bool
 	ReferenceLayerSpatial int32
-<<<<<<< HEAD
-	LastTSCalc            int64
 	CurrentLayers         VideoLayers // RAJA-TODO: is this needed?
 	TargetLayers          VideoLayers // RAJA-TODO: is this needed?
 	// RAJA-TODO: Are opportunistic layers needed here?, probably yes
 	// RAJA-TODO: parked layers for publisher mute?
 	RTP RTPMungerState
 	VP8 VP8MungerState
-=======
-	RTP                   RTPMungerState
-	VP8                   VP8MungerState
->>>>>>> 56803a6b
 }
 
 func (f ForwarderState) String() string {
@@ -320,12 +315,8 @@
 	state := ForwarderState{
 		Started:               f.started,
 		ReferenceLayerSpatial: f.referenceLayerSpatial,
-<<<<<<< HEAD
 		CurrentLayers:         f.currentLayers,
 		TargetLayers:          f.targetLayers,
-		LastTSCalc:            f.lTSCalc,
-=======
->>>>>>> 56803a6b
 		RTP:                   f.rtpMunger.GetLast(),
 	}
 
@@ -344,13 +335,9 @@
 	f.lock.Lock()
 	defer f.lock.Unlock()
 
-<<<<<<< HEAD
 	f.referenceLayerSpatial = state.ReferenceLayerSpatial
 	f.currentLayers = state.CurrentLayers
 	f.targetLayers = state.TargetLayers
-	f.lTSCalc = state.LastTSCalc
-=======
->>>>>>> 56803a6b
 	f.rtpMunger.SeedLast(state.RTP)
 	if f.vp8Munger != nil {
 		f.vp8Munger.SeedLast(state.VP8)
@@ -1774,15 +1761,6 @@
 	f.lock.Lock()
 	defer f.lock.Unlock()
 
-<<<<<<< HEAD
-	// NOTE: not using diff of current time and previous packet time (lTSCalc) as this is
-	// driven by a timer, there might be slight differences compared to the frame rate.
-	// As the differences are going to be small (and also not to update RTP time stamp
-	// by those small differences), not doing the diff.
-	f.lTSCalc = time.Now().UnixNano()
-
-=======
->>>>>>> 56803a6b
 	frameEndNeeded := !f.rtpMunger.IsOnFrameBoundary()
 	if frameEndNeeded {
 		numPackets++
