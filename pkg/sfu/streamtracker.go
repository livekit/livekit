--- conflicted
+++ resolved
@@ -78,11 +78,6 @@
 		params: params,
 		status: StreamStatusStopped,
 	}
-<<<<<<< HEAD
-	s.params.Logger.Debugw("StreamTrackerManager.NewStreamTracker", "layer", s.params.Layer)
-	return s
-=======
->>>>>>> 081b9714
 }
 
 func (s *StreamTracker) OnStatusChanged(f func(status StreamStatus)) {
