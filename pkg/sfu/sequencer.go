--- conflicted
+++ resolved
@@ -202,16 +202,14 @@
 		ddBytes:         append([]byte{}, ddBytes...),
 		lastNack:        s.getRefTime(packetTime), // delay retransmissions after the original transmission
 	}
-<<<<<<< HEAD
 	pm := &s.meta[slot]
 	pm.numCodecBytesOut = uint8(len(codecBytes))
 	if pm.numCodecBytesOut > uint8(len(pm.codecBytes)) {
 		s.logger.Errorw("codec bytes too large", nil, "need", pm.numCodecBytesOut, "bufSize", len(pm.codecBytes))
-		s.meta[slot] = packetMeta{}
+		s.invalidateSlot(int(slot))
 		return
 	}
 	copy(pm.codecBytes[:pm.numCodecBytesOut], codecBytes)
-=======
 
 	if extModifiedSN > s.extHighestSN {
 		s.extHighestSN = extModifiedSN
@@ -219,7 +217,6 @@
 	if extModifiedTS > s.extHighestTS {
 		s.extHighestTS = extModifiedTS
 	}
->>>>>>> d8e4933d
 }
 
 func (s *sequencer) pushPadding(extStartSNInclusive uint64, extEndSNInclusive uint64) {
