--- conflicted
+++ resolved
@@ -18,19 +18,10 @@
 type DownTrackSpreader struct {
 	params DownTrackSpreaderParams
 
-<<<<<<< HEAD
-	downTrackMu    sync.RWMutex
-	downTracks     []TrackSender
-	index          map[livekit.ParticipantID]int
-	free           map[int]struct{}
-	numProcs       int
-	downTrackCount atomic.Int32
-=======
 	downTrackMu      sync.RWMutex
 	downTracks       map[livekit.ParticipantID]TrackSender
 	downTracksShadow []TrackSender
 	numProcs         int
->>>>>>> 77b8e9ee
 }
 
 func NewDownTrackSpreader(params DownTrackSpreaderParams) *DownTrackSpreader {
@@ -70,42 +61,16 @@
 	d.downTrackMu.Lock()
 	defer d.downTrackMu.Unlock()
 
-<<<<<<< HEAD
-	d.downTrackCount.Inc()
-	peerID := ts.PeerID()
-	for idx := range d.free {
-		d.index[peerID] = idx
-		delete(d.free, idx)
-		d.downTracks[idx] = ts
-		return
-	}
-
-	d.index[peerID] = len(d.downTracks)
-	d.downTracks = append(d.downTracks, ts)
-=======
 	d.downTracks[ts.PeerID()] = ts
 	d.shadowDownTracks()
->>>>>>> 77b8e9ee
 }
 
 func (d *DownTrackSpreader) Free(peerID livekit.ParticipantID) {
 	d.downTrackMu.Lock()
 	defer d.downTrackMu.Unlock()
 
-<<<<<<< HEAD
-	idx, ok := d.index[peerID]
-	if !ok {
-		return
-	}
-
-	delete(d.index, peerID)
-	d.downTracks[idx] = nil
-	d.free[idx] = struct{}{}
-	d.downTrackCount.Dec()
-=======
 	delete(d.downTracks, peerID)
 	d.shadowDownTracks()
->>>>>>> 77b8e9ee
 }
 
 func (d *DownTrackSpreader) HasDownTrack(peerID livekit.ParticipantID) bool {
@@ -116,27 +81,12 @@
 	return ok
 }
 
-<<<<<<< HEAD
 func (d *DownTrackSpreader) Broadcast(writer func(TrackSender)) {
-	d.downTrackMu.RLock()
-	downTracks := d.downTracks
-	numFree := len(d.free)
-	d.downTrackMu.RUnlock()
-
-	if d.params.Threshold == 0 || (len(downTracks)-numFree) < d.params.Threshold {
-		// serial - not enough down tracks for parallelization to outweigh overhead
-		for _, dt := range downTracks {
-			if dt != nil {
-				writer(dt)
-			}
-=======
-func (d *DownTrackSpreader) Broadcast(layer int32, pkt *buffer.ExtPacket) {
 	downTracks := d.GetDownTracks()
 	if d.params.Threshold == 0 || (len(downTracks)) < d.params.Threshold {
 		// serial - not enough down tracks for parallelization to outweigh overhead
 		for _, dt := range downTracks {
-			d.writeRTP(layer, dt, pkt)
->>>>>>> 77b8e9ee
+			writer(dt)
 		}
 	} else {
 		// parallel - enables much more efficient multi-core utilization
@@ -159,13 +109,7 @@
 					}
 
 					for i := n - step; i < n && i < end; i++ {
-<<<<<<< HEAD
-						if dt := downTracks[i]; dt != nil {
-							writer(dt)
-						}
-=======
-						d.writeRTP(layer, downTracks[i], pkt)
->>>>>>> 77b8e9ee
+						writer(downTracks[i])
 					}
 				}
 			}()
@@ -174,14 +118,10 @@
 	}
 }
 
-<<<<<<< HEAD
-func (d *DownTrackSpreader) DownTrackCount() int32 {
-	return d.downTrackCount.Load()
-=======
-func (d *DownTrackSpreader) writeRTP(layer int32, dt TrackSender, pkt *buffer.ExtPacket) {
-	if err := dt.WriteRTP(pkt, layer); err != nil {
-		d.params.Logger.Errorw("failed writing to down track", err)
-	}
+func (d *DownTrackSpreader) DownTrackCount() int {
+	d.downTrackMu.RLock()
+	defer d.downTrackMu.RUnlock()
+	return len(d.downTracks)
 }
 
 func (d *DownTrackSpreader) shadowDownTracks() {
@@ -189,5 +129,4 @@
 	for _, dt := range d.downTracks {
 		d.downTracksShadow = append(d.downTracksShadow, dt)
 	}
->>>>>>> 77b8e9ee
 }