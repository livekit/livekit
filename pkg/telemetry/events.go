package telemetry

import (
	"context"
	"time"

	"google.golang.org/protobuf/types/known/timestamppb"

	"github.com/livekit/livekit-server/pkg/telemetry/prometheus"
	"github.com/livekit/protocol/livekit"
	"github.com/livekit/protocol/logger"
	"github.com/livekit/protocol/utils"
	"github.com/livekit/protocol/webhook"
)

func (t *telemetryService) NotifyEvent(ctx context.Context, event *livekit.WebhookEvent) {
	if t.notifier == nil {
		return
	}

	event.CreatedAt = time.Now().Unix()
	event.Id = utils.NewGuid("EV_")

<<<<<<< HEAD
	t.webhookPool.Submit(func() {

		err := t.bridge.StreamPublish("wave.events", event)
		if err != nil {
			logger.Warnw("failed to notify webhook", err, "event", event.Event)
		}
		// if err := t.notifier.Notify(ctx, event); err != nil {
		// 	logger.Warnw("failed to notify webhook", err, "event", event.Event)
		// }
	})
=======
	if err := t.notifier.QueueNotify(ctx, event); err != nil {
		logger.Warnw("failed to notify webhook", err, "event", event.Event)
	}
>>>>>>> 95f360bb
}

func (t *telemetryService) RoomStarted(ctx context.Context, room *livekit.Room) {
	t.enqueue(func() {
		t.NotifyEvent(ctx, &livekit.WebhookEvent{
			Event: webhook.EventRoomStarted,
			Room:  room,
		})

		t.SendEvent(ctx, &livekit.AnalyticsEvent{
			Type:      livekit.AnalyticsEventType_ROOM_CREATED,
			Timestamp: &timestamppb.Timestamp{Seconds: room.CreationTime},
			Room:      room,
		})
	})
}

func (t *telemetryService) RoomEnded(ctx context.Context, room *livekit.Room) {
	t.enqueue(func() {
		t.NotifyEvent(ctx, &livekit.WebhookEvent{
			Event: webhook.EventRoomFinished,
			Room:  room,
		})

		t.SendEvent(ctx, &livekit.AnalyticsEvent{
			Type:      livekit.AnalyticsEventType_ROOM_ENDED,
			Timestamp: timestamppb.Now(),
			RoomId:    room.Sid,
			Room:      room,
		})
	})
}

func (t *telemetryService) ParticipantJoined(
	ctx context.Context,
	room *livekit.Room,
	participant *livekit.ParticipantInfo,
	clientInfo *livekit.ClientInfo,
	clientMeta *livekit.AnalyticsClientMeta,
	shouldSendEvent bool,
) {
	t.enqueue(func() {
		prometheus.IncrementParticipantRtcConnected(1)
		prometheus.AddParticipant()

		t.createWorker(
			ctx,
			livekit.RoomID(room.Sid),
			livekit.RoomName(room.Name),
			livekit.ParticipantID(participant.Sid),
			livekit.ParticipantIdentity(participant.Identity),
		)

		if shouldSendEvent {
			ev := newParticipantEvent(livekit.AnalyticsEventType_PARTICIPANT_JOINED, room, participant)
			ev.ClientInfo = clientInfo
			ev.ClientMeta = clientMeta
			t.SendEvent(ctx, ev)
		}
	})
}

func (t *telemetryService) ParticipantActive(
	ctx context.Context,
	room *livekit.Room,
	participant *livekit.ParticipantInfo,
	clientMeta *livekit.AnalyticsClientMeta,
	isMigration bool,
) {
	t.enqueue(func() {
		if !isMigration {
			// consider participant joined only when they became active
			t.NotifyEvent(ctx, &livekit.WebhookEvent{
				Event:       webhook.EventParticipantJoined,
				Room:        room,
				Participant: participant,
			})
		}

		worker, ok := t.getWorker(livekit.ParticipantID(participant.Sid))
		if !ok {
			// in case of session migration, we may not have seen a Join event take place.
			// we'd need to create the worker here before being able to process events
			worker = t.createWorker(
				ctx,
				livekit.RoomID(room.Sid),
				livekit.RoomName(room.Name),
				livekit.ParticipantID(participant.Sid),
				livekit.ParticipantIdentity(participant.Identity),
			)

			// need to also account for participant count
			prometheus.AddParticipant()
		}
		worker.SetConnected()

		ev := newParticipantEvent(livekit.AnalyticsEventType_PARTICIPANT_ACTIVE, room, participant)
		ev.ClientMeta = clientMeta
		t.SendEvent(ctx, ev)
	})
}

func (t *telemetryService) ParticipantResumed(
	ctx context.Context,
	room *livekit.Room,
	participant *livekit.ParticipantInfo,
	nodeID livekit.NodeID,
	reason livekit.ReconnectReason,
) {
	t.enqueue(func() {
		ev := newParticipantEvent(livekit.AnalyticsEventType_PARTICIPANT_RESUMED, room, participant)
		ev.ClientMeta = &livekit.AnalyticsClientMeta{
			Node:            string(nodeID),
			ReconnectReason: reason,
		}
		t.SendEvent(ctx, ev)
	})
}

func (t *telemetryService) ParticipantLeft(ctx context.Context,
	room *livekit.Room,
	participant *livekit.ParticipantInfo,
	shouldSendEvent bool,
) {
	t.enqueue(func() {
		isConnected := false
		hasWorker := false
		if worker, ok := t.getWorker(livekit.ParticipantID(participant.Sid)); ok {
			hasWorker = true
			isConnected = worker.IsConnected()
			worker.Close()
		}

		if hasWorker {
			// signifies we had incremented participant count
			prometheus.SubParticipant()
		}

		if isConnected && shouldSendEvent {
			t.NotifyEvent(ctx, &livekit.WebhookEvent{
				Event:       webhook.EventParticipantLeft,
				Room:        room,
				Participant: participant,
			})

			t.SendEvent(ctx, newParticipantEvent(livekit.AnalyticsEventType_PARTICIPANT_LEFT, room, participant))
		}
	})
}

func (t *telemetryService) TrackPublishRequested(
	ctx context.Context,
	participantID livekit.ParticipantID,
	identity livekit.ParticipantIdentity,
	track *livekit.TrackInfo,
) {
	t.enqueue(func() {
		prometheus.AddPublishAttempt(track.Type.String())
		room := t.getRoomDetails(participantID)
		ev := newTrackEvent(livekit.AnalyticsEventType_TRACK_PUBLISH_REQUESTED, room, participantID, track)
		if ev.Participant != nil {
			ev.Participant.Identity = string(identity)
		}
		t.SendEvent(ctx, ev)
	})
}

func (t *telemetryService) TrackPublished(
	ctx context.Context,
	participantID livekit.ParticipantID,
	identity livekit.ParticipantIdentity,
	track *livekit.TrackInfo,
) {
	t.enqueue(func() {
		prometheus.AddPublishedTrack(track.Type.String())
		prometheus.AddPublishSuccess(track.Type.String())

		room := t.getRoomDetails(participantID)
		participant := &livekit.ParticipantInfo{
			Sid:      string(participantID),
			Identity: string(identity),
		}
		t.NotifyEvent(ctx, &livekit.WebhookEvent{
			Event:       webhook.EventTrackPublished,
			Room:        room,
			Participant: participant,
			Track:       track,
		})

		ev := newTrackEvent(livekit.AnalyticsEventType_TRACK_PUBLISHED, room, participantID, track)
		ev.Participant = participant
		t.SendEvent(ctx, ev)
	})
}

func (t *telemetryService) TrackPublishedUpdate(ctx context.Context, participantID livekit.ParticipantID, track *livekit.TrackInfo) {
	t.enqueue(func() {
		room := t.getRoomDetails(participantID)
		t.SendEvent(ctx, newTrackEvent(livekit.AnalyticsEventType_TRACK_PUBLISHED_UPDATE, room, participantID, track))
	})
}

func (t *telemetryService) TrackMaxSubscribedVideoQuality(
	ctx context.Context,
	participantID livekit.ParticipantID,
	track *livekit.TrackInfo,
	mime string,
	maxQuality livekit.VideoQuality,
) {
	t.enqueue(func() {
		room := t.getRoomDetails(participantID)
		ev := newTrackEvent(livekit.AnalyticsEventType_TRACK_MAX_SUBSCRIBED_VIDEO_QUALITY, room, participantID, track)
		ev.MaxSubscribedVideoQuality = maxQuality
		ev.Mime = mime
		t.SendEvent(ctx, ev)
	})
}

func (t *telemetryService) TrackSubscribeRequested(
	ctx context.Context,
	participantID livekit.ParticipantID,
	track *livekit.TrackInfo,
) {
	t.enqueue(func() {
		prometheus.RecordTrackSubscribeAttempt()

		room := t.getRoomDetails(participantID)
		ev := newTrackEvent(livekit.AnalyticsEventType_TRACK_SUBSCRIBE_REQUESTED, room, participantID, track)
		t.SendEvent(ctx, ev)
	})
}

func (t *telemetryService) TrackSubscribed(
	ctx context.Context,
	participantID livekit.ParticipantID,
	track *livekit.TrackInfo,
	publisher *livekit.ParticipantInfo,
	shouldSendEvent bool,
) {
	t.enqueue(func() {
		prometheus.RecordTrackSubscribeSuccess(track.Type.String())

		if !shouldSendEvent {
			return
		}

		room := t.getRoomDetails(participantID)
		ev := newTrackEvent(livekit.AnalyticsEventType_TRACK_SUBSCRIBED, room, participantID, track)
		ev.Publisher = publisher
		t.SendEvent(ctx, ev)
	})
}

func (t *telemetryService) TrackSubscribeFailed(
	ctx context.Context,
	participantID livekit.ParticipantID,
	trackID livekit.TrackID,
	err error,
	isUserError bool,
) {
	t.enqueue(func() {
		prometheus.RecordTrackSubscribeFailure(err, isUserError)

		room := t.getRoomDetails(participantID)
		ev := newTrackEvent(livekit.AnalyticsEventType_TRACK_SUBSCRIBE_FAILED, room, participantID, &livekit.TrackInfo{
			Sid: string(trackID),
		})
		ev.Error = err.Error()
		t.SendEvent(ctx, ev)
	})
}

func (t *telemetryService) TrackUnsubscribed(
	ctx context.Context,
	participantID livekit.ParticipantID,
	track *livekit.TrackInfo,
	shouldSendEvent bool,
) {
	t.enqueue(func() {
		prometheus.RecordTrackUnsubscribed(track.Type.String())

		if shouldSendEvent {
			room := t.getRoomDetails(participantID)
			t.SendEvent(ctx, newTrackEvent(livekit.AnalyticsEventType_TRACK_UNSUBSCRIBED, room, participantID, track))
		}
	})
}

func (t *telemetryService) TrackUnpublished(
	ctx context.Context,
	participantID livekit.ParticipantID,
	identity livekit.ParticipantIdentity,
	track *livekit.TrackInfo,
	shouldSendEvent bool,
) {
	t.enqueue(func() {
		prometheus.SubPublishedTrack(track.Type.String())
		if !shouldSendEvent {
			return
		}

		room := t.getRoomDetails(participantID)
		participant := &livekit.ParticipantInfo{
			Sid:      string(participantID),
			Identity: string(identity),
		}
		t.NotifyEvent(ctx, &livekit.WebhookEvent{
			Event:       webhook.EventTrackUnpublished,
			Room:        room,
			Participant: participant,
			Track:       track,
		})

		t.SendEvent(ctx, newTrackEvent(livekit.AnalyticsEventType_TRACK_UNPUBLISHED, room, participantID, track))
	})
}

func (t *telemetryService) TrackMuted(
	ctx context.Context,
	participantID livekit.ParticipantID,
	track *livekit.TrackInfo,
) {
	t.enqueue(func() {
		room := t.getRoomDetails(participantID)
		t.SendEvent(ctx, newTrackEvent(livekit.AnalyticsEventType_TRACK_MUTED, room, participantID, track))
	})
}

func (t *telemetryService) TrackUnmuted(
	ctx context.Context,
	participantID livekit.ParticipantID,
	track *livekit.TrackInfo,
) {
	t.enqueue(func() {
		room := t.getRoomDetails(participantID)
		t.SendEvent(ctx, newTrackEvent(livekit.AnalyticsEventType_TRACK_UNMUTED, room, participantID, track))
	})
}

func (t *telemetryService) TrackPublishRTPStats(
	ctx context.Context,
	participantID livekit.ParticipantID,
	trackID livekit.TrackID,
	mimeType string,
	layer int,
	stats *livekit.RTPStats,
) {
	t.enqueue(func() {
		room := t.getRoomDetails(participantID)
		ev := newRoomEvent(livekit.AnalyticsEventType_TRACK_PUBLISH_STATS, room)
		ev.ParticipantId = string(participantID)
		ev.TrackId = string(trackID)
		ev.Mime = mimeType
		ev.VideoLayer = int32(layer)
		ev.RtpStats = stats
		t.SendEvent(ctx, ev)
	})
}

func (t *telemetryService) TrackSubscribeRTPStats(
	ctx context.Context,
	participantID livekit.ParticipantID,
	trackID livekit.TrackID,
	mimeType string,
	stats *livekit.RTPStats,
) {
	t.enqueue(func() {
		room := t.getRoomDetails(participantID)
		ev := newRoomEvent(livekit.AnalyticsEventType_TRACK_SUBSCRIBE_STATS, room)
		ev.ParticipantId = string(participantID)
		ev.TrackId = string(trackID)
		ev.Mime = mimeType
		ev.RtpStats = stats
		t.SendEvent(ctx, ev)
	})
}

func (t *telemetryService) EgressStarted(ctx context.Context, info *livekit.EgressInfo) {
	t.enqueue(func() {
		t.NotifyEvent(ctx, &livekit.WebhookEvent{
			Event:      webhook.EventEgressStarted,
			EgressInfo: info,
		})

		t.SendEvent(ctx, newEgressEvent(livekit.AnalyticsEventType_EGRESS_STARTED, info))
	})
}

func (t *telemetryService) EgressUpdated(ctx context.Context, info *livekit.EgressInfo) {
	t.enqueue(func() {
		t.NotifyEvent(ctx, &livekit.WebhookEvent{
			Event:      webhook.EventEgressUpdated,
			EgressInfo: info,
		})
		t.SendEvent(ctx, newEgressEvent(livekit.AnalyticsEventType_EGRESS_UPDATED, info))
	})
}

func (t *telemetryService) EgressEnded(ctx context.Context, info *livekit.EgressInfo) {
	t.enqueue(func() {
		t.NotifyEvent(ctx, &livekit.WebhookEvent{
			Event:      webhook.EventEgressEnded,
			EgressInfo: info,
		})

		t.SendEvent(ctx, newEgressEvent(livekit.AnalyticsEventType_EGRESS_ENDED, info))
	})
}

func (t *telemetryService) IngressCreated(ctx context.Context, info *livekit.IngressInfo) {
	t.enqueue(func() {
		t.SendEvent(ctx, newIngressEvent(livekit.AnalyticsEventType_INGRESS_CREATED, info))
	})
}

func (t *telemetryService) IngressDeleted(ctx context.Context, info *livekit.IngressInfo) {
	t.enqueue(func() {
		t.SendEvent(ctx, newIngressEvent(livekit.AnalyticsEventType_INGRESS_DELETED, info))
	})
}

func (t *telemetryService) IngressStarted(ctx context.Context, info *livekit.IngressInfo) {
	t.enqueue(func() {
		t.NotifyEvent(ctx, &livekit.WebhookEvent{
			Event:       webhook.EventIngressStarted,
			IngressInfo: info,
		})

		t.SendEvent(ctx, newIngressEvent(livekit.AnalyticsEventType_INGRESS_STARTED, info))
	})
}

func (t *telemetryService) IngressUpdated(ctx context.Context, info *livekit.IngressInfo) {
	t.enqueue(func() {
		t.SendEvent(ctx, newIngressEvent(livekit.AnalyticsEventType_INGRESS_UPDATED, info))
	})
}

func (t *telemetryService) IngressEnded(ctx context.Context, info *livekit.IngressInfo) {
	t.enqueue(func() {
		t.NotifyEvent(ctx, &livekit.WebhookEvent{
			Event:       webhook.EventIngressEnded,
			IngressInfo: info,
		})

		t.SendEvent(ctx, newIngressEvent(livekit.AnalyticsEventType_INGRESS_ENDED, info))
	})
}

// returns a livekit.Room with only name and sid filled out
// returns nil if room is not found
func (t *telemetryService) getRoomDetails(participantID livekit.ParticipantID) *livekit.Room {
	if worker, ok := t.getWorker(participantID); ok {
		return &livekit.Room{
			Sid:  string(worker.roomID),
			Name: string(worker.roomName),
		}
	}

	return nil
}

func newRoomEvent(event livekit.AnalyticsEventType, room *livekit.Room) *livekit.AnalyticsEvent {
	ev := &livekit.AnalyticsEvent{
		Type:      event,
		Timestamp: timestamppb.Now(),
	}
	if room != nil {
		ev.Room = room
		ev.RoomId = room.Sid
	}
	return ev
}

func newParticipantEvent(event livekit.AnalyticsEventType, room *livekit.Room, participant *livekit.ParticipantInfo) *livekit.AnalyticsEvent {
	ev := newRoomEvent(event, room)
	if participant != nil {
		ev.ParticipantId = participant.Sid
		ev.Participant = participant
	}
	return ev
}

func newTrackEvent(event livekit.AnalyticsEventType, room *livekit.Room, participantID livekit.ParticipantID, track *livekit.TrackInfo) *livekit.AnalyticsEvent {
	ev := newParticipantEvent(event, room, &livekit.ParticipantInfo{
		Sid: string(participantID),
	})
	if track != nil {
		ev.TrackId = track.Sid
		ev.Track = track
	}
	return ev
}

func newEgressEvent(event livekit.AnalyticsEventType, egress *livekit.EgressInfo) *livekit.AnalyticsEvent {
	return &livekit.AnalyticsEvent{
		Type:      event,
		Timestamp: timestamppb.Now(),
		EgressId:  egress.EgressId,
		RoomId:    egress.RoomId,
		Egress:    egress,
	}
}

func newIngressEvent(event livekit.AnalyticsEventType, ingress *livekit.IngressInfo) *livekit.AnalyticsEvent {
	return &livekit.AnalyticsEvent{
		Type:      event,
		Timestamp: timestamppb.Now(),
		IngressId: ingress.IngressId,
		Ingress:   ingress,
	}
}<|MERGE_RESOLUTION|>--- conflicted
+++ resolved
@@ -21,7 +21,6 @@
 	event.CreatedAt = time.Now().Unix()
 	event.Id = utils.NewGuid("EV_")
 
-<<<<<<< HEAD
 	t.webhookPool.Submit(func() {
 
 		err := t.bridge.StreamPublish("wave.events", event)
@@ -32,11 +31,6 @@
 		// 	logger.Warnw("failed to notify webhook", err, "event", event.Event)
 		// }
 	})
-=======
-	if err := t.notifier.QueueNotify(ctx, event); err != nil {
-		logger.Warnw("failed to notify webhook", err, "event", event.Event)
-	}
->>>>>>> 95f360bb
 }
 
 func (t *telemetryService) RoomStarted(ctx context.Context, room *livekit.Room) {
